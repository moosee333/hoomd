# HOOMD-blue Change Log

[TOC]

## v2.2.0
<<<<<<< HEAD
=======

Not yet released

>>>>>>> 5ec55a0f
*New features*
* hpmc.integrate.sphere_union() takes new capacity parameter to optimize performance for different shape sizes
* (HPMC) Improved acceptance rate with implicit depletants

Deprecated*

* HPMC: hpmc.integrate.sphere_union() no longer needs the max_members parameter

*Other changes*
* Optimized performance of HPMC sphere union overlap check

<<<<<<< HEAD
*Bug fixes*
* fix alignment error when running implicit depletants on GPU with ntrial > 0

=======
>>>>>>> 5ec55a0f
## v2.1.2

Not yet released

*Bug fixes*

* (HPMC) Implicit depletants with spheres and faceted spheres now produces correct ensembles
* (HPMC) Implicit depletants with ntrial > 0 now produces correct ensembles
* (HPMC) NPT ensemble in HPMC (`hpmc.update.boxmc`) now produces correct ensembles
* Fix a bug where multiple nvt/npt integrators caused warnings from analyze.log.

<<<<<<< HEAD
*Other changes*

* Support cusolver with CUDA 8.0
* Drop support for compute 2.0 GPU devices
=======
* Other changes *
>>>>>>> 5ec55a0f

* Drop support for compute 2.0 GPU devices
* Support cusolver with CUDA 8.0

>>>>>>> hpmc_deep_copy
## v2.1.1

Released 2016/10/23

*Bug fixes*

* Fix `force.active` memory allocation bug
* Quiet Python.h warnigns when building (python 2.7)
* Allow multi-character particle types in HPMC (python 2.7)
* Enable `dump.getar.writeJSON` in MPI
* Allow the flow to change directions in `md.update.mueller_plathe_flow`
* Fix critical bug in MPI communication when using HPMC integrators

## v2.1.0

Released 2016/10/04

*New features*

* enable/disable overlap checks between pairs of constituent particles for `hpmc.integrate.sphere_union()`
* Support for non-additive mixtures in HPMC, overlap checks can now be enabled/disabled per type-pair
* Add `md.constrain.oned` to constrain particles to move in one dimension
* `hpmc.integrate.sphere_union()` now takes max_members as an optional argument, allowing to use GPU memory more efficiently
* Add `md.special_pair.lj()` to support scaled 1-4 (or other) exclusions in all-atom force fields
* `md.update.mueller_plathe_flow()`: Method to create shear flows in MD simulations
* `use_charge` option for `md.pair.reaction_field`
* `md.charge.pppm()` takes a Debye screening length as an optional parameter
* `md.charge.pppm()` now computes the rigid body correction to the PPPM energy

*Deprecated*

* HPMC: the `ignore_overlaps` flag is replaced by `hpmc.integrate.interaction_matrix`

*Other changes*

* Optimized MPI simulations of mixed systems with rigid and non-rigid bodies
* Removed dependency on all boost libraries. Boost is no longer needed to build hoomd
* Intel compiler builds are no longer supported due to c++11 bugs
* Shorter compile time for HPMC GPU kernels
* Include symlinked external components in the build process
* Add template for external components
* Optimized dense depletant simulations with HPMC on CPU

*Bug fixes*

* fix invalid mesh energy in non-neutral systems with `md.charge.pppm()`
* Fix invalid forces in simulations with many bond types (on GPU)
* fix rare cases where analyze.log() would report a wrong pressure
* fix possible illegal memory access when using `md.constrain.rigid()` in GPU MPI simulations
* fix a bug where the potential energy is misreported on the first step with `md.constrain.rigid()`
* Fix a bug where the potential energy is misreported in MPI simulations with `md.constrain.rigid()`
* Fix a bug where the potential energy is misreported on the first step with `md.constrain.rigid()`
* `md.charge.pppm()` computed invalid forces
* Fix a bug where PPPM interactions on CPU where not computed correctly
* Match logged quantitites between MPI and non-MPI runs on first time step
* Fix `md.pair.dpd` and `md.pair.dpdlj` `set_params`
* Fix diameter handling in DEM shifted WCA potential
* Correctly handle particle type names in lattice.unitcell
* Validate `md.group.tag_list` is consistent across MPI ranks

## v2.0.3

Released 2016/08/30

* hpmc.util.tune now works with particle types as documented
* Fix pressure computation with pair.dpd() on the GPU
* Fix a bug where dump.dcd corrupted files on job restart
* Fix a bug where HPMC walls did not work correctly with MPI
* Fix a bug where stdout/stderr did not appear in MPI execution
* HOOMD will now report an human readable error when users forget context.initialize()
* Fix syntax errors in frenkel ladd field

## v2.0.2

Released 2016/08/09

* Support CUDA Toolkit 8.0
* group.rigid()/nonrigid() did not work in MPI simulations
* Fix builds with ENABLE_DOXYGEN=on
* Always add -std=c++11 to the compiler command line arguments
* Fix rare infinite loops when using hpmc.integrate.faceted_sphere
* Fix hpmc.util.tune to work with more than one tunable
* Fix a bug where dump.gsd() would write invalid data in simulations with changing number of particles
* replicate() sometimes did not work when restarting a simulation

## v2.0.1

Released 2016/07/15

*Bug fixes*

* Fix acceptance criterion in mu-V-T simulations with implicit depletants (HPMC).
* References to disabled analyzers, computes, updaters, etc. are properly freed from the simulation context.
* Fix a bug where `init.read_gsd` ignored the `restart` argument.
* Report an error when HPMC kernels run out of memory.
* Fix ghost layer when using rigid constraints in MPI runs.
* Clarify definition of the dihedral angle.

## v2.0.0

Released 2016/06/22

HOOMD-blue v2.0 is released under a clean BSD 3-clause license.

*New packages*

* `dem` - simulate faceted shapes with dynamics
* `hpmc` - hard particle Monte Carlo of a variety of shape classes.

*Bug fixes*

* Angles, dihedrals, and impropers no longer initialize with one default type.
* Fixed a bug where integrate.brownian gave the same x,y, and z velocity components.
* Data proxies verify input types and vector lengths.
* dump.dcd no longer generates excessive metadata traffic on lustre file systems

*New features*

* Distance constraints `constrain.distance` - constrain pairs of particles to a fixed separation distance
* Rigid body constraints `constrain.rigid` - rigid bodies now have central particles, and support MPI and replication
* Multi-GPU electrostatics `charge.pppm` - the long range electrostatic forces are now supported in MPI runs
* `context.initialize()` can now be called multiple times - useful in jupyter notebooks
* Manage multiple simulations in a single job script with `SimulationContext` as a python context manager.
* `util.quiet_status() / util.unquiet_status()` allow users to control if line status messages are output.
* Support executing hoomd in Jupyter (ipython) notebooks. Notice, warning, and error messages now show up in the
  notebook output blocks.
* `analyze.log` can now register python callback functions as sources for logged quantities.
* The GSD file format (http://gsd.readthedocs.io) is fully implemented in hoomd
    * `dump.gsd` writes GSD trajectories and restart files (use `truncate=true` for restarts).
    * `init.read_gsd` reads GSD file and initializes the system, and can start the simulation
       from any frame in the GSD file.
    * `data.gsd_snapshot` reads a GSD file into a snapshot which can be modified before system
      initialization with `init.read_snapshot`.
    * The GSD file format is capable of storing all particle and topology data fields in hoomd,
      either static at frame 0, or varying over the course of the trajectory. The number of
      particles, types, bonds, etc. can also vary over the trajectory.
* `force.active` applies an active force (optionally with rotational diffusion) to a group of particles
* `update.constrain_ellipsoid` constrains particles to an ellipsoid
* `integrate.langevin` and `integrate.brownian` now apply rotational noise and damping to anisotropic particles
* Support dynamically updating groups. `group.force_update()` forces the group to rebuild according
  to the original selection criteria. For example, this can be used to periodically update a cuboid
  group to include particles only in the specified region.
* `pair.reaction_field` implements a pair force for a screened electrostatic interaction of a charge pair in a
  dielectric medium.
* `force.get_energy` allows querying the potential energy of a particle group for a specific force
* `init.create_lattice` initializes particles on a lattice.
    * `lattice.unitcell` provides a generic unit cell definition for `create_lattice`
    * Convenience functions for common lattices: sq, hex, sc, bcc, fcc.
* Dump and initialize commands for the GTAR file format (http://libgetar.readthedocs.io).
    * GTAR can store trajectory data in zip, tar, sqlite, or bare directories
    * The current version stores system properties, later versions will be able to capture log, metadata, and other
      output to reduce the number of files that a job script produces.
* `integrate.npt` can now apply a constant stress tensor to the simulation box.
* Faceted shapes can now be simulated through the `dem` component.

*Changes that require job script modifications*

* `context.initialize()` is now required before any other hoomd script command.
* `init.reset()` no longer exists. Use `context.initialize()` or activate a `SimulationContext`.
* Any scripts that relied on undocumented members of the `globals` module will fail. These variables have been moved to
  the `context` module and members of the currently active `SimulationContext`.
* bonds, angles, dihedrals, and impropers no longer use the `set_coeff` syntax. Use `bond_coeff.set`, `angle_coeff.set`,
  `dihedral_coeff.set`, and `improper_coeff.set` instead.
* `hoomd_script` no longer exists, python commands are now spread across `hoomd`, `hoomd.md`, and other sub packages.
* `integrate.\*_rigid()` no longer exists. Use a standard integrator on `group.rigid_center()`, and define rigid bodies
  using `constrain.rigid()`
* All neighbor lists must be explicitly created using `nlist.\*`, and each pair potential must be attached explicitly
  to a neighbor list. A default global neighbor list is no longer created.
* Moved cgcmm into its own package.
* Moved eam into the metal package.
* Integrators now take `kT` arguments for temperature instead of `T` to avoid confusion on the units of temperature.
* phase defaults to 0 for updaters and analyzers so that restartable jobs are more easily enabled by default.
* `dump.xml` (deprecated) requires a particle group, and can dump subsets of particles.

*Other changes*

* CMake minimum version is now 2.8
* Convert particle type names to `str` to allow unicode type name input
* `__version__` is now available in the top level package
* `boost::iostreams` is no longer a build dependency
* `boost::filesystem` is no longer a build dependency
* New concepts page explaining the different styles of neighbor lists
* Default neighbor list buffer radius is more clearly shown to be r_buff = 0.4
* Memory usage of `nlist.stencil` is significantly reduced
* A C++11 compliant compiler is now required to build HOOMD-blue

*Removed*

* Removed `integrate.bdnvt`: use `integrate.langevin`
* Removed `mtk=False` option from `integrate.nvt` - The MTK NVT integrator is now the only implementation.
* Removed `integrate.\*_rigid()`: rigid body functionality is now contained in the standard integration methods
* Removed the global neighbor list, and thin wrappers to the neighbor list in `nlist`.
* Removed PDB and MOL2 dump writers.
* Removed init.create_empty

*Deprecated*

* Deprecated analyze.msd.
* Deprecated dump.xml.
* Deprecated dump.pos.
* Deprecated init.read_xml.
* Deprecated init.create_random.
* Deprecated init.create_random_polymers.

## v1.3.3

Released 2016/03/06

*Bug fixes*

* Fix problem incluing `hoomd.h` in plugins
* Fix random memory errors when using walls

## v1.3.2

Released 2016/02/08

*Bug fixes*

* Fix wrong access to system.box
* Fix kinetic energy logging in MPI
* Fix particle out of box error if particles are initialized on the boundary in MPI
* Add integrate.brownian to the documentation index
* Fix misc doc typos
* Fix runtime errors with boost 1.60.0
* Fix corrupt metadata dumps in MPI runs

## v1.3.1

Released 2016/1/14

*Bug fixes*

* Fix invalid MPI communicator error with Intel MPI
* Fix python 3.5.1 seg fault

## v1.3.0

Released 2015/12/8

*New features*

* Automatically load balanced domain decomposition simulations.
* Anisotropic particle integrators.
* Gay-Berne pair potential.
* Dipole pair potential.
* Brownian dynamics `integrate.brownian`
* Langevin dynamics `integrate.langevin` (formerly `bdnvt`)
* `nlist.stencil` to compute neighbor lists using stencilled cell lists.
* Add single value scale, `min_image`, and `make_fraction` to `data.boxdim`
* `analyze.log` can optionally not write a file and now supports querying current quantity values.
* Rewritten wall potentials.
    * Walls are now sums of planar, cylindrical, and spherical half-spaces.
    * Walls are defined and can be modified in job scripts.
    * Walls execute on the GPU.
    * Walls support per type interaction parameters.
    * Implemented for: lj, gauss, slj, yukawa, morse, force_shifted_lj, and mie potentials.
* External electric field potential: `external.e_field`

*Bug fixes*

* Fixed a bug where NVT integration hung when there were 0 particles in some domains.
* Check SLURM environment variables for local MPI rank identification
* Fixed a typo in the box math documentation
* Fixed a bug where exceptions weren't properly passed up to the user script
* Fixed a bug in the velocity initialization example
* Fixed an openmpi fork() warning on some systems
* Fixed segfaults in PPPM
* Fixed a bug where compute.thermo failed after reinitializing a system
* Support list and dict-like objects in init.create_random_polymers.
* Fall back to global rank to assign GPUs if local rank is not available

*Deprecated commands*

* `integrate.bdnvt` is deprecated. Use `integrate.langevin` instead.
* `dump.bin` and `init.bin` are now removed. Use XML files for restartable jobs.

*Changes that may break existing scripts*

* `boxdim.wrap` now returns the position and image in a tuple, where it used to return just the position.
* `wall.lj` has a new API
* `dump.bin` and `init.bin` have been removed.

## v1.2.1

Released 2015/10/22

*Bug fixes*

* Fix a crash when adding or removing particles and reinitializing
* Fix a bug where simulations hung on sm 5.x GPUs with CUDA 7.5
* Fix compile error with long tests enabled
* Issue a warning instead of an error for memory allocations greater than 4 GiB.
* Fix invalid RPATH when building inside `zsh`.
* Fix incorrect simulations with `integrate.npt_rigid`
* Label mie potential correctly in user documentation

## v1.2.0

Released 2015/09/30

*New features*

* Performance improvements for systems with large particle size disparity
* Bounding volume hierarchy (tree) neighbor list computation
* Neighbor lists have separate `r_cut` values for each pair of types
* addInfo callback for dump.pos allows user specified information in pos files

*Bug fixes*

* Fix `test_pair_set_energy` unit test, which failed on numpy < 1.9.0
* Analyze.log now accepts unicode strings.
* Fixed a bug where calling `restore_snapshot()` during a run zeroed potential parameters.
* Fix segfault on exit with python 3.4
* Add `cite.save()` to documentation
* Fix a problem were bond forces are computed incorrectly in some MPI configurations
* Fix bug in pair.zbl
* Add pair.zbl to the documentation
* Use `HOOMD_PYTHON_LIBRARY` to avoid problems with modified CMake builds that preset `PYTHON_LIBRARY`

## v1.1.1

Released 2015/07/21

*Bug fixes*

* `dump.xml(restart=True)` now works with MPI execution
* Added missing documentation for `meta.dump_metadata`
* Build all unit tests by default
* Run all script unit tests through `mpirun -n 1`

## v1.1.0

Released 2015/07/14

*New features*

* Allow builds with ninja.
* Allow K=0 FENE bonds.
* Allow number of particles types to change after initialization.
```system.particles.types.add('newType')```
* Allow number of particles to change after initialization.
```
system.particles.add('A')
del system.particles[0]
```
* OPLS dihedral
* Add `phase` keyword to analyzers and dumps to make restartable jobs easier.
* `HOOMD_WALLTIME_STOP` environment variable to stop simulation runs before they hit a wall clock limit.
* `init.read_xml()` Now accepts an initialization and restart file.
* `dump.xml()` can now write restart files.
* Added documentation concepts page on writing restartable jobs.
* New citation management infrastructure. `cite.save()` writes `.bib` files with a list of references to features
  actively used in the current job script.
* Snapshots expose data as numpy arrays for high performance access to particle properties.
* `data.make_snapshot()` makes a new empty snapshot.
* `analyze.callback()` allows multiple python callbacks to operate at different periods.
* `comm.barrier()` and `comm.barrier_all()` allow users to insert barriers into their scripts.
* Mie pair potential.
* `meta.dump_metadata()` writes job metadata information out to a json file.
* `context.initialize()` initializes the execution context.
* Restart option for `dump.xml()`

*Bug fixes*

* Fix slow performance when initializing `pair.slj()`in MPI runs.
* Properly update particle image when setting position from python.
* PYTHON_SITEDIR hoomd shell launcher now calls the python interpreter used at build time.
* Fix compile error on older gcc versions.
* Fix a bug where rigid bodies had 0 velocity when restarting jobs.
* Enable `-march=native` builds in OS X clang builds.
* Fix `group.rigid()` and `group.nonrigid()`.
* Fix image access from the python data access proxies.
* Gracefully exit when launching MPI jobs with mixed execution configurations.

*Changes that may require updated job scripts*

* `context.initialize()` **must** be called before any `comm` method that queries the MPI rank. Call it as early as
  possible in your job script (right after importing `hoomd_script`) to avoid problems.

*Deprecated*

* `init.create_empty()` is deprecated and will be removed in a future version. Use `data.make_snapshot()` and
  `init.read_snapshot()` instead.
* Job scripts that do not call `context.initialize()` will result in a warning message. A future version of HOOMD
  will require that you call `context.initialize()`.

*Removed*

* Several `option` commands for controlling the execution configuration. Replaced with `context.initialize`.

## v1.0.5

Released 2015/05/19

*Bug fixes*

* Fix segfault when changing integrators
* Fix system.box to indicate the correct number of dimensions
* Fix syntax error in comm.get_rank with --nrank
* Enable CUDA enabled builds with the intel compiler
* Use CMake builtin FindCUDA on recent versions of CMake
* GCC_ARCH env var sets the -march command line option to gcc at configure time
* Auto-assign GPU-ids on non-compute exclusive systems even with --mode=gpu
* Support python 3.5 alpha
* Fix a bug where particle types were doubled with boost 1.58.0
* Fix a bug where angle_z=true dcd output was inaccurate near 0 angles
* Properly handle lj.wall potentials with epsilon=0.0 and particles on top of the walls

## v1.0.4

Released 2015/04/07

*Bug fixes*

* Fix invalid virials computed in rigid body simulations when multi-particle bodies crossed box boundaries
* Fix invalid forces/torques for rigid body simulations caused by race conditions
* Fix compile errors on Mac OS X 10.10
* Fix invalid pair force computations caused by race conditions
* Fix invalid neighbour list computations caused by race conditions on Fermi generation GPUs

*Other*

* Extremely long running unit tests are now off by default. Enable with -DHOOMD_SKIP_LONG_TESTS=OFF
* Add additional tests to detect race conditions and memory errors in kernels

## v1.0.3

Released 2015/03/18

**Bug fixes**

* Enable builds with intel MPI
* Silence warnings coming from boost and python headers

## v1.0.2

Released 2015/01/21

**Bug fixes**

* Fixed a bug where `linear_interp` would not take a floating point value for *zero*
* Provide more useful error messages when cuda drivers are not present
* Assume device count is 0 when `cudaGetDeviceCount()` returns an error
* Link to python statically when `ENABLE_STATIC=on`
* Misc documentation updates

## v1.0.1

Released 2014/09/09

**Bug fixes**

1. Fixed bug where error messages were truncated and HOOMD exited with a segmentation fault instead (e.g. on Blue Waters)
1. Fixed bug where plug-ins did not load on Blue Waters
1. Fixed compile error with gcc4.4 and cuda5.0
1. Fixed syntax error in `read_snapshot()`
1. Fixed a bug where `init.read_xml throwing` an error (or any other command outside of `run()`) would hang in MPI runs
1. Search the install path for hoomd_script - enable the hoomd executable to be outside of the install tree (useful with cray aprun)
1. Fixed CMake 3.0 warnings
1. Removed dependancy on tr1/random
1. Fixed a bug where `analyze.msd` ignored images in the r0_file
1. Fixed typos in `pair.gauss` documentation
1. Fixed compile errors on Ubuntu 12.10
1. Fix failure of `integrate.nvt` to reach target temperature in analyze.log. The fix is a new symplectic MTK integrate.nvt integrator. Simulation results in hoomd v1.0.0 are correct, just the temperature and velocity outputs are off slightly.
1. Remove MPI from Mac OS X dmg build.
1. Enable `import hoomd_script as ...`

*Other changes*

1. Added default compile flag -march=native
1. Support CUDA 6.5
1. Binary builds for CentOS/RHEL 6, Fedora 20, Ubuntu 14.04 LTS, and Ubuntu 12.04 LTS.

## Version 1.0.0

Released 2014/05/25

*New features*

* Support for python 3
* New NPT integrator capable of flexible coupling schemes
* Triclinic unit cell support
* MPI domain decomposition
* Snapshot save/restore
* Autotune block sizes at run time
* Improve performance in small simulation boxes
* Improve performance with smaller numbers of particles per GPU
* Full double precision computations on the GPU (compile time option must be enabled, binary builds provided on the download page are single precision)
* Tabulated bond potential `bond.table`
* Tabulated angle potential `angle.table`
* Tabulated dihedral potental `dihedral.table`
* `update.box_resize` now accepts `period=None` to trigger an immediate update of the box without creating a periodic updater
* `update.box_resize` now replaces *None* arguments with the current box parameters
* `init.create_random` and `init.create_random_polymers` can now create random configurations in triclinc and 2D boxes
* `init.create_empty` can now create triclinic boxes
* particle, bond, angle, dihedral, and impropers types can now be named in `init.create_empty`
* `system.replicate` command replicates the simulation box

*Bug fixes*

* Fixed a bug where init.create_random_polymers failed when lx,ly,lz were not equal.
* Fixed a bug in init.create_random_polymers and init.create_random where the separation radius was not accounted for correctly
* Fixed a bug in bond.* where random crashes would occur when more than one bond type was defined
* Fixed a bug where dump.dcd did not write the period to the file

*Changes that may require updated job scripts*

* `integrate.nph`: A time scale `tau_p` for the relaxation of the barostat is now required instead of the barostat mass *W* of the previous release.
The time scale is the relaxation time the barostat would have at an average temperature `T_0 = 1`, and it is related to the internally used
(Andersen) Barostat mass *W* via `W = d N T_0 tau_p^2`, where *d* is the dimensionsality and *N* the number of particles.
* `sorter` and `nlist` are now modules, not variables in the `__main__` namespace.
* Data proxies function correctly in MPI simulations, but are extremely slow. If you use `init.create_empty`, consider separating the generation step out to a single rank short execution that writes an XML file for the main run.
* `update.box_resize(Lx=...)` no longer makes cubic box updates, instead it will keep the current **Ly** and **Lz**. Use the `L=...` shorthand for cubic box updates.
* All `init.*` commands now take `data.boxdim` objects, instead of `hoomd.boxdim` (or *3-tuples*). We strongly encourage the use of explicit argument names for `data.boxdim()`. In particular, if `hoomd.boxdim(123)` was previously used to create a cubic box, it is now required to use `data.boxdim(L=123)` (CORRECT) instead of `data.boxdim(123)` (INCORRECT), otherwise a box with unit dimensions along the y and z axes will be created.
* `system.dimensions` can no longer be set after initialization. System dimensions are now set during initialization via the `data.boxdim` interface. The dimensionality of the system can now be queried through `system.box`.
* `system.box` no longer accepts 3-tuples. It takes `data.boxdim` objects.
* `system.dimensions` no longer exists. Query the dimensionality of the system from `system.box`. Set the dimensionality of the system by passing an appropriate `data.boxdim` to an `init` method.
* `init.create_empty` no longer accepts `n_*_types`. Instead, it now takes a list of strings to name the types.

*Deprecated*

* Support for G80, G200 GPUs.
* `dump.bin` and `read.bin`. These will be removed in v1.1 and replaced with a new binary format.

*Removed*

* OpenMP mult-core execution (replaced with MPI domain decomposition)
* `tune.find_optimal_block_size` (replaced by Autotuner)

## Version 0.11.3

Released 2013/05/10

*Bug fixes*

* Fixed a bug where charge.pppm could not be used after init.reset()
* Data proxies can now set body angular momentum before the first run()
* Fixed a bug where PPPM forces were incorrect on the GPU

## Version 0.11.2

Released 2012/12/19

*New features*

* Block sizes tuned for K20

*Bug fixes*

* Warn user that PPPM ignores rigid body exclusions
* Document that proxy iterators need to be deleted before init.reset()
* Fixed a bug where body angular momentum could not be set
* Fixed a bug where analyze.log would report nan for the pressure tensor in nve and nvt simulations

## Version 0.11.1

Released 2012/11/2

*New features*

* Support for CUDA 5.0
* Binary builds for Fedora 16 and OpenSUSE 12.1
* Automatically specify /usr/bin/gcc to nvcc when the configured gcc is not supported

*Bug fixes*

* Fixed a compile error with gcc 4.7
* Fixed a bug where PPPM forces were incorrect with neighborlist exclusions
* Fixed an issue where boost 1.50 and newer were not detected properly when BOOST_ROOT is set
* Fixed a bug where accessing force data in python prevented init.reset() from working
* Fixed a bug that prevented pair.external from logging energy
* Fixed a unit test that failed randomly

## Version 0.11.0

2012-07-27

*New features*

1. Support for Kepler GPUs (GTX 680)
1. NPH integration (*integrate.nph*)
1. Compute full pressure tensor
1. Example plugin for new bond potentials
1. New syntax for bond coefficients: *_bond_.bond_coeff.set('type', _params_)*
1. New external potential: *external.periodic* applies a periodic potential along one direction (uses include inducing lamellar phases in copolymer systems)
1. Significant performance increases when running *analyze.log*, *analyze.msd*, *update.box_resize*, *update.rescale_temp*, or *update.zero_momentum* with a small period
1. Command line options may now be overwritten by scripts, ex: *options.set_gpu(2)*
1. Added *--user* command line option to allow user defined options to be passed into job scripts, ex: *--user="-N=5 -phi=0.56"*
1. Added *table.set_from_file* method to enable reading table based pair potentials from a file
1. Added *--notice-level* command line option to control how much extra information is printed during a run. Set to 0 to disable, or any value up to 10. At 10, verbose debugging information is printed.
1. Added *--msg-file* command line option which redirects the message output to a file
1. New pair potential *pair.force_shifted_lj* : Implements http://dx.doi.org/10.1063/1.3558787

*Bug fixes*

1. Fixed a bug where FENE bonds were sometimes computed incorrectly
1. Fixed a bug where pressure was computed incorrectly when using pair.dpd or pair.dpdlj
1. Fixed a bug where using OpenMP and CUDA at the same time caused invalid memory accesses
1. Fixed a bug where RPM packages did not work on systems where the CUDA toolkit was not installed
1. Fixed a bug where rigid body velocities were not set from python
1. Disabled OpenMP builds on Mac OS X. HOOMD-blue w/ openmp enabled crashes due to bugs in Apple's OpenMP implementation.
1. Fixed a bug that allowed users to provide invalid rigid body data and cause a seg fault.
1. Fixed a bug where using PPPM resulted in error messages on program exit.

*API changes*

1. Bond potentials rewritten with template evaluators
1. External potentials use template evaluators
1. Complete rewrite of ParticleData - may break existing plugins
1. Bond/Angle/Dihedral data structures rewritten
    * The GPU specific data structures are now generated on the GPU
1. DPDThermo and DPDLJThermo are now processed by the same template class
1. Headers that cannot be included by nvcc now throw an error when they are
1. CUDA 4.0 is the new minimum requirement
1. Rewrote BoxDim to internally handle minimum image conventions
1. HOOMD now only compiles ptx code for the newest architecture, this halves the executable file size
1. New Messenger class for global control of messages printed to the screen / directed to a file.

*Testing changes*

1. Automated test suite now performs tests on OpenMPI + CUDA builds
1. Valgrind tests added back into automated test suite
1. Added CPU test in bd_ridid_updater_tests
1. ctest -S scripts can now set parallel makes (with cmake > 2.8.2)

## Version 0.10.1

2012-02-10

1. Add missing entries to credits page
1. Add `dist_check` option to neighbor list. Can be used to force neighbor list builds at a specified frequency (useful in profiling runs with nvvp).
1. Fix typos in ubuntu compile documentation
1. Add missing header files to hoomd.h
1. Add torque to the python particle data access API
1. Support boost::filesystem API v3
1. Expose name of executing gpu, n_cpu, hoomd version, git sha1, cuda version, and compiler version to python
1. Fix a bug where multiple `nvt_rigid` or `npt_rigid` integrators didn't work correctly
1. Fix missing pages in developer documentation

## Version 0.10.0

2011-12-14

*New features*

1. Added *pair.dpdlj* which uses the DPD thermostat and the Lennard-Jones potential. In previous versions, this could be accomplished by using two pair commands but at the cost of reduced performance.
1. Additional example scripts are now present in the documentation. The example scripts are cross-linked to the commands that are used in them.
1. Most dump commands now accept the form: *dump.ext(filename="filename.ext")* which immediately writes out filename.ext.
1. Added _vis_ parameter to dump.xml which enables output options commonly used in files written for the purposes of visulization. dump.xml also now accepts parameters on the instantiation line. Combined with the previous feature, *dump.xml(filename="file.xml", vis=True)* is now a convenient short hand for what was previously
<pre><code class="python">
xml = dump.xml()
xml.set_params(position = True, mass = True, diameter = True, \
                         type = True, bond = True, angle = True, \
                         dihedral = True, improper = True, charge = True)
xml.write(filename="file.xml")
</code></pre>
1. Specify rigid bodies in XML input files
1. Simulations that contain rigid body constraints applied to groups of particles in BDNVT, NVE, NVT, and NPT ensembles.
    * *integrate.bdnvt_rigid*
    * *integrate.nve_rigid*
    * *integrate.nvt_rigid*
    * *integrate.npt_rigid*
1. Energy minimization of rigid bodies (*integrate.mode_minimize_rigid_fire*)
1. Existing commands are now rigid-body aware
    * update.rescale_temp
    * update.box_resize
    * update.enforce2d
    * update.zero_momentum
1. NVT integration using the Berendsen thermostat (*integrate.berendsen*)
1. Bonds, angles, dihedrals, and impropers can now be created and deleted with the python data access API.
1. Attribution clauses added to the HOOMD-blue license.

*Changes that may break existing job scripts*

1. The _wrap_ option to *dump.dcd* has been changed to _unwrap_full_ and its meaning inverted. *dump.dcd* now offers two options for unwrapping particles, _unwrap_full_ fully unwraps particles into their box image and _unwrap_rigid_ unwraps particles in rigid bodies so that bodies are not broken up across a box boundary.

*Bug/fixes small enhancements*

1. Fixed a bug where launching hoomd on mac os X 10.5 always resulted in a bus error.
1. Fixed a bug where DCD output restricted to a group saved incorrect data.
1. force.constant may now be applied to a group of particles, not just all particles
1. Added C++ plugin example that demonstrates how to add a pair potential in a plugin
1. Fixed a bug where box.resize would always transfer particle data even in a flat portion of the variant
1. OpenMP builds re-enabled on Mac OS X
1. Initial state of integrate.nvt and integrate.npt changed to decrease oscillations at startup.
1. Fixed a bug where the polymer generator would fail to initialize very long polymers
1. Fixed a bug where images were passed to python as unsigned ints.
1. Fixed a bug where dump.pdb wrote coordinates in the wrong order.
1. Fixed a rare problem where a file written by dump.xml would not be read by init.read_xml due to round-off errors.
1. Increased the number of significant digits written out to dump.xml to make them more useful for ad-hoc restart files.
1. Potential energy and pressure computations that slow performance are now only performed on those steps where the values are actually needed.
1. Fixed a typo in the example C++ plugin
1. Mac build instructions updated to work with the latest version of macports
1. Fixed a bug where set_period on any dump was ineffective.
1. print_status_line now handles multiple lines
1. Fixed a bug where using bdnvt tally with per type gammas resulted in a race condition.
1. Fix an issue where ENABLE_CUDA=off builds gave nonsense errors when --mode=gpu was requested.
1. Fixed a bug where dumpl.xml could produce files that init.xml would not read
1. Fixed a typo in the example plugin
1. Fix example that uses hoomd as a library so that it compiles.
1. Update maintainer lines
1. Added message to nlist exclusions that notifies if diameter or body exclusions are set.
1. HOOMD-blue is now hosted in a git repository
1. Added bibtex bibliography to the user documentation
1. Converted user documentation examples to use doxygen auto cross-referencing \example commands
1. Fix a bug where particle data is not released in dump.binary
1. ENABLE_OPENMP can now be set in the ctest builds
1. Tuned block sizes for CUDA 4.0
1. Removed unsupported GPUS from CUDA_ARCH_LIST

## Version 0.9.2

2011-04-04

*Note:* only major changes are listed here.

*New features*

1. *New exclusion option:* Particles can now be excluded from the neighbor list based on diameter consistent with pair.slj.
1. *New pair coeff syntax:* Coefficients for multiple type pairs can be specified conveniently on a single line.
<pre><code class="python">
coeff.set(['A', 'B', 'C', 'D'], ['A', 'B', 'C', 'D'], epsilon=1.0)
</code></pre>
1. *New documentation:* HOOMD-blue's system of units is now fully documented, and every coefficient in the documentation is labeled with the appropriate unit.
1. *Performance improvements:* Performance has been significantly boosted for simulations of medium sized systems (5,000-20,000 particles). Smaller performance boosts were made to larger runs.
1. *CUDA 3.2 support:* HOOMD-blue is now fully tested and performance tuned for use with CUDA 3.2.
1. *CUDA 4.0 support:* HOOMD-blue compiles with CUDA 4.0 and passes initial tests.
1. *New command:* tune.r_buff performs detailed auto-tuning of the r_buff neighborlist parameter.
1. *New installation method:* RPM, DEB, and app bundle packages are now built for easier installation
1. *New command:* charge.pppm computes the full long range electrostatic interaction using the PPPM method

*Bug/fixes small enhancements*

1. Fixed a bug where the python library was linked statically.
1. Added the PYTHON_SITEDIR setting to allow hoomd builds to install into the native python site directory.
1. FIRE energy minimization convergence criteria changed to require both energy *and* force to converge
1. Clarified that groups are static in the documentation
1. Updated doc comments for compatibility with Doxygen#7.3
1. system.particles.types now lists the particle types in the simulation
1. Creating a group of a non-existant type is no longer an error
1. Mention XML file format for walls in wall.lj documentation
1. Analyzers now profile themselves
1. Use "\n" for newlines in dump.xml - improves performance when writing many XML files on a NFS file system
1. Fixed a bug where the neighbor list build could take an exceptionally long time (several seconds) to complete the first build.
1. Fixed a bug where certain logged quantities always reported as 0 on the first step of the simulation.
1. system.box can now be used to read and set the simulation box size from python
1. Numerous internal API updates
1. Fixed a bug the resulted in incorrect behavior when using integrate.npt on the GPU.
1. Removed hoomd launcher shell script. In non-sitedir installs, ${HOOMD_ROOT}/bin/hoomd is now the executable itself
1. Creating unions of groups of non-existent types no longer produces a seg fault
1. hoomd now builds on all cuda architectures. Modify CUDA_ARCH_LIST in cmake to add or remove architectures from the build
1. hoomd now builds with boost#46.0
1. Updated hoomd icons to maize/blue color scheme
1. hoomd xml file format bumped to#3, adds support for charge.
1. FENE and harmonic bonds now handle 0 interaction parameters and 0 length bonds more gracefully
1. The packaged plugin template now actually builds and installs into a recent build of hoomd

## Version 0.9.1

2010-10-08

*Note:* only major changes are listed here.

*New features*

1. *New constraint*: constrain.sphere constrains a group of particles to the surface of a sphere
1. *New pair potential/thermostat*: pair.dpd implements the standard DPD conservative, random, and dissipative forces
1. *New pair potential*: pair.dpd_conservative applies just the conservative DPD potential
1. *New pair potential*: pair.eam implements the Embedded Atom Method (EAM) and supports both *alloy* and *FS* type computations.
1. *Faster performance*: Cell list and neighbor list code has been rewritten for performance.
    * In our benchmarks, *performance increases* ranged from *10-50%* over HOOMD-blue 0.9.0. Simulations with shorter cutoffs tend to attain a higher performance boost than those with longer cutoffs.
    * We recommended that you *re-tune r_buff* values for optimal performance with 0.9.1.
    * Due to the nature of the changes, *identical runs* may produce *different trajectories*.
1. *Removed limitation*: The limit on the number of neighbor list exclusions per particle has been removed. Any number of exclusions can now be added per particle. Expect reduced performance when adding excessive numbers of exclusions.

*Bug/fixes small enhancements*

1. Pressure computation is now correct when constraints are applied.
1. Removed missing files from hoomd.h
1. pair.yukawa is no longer referred to by "gaussian" in the documentation
1. Fermi GPUs are now prioritized over per-Fermi GPUs in systems where both are present
1. HOOMD now compiles against CUDA 3.1
1. Momentum conservation significantly improved on compute#x hardware
1. hoomd plugins can now be installed into user specified directories
1. Setting r_buff=0 no longer triggers exclusion list updates on every step
1. CUDA 2.2 and older are no longer supported
1. Workaround for compiler bug in 3.1 that produces extremely high register usage
1. Disabled OpenMP compile checks on Mac OS X
1. Support for compute 2.1 devices (such as the GTX 460)

## Version 0.9.0

2010-05-18

*Note:* only major changes are listed here.

*New features*

1. *New pair potential*: Shifted LJ potential for particles of varying diameters (pair.slj)
1. *New pair potential*: Tabulated pair potential (pair.table)
1. *New pair potential*: Yukawa potential (pair.yukawa)
1. *Update to pair potentials*: Most pair potentials can now accept different values of r_cut for different type pairs. The r_cut specified in the initial pair.*** command is now treated as the default r_cut, so no changes to scripts are necessary.
1. *Update to pair potentials*: Default pair coeff values are now supported. The parameter alpha for lj now defaults to#0, so there is no longer a need to specify it for a majority of simulations.
1. *Update to pair potentials*: The maximum r_cut needed for the neighbor list is now determined at the start of each run(). In simulations where r_cut may decrease over time, increased performance will result.
1. *Update to pair potentials*: Pair potentials are now specified via template evaluator classes. Adding a new pair potential to hoomd now only requires a small amount of additional code.
1. *Plugin API* : Advanced users/developers can now write, install, and use plugins for hoomd without needing to modify core hoomd source code
1. *Particle data access*: User-level hoomd scripts can now directly access the particle data. For example, one can change all particles in the top half of the box to be type B:
<pre><code class="python">
top = group.cuboid(name="top", zmin=0)
for p in top:
    p.type = 'B'
</code></pre>
    . *All* particle data including position, velocity, type, ''et cetera'', can be read and written in this manner. Computed forces and energies can also be accessed in a similar way.
1. *New script command*: init.create_empty() can be used in conjunction with the particle data access above to completely initialize a system within the hoomd script.
1. *New script command*: dump.bin() writes full binary restart files with the entire system state, including the internal state of integrators.
    - File output can be gzip compressed (if zlib is available) to save space
    - Output can alternate between two different output files for safe crash recovery
1. *New script command*: init.read_bin() reads restart files written by dump.bin()
1. *New option*: run() now accepts a quiet option. When True, it eliminates the status information printouts that go to stdout.
1. *New example script*: Example 6 demonstrates the use of the particle data access routines to initialize a system. It also demonstrates how to initialize velocities from a gaussian distribution
1. *New example script*: Example 7 plots the pair.lj potential energy and force as evaluated by hoomd. It can trivially be modified to plot any potential in hoomd.
1. *New feature*: Two dimensional simulations can now be run in hoomd: #259
1. *New pair potential*: Morse potential for particles of varying diameters (pair.morse)
1. *New command*: run_upto will run a simulation up to a given time step number (handy for breaking long simulations up into many independent jobs)
1. *New feature*: HOOMD on the CPU is now accelerated with OpenMP.
1. *New feature*: integrate.mode_minimize_fire performs energy minimization using the FIRE algorithm
1. *New feature*: analyze.msd can now accept an xml file specifying the initial particle positions (for restarting jobs)
1. *Improved feature*: analyze.imd now supports all IMD commands that VMD sends (pause, kill, change trate, etc.)
1. *New feature*: Pair potentials can now be given names, allowing multiple potentials of the same type to be logged separately. Additionally, potentials that are disabled and not applied to the system dynamics can be optionally logged.
1. *Performance improvements*: Simulation performance has been increased across the board, but especially when running systems with very low particle number densities.
1. *New hardware support*: 0.9.0 and newer support Fermi GPUs
1. *Deprecated hardware support*: 0.9.x might continue run on compute#1 GPUs but that hardware is no longer officially supported
1. *New script command*: group.tag_list() takes a python list of particle tags and creates a group
1. *New script command*: compute.thermo() computes thermodynamic properties of a group of particles for logging
1. *New feature*: dump.dcd can now optionally write out only those particles that belong to a specified group

*Changes that will break jobs scripts written for 0.8.x*

1. Integration routines have changed significantly to enable new use cases. Where scripts previously had commands like:
<pre><code class="python">
integrate.nve(dt=0.005)
</code></pre>
    they now need
<pre><code class="python">
all = group.all()
integrate.mode_standard(dt=0.005)
integrate.nve(group=all)
</code></pre>
    . Integrating only specific groups of particles enables simulations to fix certain particles in place or integrate different parts of the system at different temperatures, among many other possibilities.
1. sorter.set_params no longer takes the ''bin_width'' argument. It is replaced by a new ''grid'' argument, see the documentation for details.
1. conserved_quantity is no longer a quantity available for logging. Instead log the nvt reservoir energy and compute the total conserved quantity in post processing.

*Bug/fixes small enhancements*

1. Fixed a bug where boost#38 is not found on some machines
1. dump.xml now has an option to write particle accelerations
1. Fixed a bug where periods like 1e6 were not accepted by updaters
1. Fixed a bug where bond.fene forces were calculated incorrectly between particles of differing diameters
1. Fixed a bug where bond.fene energies were computed incorrectly when running on the GPU
1. Fixed a bug where comments in hoomd xml files were not ignored as they aught to be: #331
1. It is now possible to prevent bond exclusions from ever being added to the neighbor list: #338
1. init.create_random_polymers can now generate extremely dense systems and will warn the user about large memory usage
1. variant.linear_interp now accepts a user-defined zero (handy for breaking long simulations up into many independent jobs)
1. Improved installation and compilation documentation
1. Integration methods now silently ignore when they are given an empty group
1. Fixed a bug where disabling all forces resulted in some forces still being applied
1. Integrators now behave in a reasonable way when given empty groups
1. Analyzers now accept a floating point period
1. run() now aborts immediately if limit_hours=0 is specified.
1. Pair potentials that diverge at r=0 will no longer result in invalid simulations when the leading coefficients are set to zero.
1. integrate.bdnvt can now tally the energy transferred into/out of the "reservoir", allowing energy conservation to be monitored during bd simulation runs.
1. Most potentials now prevent NaN results when computed for overlapping particles
1. Stopping a simulation from a callback or time limit no longer produces invalid simulations when continued
1. run() commands limited with limit_hours can now be set to only stop on given timestep multiples
1. Worked around a compiler bug where pair.morse would crash on Fermi GPUs
1. ULF stability improvements for G200 GPUs.


## Version 0.8.2

2009-09-10

*Note:* only major changes are listed here.

*New features*

1. Quantities that vary over time can now be specified easily in scripts with the variant.linear_interp command.
1. Box resizing updater (update.box_resize) command that uses the time varying quantity command to grow or shrink the simulation box.
1. Individual run() commands can be limited by wall-clock time
1. Angle forces can now be specified
1. Dihedral forces can now be specified
1. Improper forces can now be specified
1. 1-3 and 1-4 exclusions from the cutoff pair force can now be chosen
1. New command line option: --minimize-cpu-usage cuts the CPU usage of HOOMD down to 10% of one CPU core while only decreasing overall performance by 10%
1. Major changes have been made in the way HOOMD chooses the device on which to run (all require CUDA 2.2 or newer)
   * there are now checks that an appropriate NVIDIA drivers is installed
   * running without any command line options will now correctly revert to running on the CPU if no capable GPUs are installed
   * when no gpu is explicitly specified, the default choice is now prioritized to choose the fastest GPU and one that is not attached to a display first
   * new command line option: --ignore-display-gpu will prevent HOOMD from executing on any GPU attached to a display
   * HOOMD now prints out a short description of the GPU(s) it is running on
   * on linux, devices can be set to compute-exclusive mode and HOOMD will then automatically choose the first free GPU (see the documentation for details)
1. nlist.reset_exclusions command to control the particles that are excluded from the neighbor list


*Bug/fixes small enhancements*

1. Default block size change to improve stability on compute#3 devices
1. ULF workaround on GTX 280 now works with CUDA 2.2
1. Standalone benchmark executables have been removed and replaced by in script benchmarking commands
1. Block size tuning runs can now be performed automatically using the python API and results can be saved on the local machine
1. Fixed a bug where GTX 280 bug workarounds were not properly applied in CUDA 2.2
1. The time step read in from the XML file can now be optionally overwritten with a user-chosen one
1. Added support for CUDA 2.2
1. Fixed a bug where the WCA forces included in bond.fene had an improper cutoff
1. Added support for a python callback to be executed periodically during a run()
1. Removed demos from the hoomd downloads. These will be offered separately on the webpage now to keep the required download size small.
1. documentation improvements
1. Significantly increased performance of dual-GPU runs when build with CUDA 2.2 or newer
1. Numerous stability and performance improvements
1. Temperatures are now calculated based on 3N-3 degrees of freedom. See #283 for a more flexible system that is coming in the future.
1. Emulation mode builds now work on systems without an NVIDIA card (CUDA 2.2 or newer)
1. HOOMD now compiles with CUDA 2.3
1. Fixed a bug where uninitialized memory was written to dcd files
1. Fixed a bug that prevented the neighbor list on the CPU from working properly with non-cubic boxes
1. There is now a compile time hack to allow for more than 4 exclusions per particle
1. Documentation added to aid users in migrating from LAMMPS
1. hoomd_script now has an internal version number useful for third party scripts interfacing with it
1. VMD#8.7 is now found by the live demo scripts
1. live demos now run in vista 64-bit
1. init.create_random_polymers can now create polymers with more than one type of bond

## Version 0.8.1

2009-03-24

*Note:* only major changes are listed here.

*New features*

1. Significant performance enhancements
1. New build option for compiling on UMich CAC clusters: ENABLE_CAC_GPU_ID compiles HOOMD to read in the *$CAC_GPU_ID* environment variable and use it to determine which GPUs to execute on. No --gpu command line required in job scripts any more.
1. Particles can now be assigned a *non-unit mass*
1. *init.reset()* command added to allow for the creation of a looped series of simulations all in python
1. *dump.pdb()* command for writing PDB files
1. pair.lj now comes with an option to *shift* the potential energy to 0 at the cutoff
1. pair.lj now comes with an opiton to *smoothly switch* both the *potential* and *force* to 0 at the cutoff with the XPLOR smoothing function
1. *Gaussian pair potential* computation added (pair.gauss)
1. update and analyze commands can now be given a function to determine a non-linear rate to run at
1. analyze.log, and dump.dcd can now append to existing files

*Changes that will break scripts from 0.8.0*

1. *dump.mol2()* has been changed to be more consistent with other dump commands. In order to get the same result as the previous behavior, replace
<pre><code class="python">
 dump.mol2(filename="file.mol2")
</code></pre>
 with
 <pre><code class="python">
 mol2 = dump.mol2()
 mol2.write(filename="file.mol2")
</code></pre>
1. Grouping commands have been moved to their own package for organizational purposes. *group_all()* must now be called as *group.all()* and similarly for tags and type.

*Bug/fixes small enhancements*

1. Documentation updates
1. DCD file writing no longer crashes HOOMD in windows
1. !FindBoost.cmake is patched upstream. Use CMake 2.6.3 if you need BOOST_ROOT to work correctly
1. Validation tests now run with --gpu_error_checking
1. ULF bug workarounds are now enabled only on hardware where they are needed. This boosts performance on C1060 and newer GPUs.
1. !FindPythonLibs now always finds the shared python libraries, if they exist
1. "make package" now works fine on mac os x
1. Fixed erroneously reported dangerous neighbor list builds when using --mode=cpu
1. Small tweaks to the XML file format.
1. Numerous performance enhancements
1. Workaround for ULF on compute#1 devices in place
1. dump.xml can now be given the option "all=true" to write all fields
1. total momentum can now be logged by analyze.log
1. HOOMD now compiles with boost#38 (and hopefully future versions)
1. Updaters can now be given floating point periods such as 1e5
1. Additional warnings are now printed when HOOMD is about to allocate a large amount of memory due to the specification of an extremely large box size
1. run() now shows up in the documentation index
1. Default sorter period is now 100 on CPUs to improve performance on chips with small caches


## Version 0.8.0

2008-12-22

*Note:* only major changes are listed here.

*New features*

1. Addition of FENE bond potential
1. Addition of update.zero_momentum command to zero a system's linear momentum
1. Brownian dynamics integration implemented
1. Multi-GPU simulations
1. Particle image flags are now tracked. analyze.msd command added to calculate the mean squared displacement.

*Changes that will break scripts from 0.7.x*

1. analyze.log quantity names have changed

*Bug/fixes small enhancements*

1. Performance of the neighbor list has been increased significantly on the GPU (overall performance improvements are approximately 10%)
1. Profile option added to the run() command
1. Warnings are now correctly printed when negative coefficients are given to bond forces
1. Simulations no longer fail on G200 cards
1. Mac OS X binaries will be provided for download: new documentation for installing on Mac OS x has been written
1. Two new demos showcasing large systems
1. Particles leaving the simulation box due to bad initial conditions now generate an error
1. win64 installers will no longer attempt to install on win32 and vice-versa
1. neighborlist check_period now defaults to 1
1. The elapsed time counter in run() now continues counting time over multiple runs.
1. init.create_random_polymers now throws an error if the bond length is too small given the specified separation radii
1. Fixed a bug where a floating point value for the count field in init.create_random_polymers produced an error
1. Additional error checking to test if particles go NaN
1. Much improved status line printing for identifying hoomd_script commands
1. Numerous documentation updates
1. The VS redistributable package no longer needs to be installed to run HOOMD on windows (these files are distributed with HOOMD)
1. Now using new features in doxygen#5.7 to build pdf user documentation for download.
1. Performance enhancements of the Lennard-Jones pair force computation, thanks to David Tarjan
1. A header prefix can be added to log files to make them more gnuplot friendly
1. Log quantities completely revamped. Common quantities (i.e. kinetic energy, potential energy can now be logged in any simulation)
1. Particle groups can now be created. Currently only analyze.msd makes use of them.
1. The CUDA toolkit no longer needs to be installed to run a packaged HOOMD binary in windows.
1. User documentation can now be downloaded as a pdf.
1. Analyzers and updaters now count time 0 as being the time they were created, instead of time step 0.
1. Added job test scripts to aid in validating HOOMD
1. HOOMD will now build with default settings on a linux/unix-like OS where the boost static libraries are not installed, but the dynamic ones are.

----

## Version 0.7.1

2008-09-12

1. Fixed bug where extremely large box dimensions resulted in an argument error - ticket:118
1. Fixed bug where simulations ran incorrectly with extremely small box dimensions - ticket:138

----

## Version 0.7.0

2008-08-12

*Note:* only major changes are listed here.

1. Stability and performance improvements.
1. Cleaned up the hoomd_xml file format.
1. Improved detection of errors in hoomd_xml files significantly.
1. Users no longer need to manually specify HOOMD_ROOT, unless their installation is non-standard
1. Particle charge can now be read in from a hoomd_xml file
1. Consistency changes in the hoomd_xml file format: HOOMD 0.6.0 XML files are not compatible. No more compatibility breaking changes are planned after 0.7.0
1. Enabled parallel builds in MSVC for faster compilation times on multicore systems
1. Numerous small bug fixes
1. New force compute for implementing walls
1. Documentation updates
1. Support for CUDA 2.0
1. Bug fixed allowing simulations with no integrator
1. Support for boost#35.0
1. Cleaned up GPU code interface
1. NVT integrator now uses tau (period) instead of Q (the mass of the extra degree of freedom).
1. Added option to NVE integration to limit the distance a particle moves in a single time step
1. Added code to dump system snapshots in the DCD file format
1. Particle types can be named by strings
1. A snapshot of the initial configuration can now be written in the .mol2 file format
1. The default build settings now enable most of the optional features
1. Separated the user and developer documentation
1. Mixed polymer systems can now be generated inside HOOMD
1. Support for CMake 2.6.0
1. Wrote the user documentation
1. GPU selection from the command line
1. Implementation of the job scripting system
1. GPU can now handle neighbor lists that overflow
1. Energies are now calculated
1. Added a logger for logging energies during a simulation run
1. Code now actually compiles on Mac OS X
1. Benchmark and demo scripts now use the new scripting system
1. Consistent error message format that is more visible.
1. Multiple types of bonds each with the own coefficients are now supported
1. Added python scripts to convert from HOOMD's XML file format to LAMMPS input and dump files
1. Fixed a bug where empty xml nodes in input files resulted in an error message
1. Fixed a bug where HOOMD seg faulted when a particle left the simulation , vis=True)* is now a convenient short hand for what was previously
box now works fine on mac os x
1. Fixed erroneously reported dangerous neighbor list builds when using --mode=cpu
1. Small tweaks to the XML file format.
1. Numerous performance enhancements
1. Workaround for ULF on compute#1 devices in place
1. dump.xml can now be given the option<|MERGE_RESOLUTION|>--- conflicted
+++ resolved
@@ -3,15 +3,11 @@
 [TOC]
 
 ## v2.2.0
-<<<<<<< HEAD
-=======
 
 Not yet released
 
->>>>>>> 5ec55a0f
 *New features*
 * hpmc.integrate.sphere_union() takes new capacity parameter to optimize performance for different shape sizes
-* (HPMC) Improved acceptance rate with implicit depletants
 
 Deprecated*
 
@@ -19,13 +15,8 @@
 
 *Other changes*
 * Optimized performance of HPMC sphere union overlap check
-
-<<<<<<< HEAD
-*Bug fixes*
-* fix alignment error when running implicit depletants on GPU with ntrial > 0
-
-=======
->>>>>>> 5ec55a0f
+* Drop support for compute 2.0 GPU devices
+
 ## v2.1.2
 
 Not yet released
@@ -37,19 +28,11 @@
 * (HPMC) NPT ensemble in HPMC (`hpmc.update.boxmc`) now produces correct ensembles
 * Fix a bug where multiple nvt/npt integrators caused warnings from analyze.log.
 
-<<<<<<< HEAD
-*Other changes*
-
-* Support cusolver with CUDA 8.0
-* Drop support for compute 2.0 GPU devices
-=======
 * Other changes *
->>>>>>> 5ec55a0f
 
 * Drop support for compute 2.0 GPU devices
 * Support cusolver with CUDA 8.0
 
->>>>>>> hpmc_deep_copy
 ## v2.1.1
 
 Released 2016/10/23
