--- conflicted
+++ resolved
@@ -2,21 +2,16 @@
 
 [TOC]
 
-<<<<<<< HEAD
-## v2.2.2
-
-*Bug fixes*
-
-* NPT ensemble in HPMC (hpmc.update.boxmc) gave wrong values
-=======
+*Bug fixes*
+
 ## v2.1.2
 
 Not yet released
 
 *Bug fixes*
 
-* Fix a bug where multiple nvt/npt integrators caused warnings from analyze.log.
->>>>>>> b37ac219
+ * (HPMC) NPT ensemble in HPMC (`hpmc.update.boxmc`) now produces correct ensembles
+ * Fix a bug where multiple nvt/npt integrators caused warnings from analyze.log.
 
 ## v2.1.1
 
