--- conflicted
+++ resolved
@@ -10,11 +10,10 @@
 
 * Add `hoomd.hdf5.log` to log quantities in hdf5 format. Matrix quantities can be logged.
 
-<<<<<<< HEAD
 *Other changes*
 
 * Improved performance of rigid bodies in MPI simulations
-=======
+
 ## v2.1.5
 
 Released 2017/03/09
@@ -38,7 +37,6 @@
 * Defer initialization message until context.initialize
 * Fixed a problem where a momentary dip in TPS would cause walltime limited jobs to exit prematurely
 * HPMC and DEM components now correctly print citation notices
->>>>>>> b11d8df4
 
 ## v2.1.3
 
