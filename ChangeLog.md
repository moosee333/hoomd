--- conflicted
+++ resolved
@@ -3,8 +3,6 @@
 [TOC]
 
 ## v2.2.0
-<<<<<<< HEAD
-=======
 
 *New features*
 * hpmc.integrate.sphere_union() takes new capacity parameter to optimize performance for different shape sizes
@@ -24,25 +22,9 @@
 * Faster simulations with implicit depletants on CPU
 
 ## v2.1.2
->>>>>>> 001fe3c8
-
-*New features*
-* hpmc.integrate.sphere_union() takes new capacity parameter to optimize performance for different shape sizes
-
-Deprecated*
-
-<<<<<<< HEAD
-* HPMC: hpmc.integrate.sphere_union() no longer needs the max_members parameter
-
-
-*Bug fixes*
-
-* hpmc.integrate.sphere_union() and hpmc.integrate.polyhedron() missed overlaps
-* fix alignment error when running implicit depletants on GPU with ntrial > 0
-
-*Other changes*
-* Optimized performance of HPMC sphere union overlap check
-=======
+
+Not yet released
+
 *Bug fixes*
 
 * (HPMC) Implicit depletants with spheres and faceted spheres now produces correct ensembles
@@ -54,7 +36,6 @@
 
 * Drop support for compute 2.0 GPU devices
 * Support cusolver with CUDA 8.0
->>>>>>> 001fe3c8
 
 ## v2.1.1
 
