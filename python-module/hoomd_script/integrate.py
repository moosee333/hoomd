# -*- coding: iso-8859-1 -*-
#Highly Optimized Object-oriented Many-particle Dynamics -- Blue Edition
#(HOOMD-blue) Open Source Software License Copyright 2008, 2009 Ames Laboratory
#Iowa State University and The Regents of the University of Michigan All rights
#reserved.

#HOOMD-blue may contain modifications ("Contributions") provided, and to which
#copyright is held, by various Contributors who have granted The Regents of the
#University of Michigan the right to modify and/or distribute such Contributions.

#Redistribution and use of HOOMD-blue, in source and binary forms, with or
#without modification, are permitted, provided that the following conditions are
#met:

#* Redistributions of source code must retain the above copyright notice, this
#list of conditions, and the following disclaimer.

#* Redistributions in binary form must reproduce the above copyright notice, this
#list of conditions, and the following disclaimer in the documentation and/or
#other materials provided with the distribution.

#* Neither the name of the copyright holder nor the names of HOOMD-blue's
#contributors may be used to endorse or promote products derived from this
#software without specific prior written permission.

#Disclaimer

#THIS SOFTWARE IS PROVIDED BY THE COPYRIGHT HOLDER AND CONTRIBUTORS ``AS IS''
#AND ANY EXPRESS OR IMPLIED WARRANTIES, INCLUDING, BUT NOT LIMITED TO, THE
#IMPLIED WARRANTIES OF MERCHANTABILITY, FITNESS FOR A PARTICULAR PURPOSE, AND/OR
#ANY WARRANTIES THAT THIS SOFTWARE IS FREE OF INFRINGEMENT ARE DISCLAIMED.

#IN NO EVENT SHALL THE COPYRIGHT HOLDER OR CONTRIBUTORS BE LIABLE FOR ANY DIRECT,
#INDIRECT, INCIDENTAL, SPECIAL, EXEMPLARY, OR CONSEQUENTIAL DAMAGES (INCLUDING,
#BUT NOT LIMITED TO, PROCUREMENT OF SUBSTITUTE GOODS OR SERVICES; LOSS OF USE,
#DATA, OR PROFITS; OR BUSINESS INTERRUPTION) HOWEVER CAUSED AND ON ANY THEORY OF
#LIABILITY, WHETHER IN CONTRACT, STRICT LIABILITY, OR TORT (INCLUDING NEGLIGENCE
#OR OTHERWISE) ARISING IN ANY WAY OUT OF THE USE OF THIS SOFTWARE, EVEN IF
#ADVISED OF THE POSSIBILITY OF SUCH DAMAGE.

# $Id$
# $URL$
# Maintainer: joaander / All Developers are free to add commands for new features

## \package hoomd_script.integrate
# \brief Commands that integrate the equations of motion
#
# To integrate the system forward in time, an integration mode must be set. Only one integration mode can be active at
# a time, and the last \c integrate.mode_* command before the run() command is the one that will take effect. It is 
# possible to set one mode, run() for a certain number of steps and then switch to another mode before the next run()
# command.
#
# The most commonly used mode is integrate.mode_standard . It specifies a standard mode where, at each time
# step, all of the specified forces are evaluated and used in moving the system forward to the next step.
# integrate.mode_standard doesn't integrate any particles by itself, one or more compatible integration methods must
# be specified before the run() command. Like commands that specify forces, integration methods are \b persistent and
# remain set until they are disabled (this differs greatly from HOOMD-blue behavior in all versions prior to 0.9.0).
# The benefit and reason for this change is that now multiple integration methods can be specified on different particle
# groups, allowing portions of the system to be fixed, integrated at a different temperature, etc...
#
# To clarify, the following series of commands will run for 1000 time steps in the NVT ensemble and then switch to
# NVE for another 1000 steps.
#
# \code
# all = group.all()
# integrate.mode_standard(dt=0.005)
# nvt = integrate.nvt(group=all, T=1.2, tau=0.5)
# run(1000)
# nvt.disable()
# integrate.nve(group=all)
# run(1000)
# \endcode
#
# For more detailed information on the interaction of integration methods and integration modes, see
# integrate.mode_standard.
#
# Some integrators provide parameters that can be changed between runs.
# In order to access the integrator to change it, it needs to be saved
# in a variable. For example:
# \code
# integrator = integrate.nvt(group=all, T=1.2, tau=0.5)
# run(100)
# integrator.set_params(T=1.0)
# run(100)
# \endcode
# This code snippet runs the first 100 time steps with T=1.2 and the next 100 with T=1.0

import hoomd;
import globals;
import sys;
import util;
import variant;

## \internal
# \brief Base class for integrators
#
# An integrator in hoomd_script reflects an Integrator in c++. It is responsible
# for all high-level management that happens behind the scenes for hoomd_script
# writers. 1) The instance of the c++ integrator itself is tracked 2) All
# forces created so far in the simulation are updated in the cpp_integrator
# whenever run() is called.
class _integrator:
    ## \internal
    # \brief Constructs the integrator
    #
    # This doesn't really do much bet set some member variables to None
    def __init__(self):
        # check if initialization has occured
        if globals.system == None:
            print >> sys.stderr, "\n***Error! Cannot create integrator before initialization\n";
            raise RuntimeError('Error creating integrator');
        
        # by default, integrators do not support methods
        self.cpp_integrator = None;
        self.supports_methods = False;
        
        # save ourselves in the global variable
        globals.integrator = self;
        
    ## \var cpp_integrator
    # \internal 
    # \brief Stores the C++ side Integrator managed by this class
    
    ## \var supports_methods
    # \internal
    # \brief True if this integrator supports integration methods
    # \note If hoomd ever needs to support multiple TYPES of methods, we could just change this to a string naming the
    # type that is supported and add a type string to each of the integration_methods.
    
    ## \internal
    # \brief Updates the integrators in the reflected c++ class
    def update_forces(self):
        # check that proper initialization has occured
        if self.cpp_integrator == None:
            print >> sys.stderr, "\nBug in hoomd_script: cpp_integrator not set, please report\n";
            raise RuntimeError('Error updating forces');
        
        # set the forces
        self.cpp_integrator.removeForceComputes();
        for f in globals.forces:
            if f.enabled:
                if f.cpp_force == None:
                    print >> sys.stderr, "\nBug in hoomd_script: cpp_force not set, please report\n";
                    raise RuntimeError('Error updating forces');
                else:
                    self.cpp_integrator.addForceCompute(f.cpp_force);
                    f.update_coeffs();
    
    ## \internal
    # \brief Updates the integration methods in the reflected c++ class
    def update_methods(self):
        # check that proper initialization has occured
        if self.cpp_integrator == None:
            print >> sys.stderr, "\nBug in hoomd_script: cpp_integrator not set, please report\n";
            raise RuntimeError('Error updating integrator methods');
            
        # if we support methods, add them all to the list
        if self.supports_methods:
            self.cpp_integrator.removeAllIntegrationMethods();
            
            if len(globals.integration_methods) == 0:
                print >> sys.stderr, "\nThis integrator requires that one or more integration methods be specified.";
                raise RuntimeError('Error initializing integrator methods');
            
            for m in globals.integration_methods:
                self.cpp_integrator.addIntegrationMethod(m.cpp_method);
        else:
            if len(globals.integration_methods) > 0:
                print >> sys.stderr, "\nThis integrator does not support the use of integration methods,";
                print >> sys.stderr, "but some have been specified in the script. Remove them or use";
                print >> sys.stderr, "a different integrator.\n";
                raise RuntimeError('Error initializing integrator methods');

## \internal
# \brief Base class for integration methods
#
# An integration_method in hoomd_script reflects an IntegrationMethod in c++. It is responsible for all high-level
# management that happens behind the scenes for hoomd_script writers. 1) The instance of the c++ integration method
# itself is tracked and added to the integrator and 2) methods are provided for disabling the integration method from
# being active for the next run()
#
# The design of integration_method exactly mirrors that of _force for consistency
class _integration_method:
    ## \internal
    # \brief Constructs the integration_method
    #
    # Initializes the cpp_method to None.
    def __init__(self):
        # check if initialization has occured
        if globals.system == None:
            print >> sys.stderr, "\n***Error! Cannot create an integration method before initialization\n";
            raise RuntimeError('Error creating integration method');
        
        self.cpp_method = None;
        
        self.enabled = True;
        globals.integration_methods.append(self);

    ## \var enabled
    # \internal
    # \brief True if the integration method is enabled

    ## \var cpp_method
    # \internal
    # \brief Stores the C++ side IntegrationMethod managed by this class
    
    ## Disables the integration method
    #
    # \b Examples:
    # \code
    # method.disable()
    # \endcode
    #
    # Executing the disable command will remove the integration method from the simulation.Any run() command executed
    # after disabling an integration method will not apply the integration method to the particles during the
    # simulation. A disabled integration method can be re-enabled with enable()
    #
    # To use this command, you must have saved the force in a variable, as 
    # shown in this example:
    # \code
    # method = integrate.some_method()
    # # ... later in the script
    # method.disable()
    # \endcode
    def disable(self):
        util.print_status_line();
        
        # check that we have been initialized properly
        if self.cpp_method == None:
            print >> sys.stderr, "\nBug in hoomd_script: cpp_method not set, please report\n";
            raise RuntimeError('Error disabling integration method');
        
        # check if we are already disabled
        if not self.enabled:
            print "***Warning! Ignoring command to disable an integration method that is already disabled";
            return;
        
        self.enabled = False;
        globals.integration_methods.remove(self);

    ## Enables the integration method
    #
    # \b Examples:
    # \code
    # method.enable()
    # \endcode
    #
    # See disable() for a detailed description.
    def enable(self):
        util.print_status_line();
        
        # check that we have been initialized properly
        if self.cpp_method == None:
            print >> sys.stderr, "\nBug in hoomd_script: cpp_method not set, please report\n";
            raise RuntimeError('Error enabling integration method');
        
        # check if we are already disabled
        if self.enabled:
            print "***Warning! Ignoring command to enable an integration method that is already enabled";
            return;
        
        self.enabled = True;
        globals.integration_methods.append(self);

## Enables a variety of standard integration methods
#
# integrate.mode_standard performs a standard time step integration technique to move the system forward. At each time
# step, all of the specified forces are evaluated and used in moving the system forward to the next step.
#
# By itself, integrate.mode_standard does nothing. You must specify one or more integration methods to apply to the
# system. Each integration method can be applied to only a specific group of particles enabling advanced simulation
# techniques.
#
# The following commands can be used to specify the integration methods used by integrate.mode_standard.
# - integrate.bdnvt
# - integrate.bdnvt_rigid
# - integrate.nve
# - integrate.nve_rigid
# - integrate.nvt
# - integrate.nvt_rigid
# - integrate.npt
#
# There can only be one integration mode active at a time. If there are more than one integrate.mode_* commands in
# a hoomd script, only the most recent before a given run() will take effect.
class mode_standard(_integrator):
    ## Specifies the standard integration mode
    # \param dt Each time step of the simulation run() will advance the real time of the system forward by \a dt
    #
    # \b Examples:
    # \code
    # integrate.mode_standard(dt=0.005)
    # integrator_mode = integrate.mode_standard(dt=0.001)
    # \endcode
    def __init__(self, dt):
        util.print_status_line();
        
        # initialize base class
        _integrator.__init__(self);
        
        # initialize the reflected c++ class
        self.cpp_integrator = hoomd.IntegratorTwoStep(globals.system_definition, dt);
        self.supports_methods = True;
        
        globals.system.setIntegrator(self.cpp_integrator);
    
    ## Changes parameters of an existing integration mode
    # \param dt New time step delta (if set)
    #
    # To change the parameters of an existing integration mode, you must save it in a variable when it is
    # specified, like so:
    # \code
    # integrator_mode = integrate.mode_standard(dt=5e-3)
    # \endcode
    #
    # \b Examples:
    # \code
    # integrator_mode.set_params(dt=0.007)
    # \endcode
    def set_params(self, dt=None):
        util.print_status_line();
        # check that proper initialization has occured
        if self.cpp_integrator == None:
            print >> sys.stderr, "\nBug in hoomd_script: cpp_integrator not set, please report\n";
            raise RuntimeError('Error updating forces');
        
        # change the parameters
        if dt != None:
            self.cpp_integrator.setDeltaT(dt);

## NVT Integration via the Nos&eacute;-Hoover thermostat
#
# integrate.nvt performs constant volume, constant temperature simulations using the standard
# Nos&eacute;-Hoover thermostat.
#
# integrate.nvt is an integration method. It must be used in concert with an integration mode. It can be used while
# the following modes are active:
# - integrate.mode_standard
#
# integrate.nvt uses the proper number of degrees of freedom to compute the temperature of the system in both
# 2 and 3 dimensional systems, as long as the number of dimensions is set before the integrate.nvt command
# is specified.
#
class nvt(_integration_method):
    ## Specifies the NVT integration method
    # \param group Group of particles on which to apply this method.
    # \param T Temperature set point for the Nos&eacute;-Hoover thermostat.
    # \param tau Coupling constant for the Nos&eacute;-Hoover thermostat.
    #
    # \f$ \tau \f$ is related to the Nos&eacute; mass \f$ Q \f$ by 
    # \f[ \tau = \sqrt{\frac{Q}{g k_B T_0}} \f] where \f$ g \f$ is the number of degrees of freedom,
    # and \f$ T_0 \f$ is the temperature set point (\a T above).
    #
    # \a T can be a variant type, allowing for temperature ramps in simulation runs.
    #
    # \b Examples:
    # \code
    # all = group.all()
    # integrate.nvt(group=all, T=1.0, tau=0.5)
    # integrator = integrate.nvt(group=all, tau=1.0, T=0.65)
    # typeA = group.type('A')
    # integrator = integrate.nvt(group=typeA, tau=1.0, T=variant.linear_interp([(0, 4.0), (1e6, 1.0)]))
    # \endcode
    def __init__(self, group, T, tau):
        util.print_status_line();
        
        # initialize base class
        _integration_method.__init__(self);
        
        # setup the variant inputs
        T = variant._setup_variant_input(T);
        
        # initialize the reflected c++ class
        if globals.system_definition.getParticleData().getExecConf().exec_mode == hoomd.ExecutionConfiguration.executionMode.CPU:
            self.cpp_method = hoomd.TwoStepNVT(globals.system_definition, group.cpp_group, tau, T.cpp_variant);
        elif globals.system_definition.getParticleData().getExecConf().exec_mode == hoomd.ExecutionConfiguration.executionMode.GPU:
            self.cpp_method = hoomd.TwoStepNVTGPU(globals.system_definition, group.cpp_group, tau, T.cpp_variant);
        else:
            print >> sys.stderr, "\n***Error! Invalid execution mode\n";
            raise RuntimeError("Error creating NVT integrator");
    
    ## Changes parameters of an existing integrator
    # \param T New temperature (if set)
    # \param tau New coupling constant (if set)
    #
    # To change the parameters of an existing integrator, you must save it in a variable when it is
    # specified, like so:
    # \code
    # integrator = integrate.nvt(group=all, tau=1.0, T=0.65)
    # \endcode
    #
    # \b Examples:
    # \code
    # integrator.set_params(tau=0.6)
    # integrator.set_params(tau=0.7, T=2.0)
    # \endcode
    def set_params(self, T=None, tau=None):
        util.print_status_line();
        # check that proper initialization has occured
        if self.cpp_method == None:
            print >> sys.stderr, "\nBug in hoomd_script: cpp_method not set, please report\n";
            raise RuntimeError('Error updating nvt params');
        
        # change the parameters
        if T != None:
            # setup the variant inputs
            T = variant._setup_variant_input(T);
            self.cpp_method.setT(T.cpp_variant);
        if tau != None:
            self.cpp_method.setTau(tau);

## NPT Integration via the Nos&eacute;-Hoover thermostat, Anderson barostat
#
# integrate.npt performs constant pressure, constant temperature simulations using the standard
# Nos&eacute;-Hoover thermosta/Anderson barostat.
#
# integrate.npt is an integration method. It must be used in concert with an integration mode. It can be used while
# the following modes are active:
# - integrate.mode_standard
#
# integrate.npt uses the proper number of degrees of freedom to compute the temperature and pressure of the system in
# both 2 and 3 dimensional systems, as long as the number of dimensions is set before the integrate.npt command
# is specified.
#
class npt(_integration_method):
    ## Specifies the NPT integrator
    # \param group Group of particles on which to apply this method.
    # \param T Temperature set point for the Nos&eacute;-Hoover thermostat
    # \param P Pressure set point for the Anderson barostat
    # \param tau Coupling constant for the Nos&eacute;-Hoover thermostat.
    # \param tauP Coupling constant for the barostat
    # \param partial_scale If False (the default), \b all particles in the box are scaled due to the box size changes
    #                      during NPT integration. If True, only those particles that belong to \a group will be scaled.
    #
    # Both \a T and \a P can be variant types, allowing for temperature/pressure ramps in simulation runs.
    #
    # \f$ \tau \f$ is related to the Nos&eacute; mass \f$ Q \f$ by 
    # \f[ \tau = \sqrt{\frac{Q}{g k_B T_0}} \f] where \f$ g \f$ is the number of degrees of freedom,
    # and \f$ T_0 \f$ is the temperature set point (\a T above).
    #
    # \b Examples:
    # \code
    # integrate.npt(group=all, T=1.0, tau=0.5, tauP=1.0, P=2.0)
    # integrator = integrate.npt(tau=1.0, dt=5e-3, T=0.65, tauP = 1.2, P=2.0)
    # \endcode
    def __init__(self, group, T, tau, P, tauP, partial_scale=False):
        util.print_status_line();
        
        # initialize base class
        _integration_method.__init__(self);
        
        # setup the variant inputs
        T = variant._setup_variant_input(T);
        P = variant._setup_variant_input(P);
        
        # initialize the reflected c++ class
        if globals.system_definition.getParticleData().getExecConf().exec_mode == hoomd.ExecutionConfiguration.executionMode.CPU:
            self.cpp_method = hoomd.TwoStepNPT(globals.system_definition, group.cpp_group, tau, tauP, T.cpp_variant, P.cpp_variant);
        elif globals.system_definition.getParticleData().getExecConf().exec_mode == hoomd.ExecutionConfiguration.executionMode.GPU:
            self.cpp_method = hoomd.TwoStepNPTGPU(globals.system_definition, group.cpp_group, tau, tauP, T.cpp_variant, P.cpp_variant);
        else:
            print >> sys.stderr, "\n***Error! Invalid execution mode\n";
            raise RuntimeError("Error creating NPT integrator");
        
        self.cpp_method.setPartialScale(partial_scale);
        
    ## Changes parameters of an existing integrator
    # \param T New temperature (if set)
    # \param tau New coupling constant (if set)
    # \param P New pressure (if set)
    # \param tauP New barostat coupling constant (if set)
    # \param partial_scale (if set) Change whether all particles in the box are scaled (False), or just those in the
    #                      group (True)
    #
    # To change the parameters of an existing integrator, you must save it in a variable when it is
    # specified, like so:
    # \code
    # integrator = integrate.npt(tau=1.0, T=0.65)
    # \endcode
    #
    # \b Examples:
    # \code
    # integrator.set_params(tau=0.6)
    # integrator.set_params(dt=3e-3, T=2.0, P=1.0)
    # \endcode
    def set_params(self, T=None, tau=None, P=None, tauP=None, partial_scale=None):
        util.print_status_line();
        # check that proper initialization has occurred
        if self.cpp_method == None:
            print >> sys.stderr, "\nBug in hoomd_script: cpp_method not set, please report\n";
            raise RuntimeError('Error updating npt params');
        
        # change the parameters
        if T != None:
            # setup the variant inputs
            T = variant._setup_variant_input(T);
            self.cpp_method.setT(T.cpp_variant);
        if tau != None:
            self.cpp_method.setTau(tau);
        if P != None:
            # setup the variant inputs
            P = variant._setup_variant_input(P);
            self.cpp_method.setP(P.cpp_variant);
        if tauP != None:
            self.cpp_method.setTauP(tauP);
        if partial_scale != None:
            self.cpp_method.setPartialScale(partial_scale);

## NVE Integration via Velocity-Verlet
#
# integrate.nve performs constant volume, constant energy simulations using the standard
# Velocity-Verlet method. For poor initial conditions that include overlapping atoms, a 
# limit can be specified to the movement a particle is allowed to make in one time step. 
# After a few thousand time steps with the limit set, the system should be in a safe state 
# to continue with unconstrained integration.
#
# Another use-case for integrate.nve is to fix the velocity of a certain group of particles. This can be achieved by
# setting the velocity of those particles in the initial condition and setting the \a zero_force option to True
# for that group. A True value for \a zero_force causes integrate.nve to ignore any net force on each particle and
# integrate them forward in time with a constant velocity.
#
# \note With an active limit, Newton's third law is effectively \b not obeyed and the system 
# can gain linear momentum. Activate the update.zero_momentum updater during the limited nve
# run to prevent this.
#
# integrate.nve is an integration method. It must be used in concert with an integration mode. It can be used while
# the following modes are active:
# - integrate.mode_standard
class nve(_integration_method):
    ## Specifies the NVE integration method
    # \param group Group of particles on which to apply this method.
    # \param limit (optional) Enforce that no particle moves more than a distance of \a limit in a single time step
    # \param zero_force When set to true, particles in the \a group are integrated forward in time with constant
    #                   velocity and any net force on them is ignored.
    #
    # \b Examples:
    # \code
    # all = group.all()
    # integrate.nve(group=all)
    # integrator = integrate.nve(group=all)
    # typeA = group.type('A')
    # integrate.nve(group=typeA, limit=0.01)
    # integrate.nve(group=typeA, zero_force=True)
    # \endcode
    def __init__(self, group, limit=None, zero_force=False):
        util.print_status_line();
        
        # initialize base class
        _integration_method.__init__(self);
        
        # initialize the reflected c++ class
        if globals.system_definition.getParticleData().getExecConf().exec_mode == hoomd.ExecutionConfiguration.executionMode.CPU:
            self.cpp_method = hoomd.TwoStepNVE(globals.system_definition, group.cpp_group, False);
        elif globals.system_definition.getParticleData().getExecConf().exec_mode == hoomd.ExecutionConfiguration.executionMode.GPU:
            self.cpp_method = hoomd.TwoStepNVEGPU(globals.system_definition, group.cpp_group);
        else:
            print >> sys.stderr, "\n***Error! Invalid execution mode\n";
            raise RuntimeError("Error creating NVE integration method");
        
        # set the limit
        if limit != None:
            self.cpp_method.setLimit(limit);
        
        self.cpp_method.setZeroForce(zero_force);
        
    ## Changes parameters of an existing integrator
    # \param limit (if set) New limit value to set. Removes the limit if limit is False
    # \param zero_force (if set) New value for the zero force option
    #
    # To change the parameters of an existing integrator, you must save it in a variable when it is
    # specified, like so:
    # \code
    # integrator = integrate.nve(group=all)
    # \endcode
    #
    # \b Examples:
    # \code
    # integrator.set_params(limit=0.01)
    # integrator.set_params(limit=False)
    # \endcode
    def set_params(self, limit=None, zero_force=None):
        util.print_status_line();
        # check that proper initialization has occured
        if self.cpp_method == None:
            print >> sys.stderr, "\nBug in hoomd_script: cpp_method not set, please report\n";
            raise RuntimeError('Error setting nve params');
        
        # change the parameters
        if limit != None:
            if limit == False:
                self.cpp_method.removeLimit();
            else:
                self.cpp_method.setLimit(limit);
        
        if zero_force != None:
            self.cpp_method.setZeroForce(zero_force);

## NVT integration via Brownian dynamics
#
# integrate.bdnvt performs constant volume, fixed average temperature simulation based on a 
# NVE simulation with added damping and stochastic heat bath forces.
#
# The total added %force \f$ \vec{F}\f$ is
# \f[ \vec{F} = -\gamma \cdot \vec{v} + \vec{F}_{\mathrm{rand}} \f]
# where \f$ \vec{v} \f$ is the particle's velocity and \f$ \vec{F}_{\mathrm{rand}} \f$
# is a random force with magnitude chosen via the fluctuation-dissipation theorem
# to be consistent with the specified drag (\a gamma) and temperature (\a T).
# 
# For poor initial conditions that include overlapping atoms, a 
# limit can be specified to the movement a particle is allowed to make in one time step. 
# After a few thousand time steps with the limit set, the system should be in a safe state 
# to continue with unconstrained integration.
#
# \note With an active limit, Newton's third law is effectively \b not obeyed and the system 
# can gain linear momentum. Activate the update.zero_momentum updater during the limited bdnvt
# run to prevent this.
#
# integrate.bdnvt is an integration method. It must be used in concert with an integration mode. It can be used while
# the following modes are active:
# - integrate.mode_standard
#
# integrate.bdnvt uses the proper number of degrees of freedom to compute the temperature of the system in both
# 2 and 3 dimensional systems, as long as the number of dimensions is set before the integrate.bdnvt command
# is specified.
#
class bdnvt(_integration_method):
    ## Specifies the BD NVT integrator
    # \param group Group of particles on which to apply this method.
    # \param T Temperature of the simulation \a T
    # \param seed Random seed to use for the run. Simulations that are identical, except for the seed, will follow 
    # different trajectories.
    # \param gamma_diam If True, then then gamma for each particle will be assigned to its diameter. If False (the
    #                   default), gammas are assigned per particle type via set_gamma().
    # \param limit (optional) Enforce that no particle moves more than a distance of \a limit in a single time step
    #
    # \a T can be a variant type, allowing for temperature ramps in simulation runs.
    #
    # \b Examples:
    # \code
    # all = group.all();
    # integrate.bdnvt(group=all, T=1.0, seed=5)
    # integrator = integrate.bdnvt(group=all, T=1.0, seed=100)
    # integrate.bdnvt(group=all, T=1.0, limit=0.01, gamma_diam=1)
    # typeA = group.type('A');
    # integrate.bdnvt(group=typeA, T=variant.linear_interp([(0, 4.0), (1e6, 1.0)]))
    # \endcode
    def __init__(self, group, T, seed=0, gamma_diam=False, limit=None):
        util.print_status_line();
        
        # initialize base class
        _integration_method.__init__(self);
        
        # setup the variant inputs
        T = variant._setup_variant_input(T);
        
        # initialize the reflected c++ class
        if globals.system_definition.getParticleData().getExecConf().exec_mode == hoomd.ExecutionConfiguration.executionMode.CPU:
            self.cpp_method = hoomd.TwoStepBDNVT(globals.system_definition, group.cpp_group, T.cpp_variant, seed, gamma_diam);
        elif globals.system_definition.getParticleData().getExecConf().exec_mode == hoomd.ExecutionConfiguration.executionMode.GPU:
            self.cpp_method = hoomd.TwoStepBDNVTGPU(globals.system_definition, group.cpp_group, T.cpp_variant, seed, gamma_diam);
        else:
            print >> sys.stderr, "\n***Error! Invalid execution mode\n";
            raise RuntimeError("Error creating BD NVT integrator");
        
        # set the limit
        if limit != None:
            self.cpp_method.setLimit(limit);
    
    ## Changes parameters of an existing integrator
    # \param T New temperature (if set)
    #
    # To change the parameters of an existing integrator, you must save it in a variable when it is
    # specified, like so:
    # \code
    # integrator = integrate.bdnvt(group=all, T=1.0)
    # \endcode
    #
    # \b Examples:
    # \code
    # integrator.set_params(T=2.0)
    # \endcode
    def set_params(self, T=None):
        util.print_status_line();
        # check that proper initialization has occured
        if self.cpp_method == None:
            print >> sys.stderr, "\nBug in hoomd_script: cpp_method not set, please report\n";
            raise RuntimeError('Error updating bdnvt params');
        
        # change the parameters
        if T != None:
            # setup the variant inputs
            T = variant._setup_variant_input(T);
            self.cpp_method.setT(T.cpp_variant);

    ## Sets gamma parameter for a particle type
    # \param a Particle type
    # \param gamma \f$ \gamma \f$ for particle type (see below for examples)
    #
    # set_gamma() sets the coefficient \f$ \gamma \f$ for a single particle type, identified
    # by name.
    #
    # The gamma parameter determines how strongly a particular particle is coupled to 
    # the stochastic bath.  The higher the gamma, the more strongly coupled: see 
    # integrate.bdnvt.
    #
    # If gamma is not set for any particle type, it will automatically default to  1.0.
    # It is not an error to specify gammas for particle types that do not exist in the simulation.
    # This can be useful in defining a single simulation script for many different types of particles 
    # even when some simulations only include a subset.
    #
    # \b Examples:
    # \code
    # bd.set_gamma('A', gamma=2.0)
    # \endcode
    #
    def set_gamma(self, a, gamma):
        util.print_status_line();
        
        # check that proper initialization has occured
        if self.cpp_method == None:
            print >> sys.stderr, "\nBug in hoomd_script: cpp_method not set, please report\n";
            raise RuntimeError('Error updating bdnvt gamma');
        
        ntypes = globals.system_definition.getParticleData().getNTypes();
        type_list = [];
        for i in xrange(0,ntypes):
            type_list.append(globals.system_definition.getParticleData().getNameByType(i));
        
        # change the parameters
        for i in xrange(0,ntypes):
            if a == type_list[i]:
                self.cpp_method.setGamma(i,gamma);

<<<<<<< HEAD
## NVE Integration for rigid bodies
#
# integrate.nve_rigid performs constant volume, constant energy simulations using Velocity Verlet method extended
# to operate on rigid bodies. It \b only operates on particles that belong to rigid bodies. Use integrate.nve on
# particles that do not belong to rigid bodies.
#
# \b Limitataions:<br>
# The specified %group \b MUST be a %group containing all rigid bodies in the system. If any other %group is specified, 
# integrate.nve_rigid will still behave as if group.rigid() was specified.
#
# integrate.nve_rigid is an integration method. It must be used in concert with an integration mode. It can be used while
# the following modes are active:
# - integrate.mode_standard
class nve_rigid(_integration_method):
    ## Specifies the NVE integration method for rigid bodies 
    # \param group Group of particles on which to apply this method.
    #
    # \b Examples:
    # \code
    # rigid = group.rigid()
    # integrate.nve_rigid(group=rigid)
    # \endcode
    def __init__(self, group):
        util.print_status_line();
        
        # initialize base class
        _integration_method.__init__(self);
        
        # initialize the reflected c++ class
        if globals.system_definition.getParticleData().getExecConf().exec_mode == hoomd.ExecutionConfiguration.executionMode.CPU:
            self.cpp_method = hoomd.TwoStepNVERigid(globals.system_definition, group.cpp_group);
        elif globals.system_definition.getParticleData().getExecConf().exec_mode == hoomd.ExecutionConfiguration.executionMode.GPU:
            self.cpp_method = hoomd.TwoStepNVERigidGPU(globals.system_definition, group.cpp_group);
        else:
            print >> sys.stderr, "\n***Error! Invalid execution mode\n";
            raise RuntimeError("Error creating NVE integration method for rigid bodies");

## NVT Integration for rigid bodies
#
# integrate.nvt_rigid performs constant volume, constant temperature simulations of the rigid bodies in the system.
# The ____ method is used from reference _____.
# It \b only operates on particles that belong to rigid bodies. Use integrate.nvt on particles that do not belong to
# rigid bodies.
#
# \b Limitataions:<br>
# The specified %group \b MUST be a %group containing all rigid bodies in the system. If any other %group is specified, 
# integrate.nvt_rigid will still behave as if group.rigid() was specified.
#
# integrate.nvt_rigid is an integration method. It must be used in concert with an integration mode. It can be used while
# the following modes are active:
# - integrate.mode_standard
class nvt_rigid(_integration_method):
    ## Specifies the NVT integration method for rigid bodies
    # \param group Group of particles on which to apply this method.
    # \param T Temperature set point for the thermostat.
    #
    # \a T can be a variant type, allowing for temperature ramps in simulation runs.
    #
    # \b Examples:
    # \code
    # rigid = group.rigid()
    # integrate.nvt_rigid(group=all, T=1.0)
    # integrator = integrate.nvt_rigid(group=all, tau=1.0)
    # \endcode
    def __init__(self, group, T):
        util.print_status_line();
        
        # initialize base class
        _integration_method.__init__(self);
        
        # setup the variant inputs
        T = variant._setup_variant_input(T);
        
        # initialize the reflected c++ class
        if globals.system_definition.getParticleData().getExecConf().exec_mode == hoomd.ExecutionConfiguration.executionMode.CPU:
            self.cpp_method = hoomd.TwoStepNVTRigid(globals.system_definition, group.cpp_group, T.cpp_variant);
        elif globals.system_definition.getParticleData().getExecConf().exec_mode == hoomd.ExecutionConfiguration.executionMode.GPU:
            self.cpp_method = hoomd.TwoStepNVTRigidGPU(globals.system_definition, group.cpp_group, T.cpp_variant);
        else:
            print >> sys.stderr, "\n***Error! Invalid execution mode\n";
            raise RuntimeError("Error creating NVT rigid integrator");
    
    ## Changes parameters of an existing integrator
    # \param T New temperature (if set)
    #
    # To change the parameters of an existing integrator, you must save it in a variable when it is
    # specified, like so:
    # \code
    # integrator = integrate.nvt_rigid(group=rigid, T=0.65)
    # \endcode
    #
    # \b Examples:
    # \code
    # integrator.set_params(T=2.0, tau=10.0)
    # \endcode
    def set_params(self, T=None, tau=None):
        util.print_status_line();
        # check that proper initialization has occured
        if self.cpp_method == None:
            print >> sys.stderr, "\nBug in hoomd_script: cpp_method not set, please report\n";
            raise RuntimeError('Error updating nvt rigid params');
        
        # change the parameters
        if T != None:
            # setup the variant inputs
            T = variant._setup_variant_input(T);
            self.cpp_method.setT(T.cpp_variant);
        if tau != None:
            self.cpp_method.setTau(tau);  
              
## NVT integration via Brownian dynamics for rigid bodies
#
# integrate.bdnvt_rigid performs constant volume, fixed average temperature simulation based on a 
# NVE simulation with added damping and stochastic heat bath forces.
#
# The total added %force \f$ \vec{F}\f$ is
# \f[ \vec{F} = -\gamma \cdot \vec{v} + \vec{F}_{\mathrm{rand}} \f]
# where \f$ \vec{v} \f$ is the particle's velocity and \f$ \vec{F}_{\mathrm{rand}} \f$
# is a random force with magnitude chosen via the fluctuation-dissipation theorem
# to be consistent with the specified drag (\a gamma) and temperature (\a T).
#
# integrate.bdnvt_rigid \b only operates on particles that belong to rigid bodies. Use integrate.bdnvt on particles
# that do not belong to rigid bodies.
#
# \b Limitataions:<br>
# The specified %group \b MUST be a %group containing all rigid bodies in the system. If any other %group is specified, 
# integrate.bdnvt_rigid will still behave as if group.rigid() was specified.
#
# integrate.bdnvt_rigid is an integration method. It must be used in concert with an integration mode. It can be used while
# the following modes are active:
# - integrate.mode_standard
class bdnvt_rigid(_integration_method):
    ## Specifies the BD NVT integrator for rigid bodies
    # \param group Group of particles on which to apply this method.
    # \param T Temperature of the simulation \a T
    # \param seed Random seed to use for the run. Simulations that are identical, except for the seed, will follow 
    # different trajectories.
    # \param gamma_diam If True, then then gamma for each particle will be assigned to its diameter. If False (the
    #                   default), gammas are assigned per particle type via set_gamma().
    #
    # \a T can be a variant type, allowing for temperature ramps in simulation runs.
    #
    # \b Examples:
    # \code
    # rigid = group.rigid();
    # integrate.bdnvt_rigid(group=rigid, T=1.0, seed=5)
    # integrator = integrate.bdnvt_rigid(group=all, T=1.0, seed=100)
    # integrate.bdnvt_rigid(group=all, T=1.0, gamma_diam=True)
    # \endcode
    def __init__(self, group, T, seed=0, gamma_diam=False):
        util.print_status_line();
        
        # initialize base class
        _integration_method.__init__(self);
        
        # setup the variant inputs
        T = variant._setup_variant_input(T);
        
        # initialize the reflected c++ class
        if globals.system_definition.getParticleData().getExecConf().exec_mode == hoomd.ExecutionConfiguration.executionMode.CPU:
            self.cpp_method = hoomd.TwoStepBDNVTRigid(globals.system_definition, group.cpp_group, T.cpp_variant, seed, gamma_diam);
        elif globals.system_definition.getParticleData().getExecConf().exec_mode == hoomd.ExecutionConfiguration.executionMode.GPU:
            self.cpp_method = hoomd.TwoStepBDNVTRigidGPU(globals.system_definition, group.cpp_group, T.cpp_variant, seed, gamma_diam);
        else:
            print >> sys.stderr, "\n***Error! Invalid execution mode\n";
            raise RuntimeError("Error creating BD NVT integrator for rigid bodies");
        
    
    ## Changes parameters of an existing integrator
    # \param T New temperature (if set)
    #
    # To change the parameters of an existing integrator, you must save it in a variable when it is
    # specified, like so:
    # \code
    # integrator = integrate.bdnvt_rigid(group=rigid, T=1.0)
    # \endcode
    #
    # \b Examples:
    # \code
    # integrator.set_params(T=2.0)
    # \endcode
    def set_params(self, T=None):
        util.print_status_line();
        # check that proper initialization has occured
        if self.cpp_method == None:
            print >> sys.stderr, "\nBug in hoomd_script: cpp_method not set, please report\n";
            raise RuntimeError('Error updating bdnvt params');
        
        # change the parameters
        if T != None:
            # setup the variant inputs
            T = variant._setup_variant_input(T);
            self.cpp_method.setT(T.cpp_variant);

    ## Sets gamma parameter for a particle type
    # \param a Particle type
    # \param gamma \f$ \gamma \f$ for particle type (see below for examples)
    #
    # set_gamma() sets the coefficient \f$ \gamma \f$ for a single particle type, identified
    # by name.
    #
    # The gamma parameter determines how strongly a particular particle is coupled to 
    # the stochastic bath.  The higher the gamma, the more strongly coupled: see 
    # integrate.bdnvt_rigid.
    #
    # If gamma is not set for any particle type, it will automatically default to  1.0.
    # It is not an error to specify gammas for particle types that do not exist in the simulation.
    # This can be useful in defining a single simulation script for many different types of particles 
    # even when some simulations only include a subset.
    #
    # \b Examples:
    # \code
    # bd.set_gamma('A', gamma=2.0)
    # \endcode
    #
    def set_gamma(self, a, gamma):
        util.print_status_line();
        
        # check that proper initialization has occured
        if self.cpp_method == None:
            print >> sys.stderr, "\nBug in hoomd_script: cpp_method not set, please report\n";
            raise RuntimeError('Error updating bdnvt_rigid gamma');
        
        ntypes = globals.system_definition.getParticleData().getNTypes();
        type_list = [];
        for i in xrange(0,ntypes):
            type_list.append(globals.system_definition.getParticleData().getNameByType(i));
        
        # change the parameters
        for i in xrange(0,ntypes):
            if a == type_list[i]:
                self.cpp_method.setGamma(i,gamma);

## Energy Minimizer (FIRE)
#
# integrate.energyminimizer_FIRE uses the Fast Inertial Relaxation Engine (FIRE) algorithm to minimize the energy
# for a rigid or non-rigid body of particles. 
#
# EDIT - The total added %force \f$ \vec{F}\f$ is
# \f[ \vec{F} = -\gamma \cdot \vec{v} + \vec{F}_{\mathrm{rand}} \f]
# where \f$ \vec{v} \f$ is the particle's velocity and \f$ \vec{F}_{\mathrm{rand}} \f$
# is a random force with magnitude chosen via the fluctuation-dissipation theorem
# to be consistent with the specified drag (\a gamma) and temperature (\a T).
#
# EDIT integrate.bdnvt_rigid \b only operates on particles that belong to rigid bodies. Use integrate.bdnvt on particles
# that do not belong to rigid bodies.
#
# EDIT \b Limitataions:<br>
# The specified %group \b MUST be a %group containing all rigid bodies in the system. If any other %group is specified, 
# integrate.bdnvt_rigid will still behave as if group.rigid() was specified.
#
# EDIT - integrate.bdnvt_rigid is an integration method. It must be used in concert with an integration mode. It can be used while
# the following modes are active:
# - integrate.mode_standard
class energyminimizer_FIRE(_integrator):
    ## Specifies the energy minimizer.   An integration method MUST be specified too. (true?)
    # EDIT
    # \param group Group of particles on which to apply this method.
    # \param T Temperature of the simulation \a T
    # \param seed Random seed to use for the run. Simulations that are identical, except for the seed, will follow 
    # different trajectories.
    # \param gamma_diam If True, then then gamma for each particle will be assigned to its diameter. If False (the
    #                   default), gammas are assigned per particle type via set_gamma().
    #
    # \a T can be a variant type, allowing for temperature ramps in simulation runs.
    #
    # \b Examples:
    # \code
    # rigid = group.rigid();
    # integrate.bdnvt_rigid(group=rigid, T=1.0, seed=5)
    # integrator = integrate.bdnvt_rigid(group=all, T=1.0, seed=100)
    # integrate.bdnvt_rigid(group=all, T=1.0, gamma_diam=True)
    # \endcode
=======
## Energy Minimizer (FIRE)
#
# integrate.energyminimizer_FIRE uses the Fast Inertial Relaxation Engine (FIRE) algorithm to minimize the energy
# for a group of particles while keeping all other particles fixed.
#
# TODO: document me
class mode_minimize_fire(_integrator):
    ## Specifies the FIRE energy minimizer.
    #
    # TODO: document me
>>>>>>> c6be2187
    def __init__(self, group, dt, Nmin=None, finc=None, fdec=None, alpha_start=None, alpha_final=None, ftol = None, Etol= None):
        util.print_status_line();
        
        # initialize base class
        _integrator.__init__(self);
        
<<<<<<< HEAD
        # Break provided group into rigid and nonrigid components (this may have compatibility issues across versions of Hoomd,
        # but seeing if can get away from having to separately specify an energy minimizer based on rigid or non-rigid
        #rigidgroup = group.intersection(group.rigid(), group.cpp_group)   #suspect these lines won't work!
        #nonrigidgroup=group.intersection(group.non_rigid(), group.cpp_group)
        
        # initialize the reflected c++ class
        if globals.system_definition.getParticleData().getExecConf().exec_mode == hoomd.ExecutionConfiguration.executionMode.CPU:
            self.cpp_integrator = hoomd.FIREEnergyMinimizer(globals.system_definition, group.cpp_group, dt);
            #self.cpp_method = hoomd.FIREEnergyMinimizerRigid(globals.system_definition, rigidgroup.cpp_group, dt);
        elif globals.system_definition.getParticleData().getExecConf().exec_mode == hoomd.ExecutionConfiguration.executionMode.GPU:
            self.cpp_integrator = hoomd.FIREEnergyMinimizerGPU(globals.system_definition, group.cpp_group, dt);
            #self.cpp_method = hoomd.FIREEnergyMinimizerRigidGPU(globals.system_definition, rigidgroup.cpp_group, dt);
        else:
            print >> sys.stderr, "\n***Error! Invalid execution mode\n";
            raise RuntimeError("Error creating FIRE Energy Minimizer");
=======
        # initialize the reflected c++ class
        if globals.system_definition.getParticleData().getExecConf().exec_mode == hoomd.ExecutionConfiguration.executionMode.CPU:
            self.cpp_integrator = hoomd.FIREEnergyMinimizer(globals.system_definition, group.cpp_group, dt);
        elif globals.system_definition.getParticleData().getExecConf().exec_mode == hoomd.ExecutionConfiguration.executionMode.GPU:
            self.cpp_integrator = hoomd.FIREEnergyMinimizerGPU(globals.system_definition, group.cpp_group, dt);
        else:
            print >> sys.stderr, "\n***Error! Invalid execution mode\n";
            raise RuntimeError("Error creating FIRE Energy Minimizer");

        self.supports_methods = False;
>>>>>>> c6be2187
        
        globals.system.setIntegrator(self.cpp_integrator);        
        
        # change the set parameters if not None
        if not(Nmin is None):
            self.cpp_integrator.setNmin(Nmin);
        if not(finc is None):
            self.cpp_integrator.setFinc(finc);
        if not(fdec is None):
            self.cpp_integrator.setFdec(fdec);
        if not(alpha_start is None):
            self.cpp_integrator.setAlphaStart(alpha_start);
        if not(alpha_final is None):
            self.cpp_integrator.setFalpha(alpha_final);
            
    ## Asks if Energy Minimizer has converged
    #
<<<<<<< HEAD
    # EDIT To change the parameters of an existing integrator, you must save it in a variable when it is
    # specified, like so:
    # \code
    # integrator = integrate.nvt_rigid(group=rigid, T=0.65)
    # \endcode
    #
    # \b Examples:
    # \code
    # integrator.set_params(T=2.0, tau=10.0)
    # \endcode
    def has_converged(self):
        util.print_status_line();
=======
    # TODO: document me
    def has_converged(self):
>>>>>>> c6be2187
        # check that proper initialization has occured
        if self.cpp_integrator == None:
            print >> sys.stderr, "\nBug in hoomd_script: cpp_integrator not set, please report\n";
            raise RuntimeError('Error in FIRE Energy Minimizer');
        return self.cpp_integrator.hasConverged()
<<<<<<< HEAD
                             
=======
 
>>>>>>> c6be2187
<|MERGE_RESOLUTION|>--- conflicted
+++ resolved
@@ -730,7 +730,6 @@
             if a == type_list[i]:
                 self.cpp_method.setGamma(i,gamma);
 
-<<<<<<< HEAD
 ## NVE Integration for rigid bodies
 #
 # integrate.nve_rigid performs constant volume, constant energy simulations using Velocity Verlet method extended
@@ -967,47 +966,6 @@
 ## Energy Minimizer (FIRE)
 #
 # integrate.energyminimizer_FIRE uses the Fast Inertial Relaxation Engine (FIRE) algorithm to minimize the energy
-# for a rigid or non-rigid body of particles. 
-#
-# EDIT - The total added %force \f$ \vec{F}\f$ is
-# \f[ \vec{F} = -\gamma \cdot \vec{v} + \vec{F}_{\mathrm{rand}} \f]
-# where \f$ \vec{v} \f$ is the particle's velocity and \f$ \vec{F}_{\mathrm{rand}} \f$
-# is a random force with magnitude chosen via the fluctuation-dissipation theorem
-# to be consistent with the specified drag (\a gamma) and temperature (\a T).
-#
-# EDIT integrate.bdnvt_rigid \b only operates on particles that belong to rigid bodies. Use integrate.bdnvt on particles
-# that do not belong to rigid bodies.
-#
-# EDIT \b Limitataions:<br>
-# The specified %group \b MUST be a %group containing all rigid bodies in the system. If any other %group is specified, 
-# integrate.bdnvt_rigid will still behave as if group.rigid() was specified.
-#
-# EDIT - integrate.bdnvt_rigid is an integration method. It must be used in concert with an integration mode. It can be used while
-# the following modes are active:
-# - integrate.mode_standard
-class energyminimizer_FIRE(_integrator):
-    ## Specifies the energy minimizer.   An integration method MUST be specified too. (true?)
-    # EDIT
-    # \param group Group of particles on which to apply this method.
-    # \param T Temperature of the simulation \a T
-    # \param seed Random seed to use for the run. Simulations that are identical, except for the seed, will follow 
-    # different trajectories.
-    # \param gamma_diam If True, then then gamma for each particle will be assigned to its diameter. If False (the
-    #                   default), gammas are assigned per particle type via set_gamma().
-    #
-    # \a T can be a variant type, allowing for temperature ramps in simulation runs.
-    #
-    # \b Examples:
-    # \code
-    # rigid = group.rigid();
-    # integrate.bdnvt_rigid(group=rigid, T=1.0, seed=5)
-    # integrator = integrate.bdnvt_rigid(group=all, T=1.0, seed=100)
-    # integrate.bdnvt_rigid(group=all, T=1.0, gamma_diam=True)
-    # \endcode
-=======
-## Energy Minimizer (FIRE)
-#
-# integrate.energyminimizer_FIRE uses the Fast Inertial Relaxation Engine (FIRE) algorithm to minimize the energy
 # for a group of particles while keeping all other particles fixed.
 #
 # TODO: document me
@@ -1015,30 +973,12 @@
     ## Specifies the FIRE energy minimizer.
     #
     # TODO: document me
->>>>>>> c6be2187
     def __init__(self, group, dt, Nmin=None, finc=None, fdec=None, alpha_start=None, alpha_final=None, ftol = None, Etol= None):
         util.print_status_line();
         
         # initialize base class
         _integrator.__init__(self);
         
-<<<<<<< HEAD
-        # Break provided group into rigid and nonrigid components (this may have compatibility issues across versions of Hoomd,
-        # but seeing if can get away from having to separately specify an energy minimizer based on rigid or non-rigid
-        #rigidgroup = group.intersection(group.rigid(), group.cpp_group)   #suspect these lines won't work!
-        #nonrigidgroup=group.intersection(group.non_rigid(), group.cpp_group)
-        
-        # initialize the reflected c++ class
-        if globals.system_definition.getParticleData().getExecConf().exec_mode == hoomd.ExecutionConfiguration.executionMode.CPU:
-            self.cpp_integrator = hoomd.FIREEnergyMinimizer(globals.system_definition, group.cpp_group, dt);
-            #self.cpp_method = hoomd.FIREEnergyMinimizerRigid(globals.system_definition, rigidgroup.cpp_group, dt);
-        elif globals.system_definition.getParticleData().getExecConf().exec_mode == hoomd.ExecutionConfiguration.executionMode.GPU:
-            self.cpp_integrator = hoomd.FIREEnergyMinimizerGPU(globals.system_definition, group.cpp_group, dt);
-            #self.cpp_method = hoomd.FIREEnergyMinimizerRigidGPU(globals.system_definition, rigidgroup.cpp_group, dt);
-        else:
-            print >> sys.stderr, "\n***Error! Invalid execution mode\n";
-            raise RuntimeError("Error creating FIRE Energy Minimizer");
-=======
         # initialize the reflected c++ class
         if globals.system_definition.getParticleData().getExecConf().exec_mode == hoomd.ExecutionConfiguration.executionMode.CPU:
             self.cpp_integrator = hoomd.FIREEnergyMinimizer(globals.system_definition, group.cpp_group, dt);
@@ -1049,7 +989,6 @@
             raise RuntimeError("Error creating FIRE Energy Minimizer");
 
         self.supports_methods = False;
->>>>>>> c6be2187
         
         globals.system.setIntegrator(self.cpp_integrator);        
         
@@ -1067,30 +1006,11 @@
             
     ## Asks if Energy Minimizer has converged
     #
-<<<<<<< HEAD
-    # EDIT To change the parameters of an existing integrator, you must save it in a variable when it is
-    # specified, like so:
-    # \code
-    # integrator = integrate.nvt_rigid(group=rigid, T=0.65)
-    # \endcode
-    #
-    # \b Examples:
-    # \code
-    # integrator.set_params(T=2.0, tau=10.0)
-    # \endcode
-    def has_converged(self):
-        util.print_status_line();
-=======
     # TODO: document me
     def has_converged(self):
->>>>>>> c6be2187
         # check that proper initialization has occured
         if self.cpp_integrator == None:
             print >> sys.stderr, "\nBug in hoomd_script: cpp_integrator not set, please report\n";
             raise RuntimeError('Error in FIRE Energy Minimizer');
         return self.cpp_integrator.hasConverged()
-<<<<<<< HEAD
-                             
-=======
- 
->>>>>>> c6be2187
+ 