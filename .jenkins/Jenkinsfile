pipeline
    {
    options { skipDefaultCheckout() }
    agent none

    stages
        {
        stage('Unit and validation tests')
            {
            when { not { branch 'release' } }
            failFast true
            parallel
                {
                stage('unit-gcc49-py27-cd75')
                    {
                    agent { label 'gpu' }

                    environment
                        {
<<<<<<< HEAD
                        sh '''
                            singularity exec --nv ${CONTAINER} ${CMAKE_BIN}/cmake ../code -DPYTHON_EXECUTABLE=/usr/bin/python${PYVER} -DENABLE_CUDA=${ENABLE_CUDA} -DENABLE_MPI=${ENABLE_MPI} -DBUILD_VALIDATION=${BUILD_VALIDATION} -DBUILD_JIT=${BUILD_JIT} -DTEST_CPU_IN_GPU_BUILDS=OFF -DBUILD_DEPRECATED=off -GNinja
                           '''

                        sh 'singularity exec --nv ${CONTAINER} ninja -j 4'
=======
                        CC = '/usr/bin/gcc-4.9'
                        CXX = '/usr/bin/g++-4.9'
                        PYVER = '2.7'
                        CMAKE_BIN = '/usr/bin'
                        ENABLE_CUDA = 'ON'
                        ENABLE_MPI = 'ON'
                        BUILD_VALIDATION = 'OFF'
                        CONTAINER = '/nfs/glotzer/containers/ci-20171130-cuda75.img'
                        BUILD_JIT = 'OFF'
>>>>>>> d2515ae6
                        }

                    steps
                        {
                        sh 'echo ${NODE_NAME}'

                        dir('code')
                            {
                            checkout scm
                            sh 'git submodule update --init'
                            }

                        dir('build')
                            {
                            timeout(time: 1, unit: 'HOURS')
                                {
                                sh '''
                                    singularity exec --nv ${CONTAINER} ${CMAKE_BIN}/cmake ../code -DPYTHON_EXECUTABLE=/usr/bin/python${PYVER} -DENABLE_CUDA=${ENABLE_CUDA} -DENABLE_MPI=${ENABLE_MPI} -DBUILD_VALIDATION=${BUILD_VALIDATION} -DTEST_CPU_IN_GPU_BUILDS=OFF -DBUILD_DEPRECATED=off -DBUILD_JIT=${BUILD_JIT} -GNinja
                                   '''

                                sh 'singularity exec --nv ${CONTAINER} ninja -j 3'
                                }

                            timeout(time: 1, unit: 'HOURS')
                                {
                                sh '''
                                    singularity exec --nv ${CONTAINER} ${CMAKE_BIN}/ctest --no-compress-output -T test --output-on-failure
                                   '''
                                }
                            }

                        sh 'xsltproc code/.jenkins/ctest2junit.xsl build/Testing/**/Test.xml > ./test.xml'

                        junit 'test.xml'
                        }
                    post
                        {
                        always
                            {
                            archive 'build/Testing/**/Test.xml'
                            deleteDir()
                            }
                        }
                    }
                stage('unit-clang38-py35-cd80')
                    {
                    agent { label 'gpu' }

                    environment
                        {
                        CC = '/usr/bin/clang'
                        CXX = '/usr/bin/clang++'
                        PYVER = '3.5'
                        CMAKE_BIN = '/usr/bin'
                        ENABLE_CUDA = 'ON'
                        ENABLE_MPI = 'OFF'
                        BUILD_VALIDATION = 'OFF'
                        CONTAINER = '/nfs/glotzer/containers/ci-20171130-cuda80.img'
                        BUILD_JIT = 'ON'
                        }

                    steps
                        {
                        sh 'echo ${NODE_NAME}'

                        dir('code')
                            {
                            checkout scm
                            sh 'git submodule update --init'
                            }

                        dir('build')
                            {
                            timeout(time: 1, unit: 'HOURS')
                                {
                                sh '''
                                    singularity exec --nv ${CONTAINER} ${CMAKE_BIN}/cmake ../code -DPYTHON_EXECUTABLE=/usr/bin/python${PYVER} -DENABLE_CUDA=${ENABLE_CUDA} -DENABLE_MPI=${ENABLE_MPI} -DBUILD_VALIDATION=${BUILD_VALIDATION} -DTEST_CPU_IN_GPU_BUILDS=OFF -DBUILD_DEPRECATED=off -DBUILD_JIT=${BUILD_JIT} -GNinja
                                   '''

                                sh 'singularity exec --nv ${CONTAINER} ninja -j 3'
                                }

                            timeout(time: 1, unit: 'HOURS')
                                {
                                sh '''
                                    singularity exec --nv ${CONTAINER} ${CMAKE_BIN}/ctest --no-compress-output -T test --output-on-failure
                                   '''
                                }
                            }

<<<<<<< HEAD
                dir('build')
                    {
                    timeout(time: 1, unit: 'HOURS')
                        {
                        sh '''
<<<<<<< HEAD
                            singularity exec --nv ${CONTAINER} ${CMAKE_BIN}/cmake ../code -DPYTHON_EXECUTABLE=/usr/bin/python${PYVER} -DENABLE_CUDA=${ENABLE_CUDA} -DENABLE_MPI=${ENABLE_MPI} -DBUILD_VALIDATION=${BUILD_VALIDATION} -DBUILD_JIT=${BUILD_JIT} -DTEST_CPU_IN_GPU_BUILDS=OFF -GNinja
=======
                            singularity exec --nv ${CONTAINER} ${CMAKE_BIN}/cmake ../code -DPYTHON_EXECUTABLE=/usr/bin/python${PYVER} -DENABLE_CUDA=${ENABLE_CUDA} -DENABLE_MPI=${ENABLE_MPI} -DBUILD_VALIDATION=${BUILD_VALIDATION} -DTEST_CPU_IN_GPU_BUILDS=OFF -DBUILD_DEPRECATED=off -GNinja
>>>>>>> origin/update-eigen
                           '''
=======
                        sh 'xsltproc code/.jenkins/ctest2junit.xsl build/Testing/**/Test.xml > ./test.xml'
>>>>>>> d2515ae6

                        junit 'test.xml'
                        }
                    post
                        {
                        always
                            {
                            archive 'build/Testing/**/Test.xml'
                            deleteDir()
                            }
                        }
                    }
                stage('vld-gcc6-py36-mpi-cd90')
                    {
                    agent { label 'gpu' }

                    environment
                        {
                        CC = '/usr/sbin/gcc-6'
                        CXX = '/usr/sbin/g++-6'
                        PYVER = '3.6'
                        CMAKE_BIN = '/usr/sbin'
                        ENABLE_CUDA = 'ON'
                        ENABLE_MPI = 'ON'
                        BUILD_VALIDATION = 'ON'
                        CONTAINER = '/nfs/glotzer/containers/ci-20171206-arch-2.img'
                        BUILD_JIT = 'ON'
                        }

                    steps
                        {
                        sh 'echo ${NODE_NAME}'

                        dir('code')
                            {
                            checkout scm
                            sh 'git submodule update --init'
                            }

                        dir('build')
                            {
                            timeout(time: 1, unit: 'HOURS')
                                {
                                sh '''
                                    singularity exec --nv ${CONTAINER} ${CMAKE_BIN}/cmake ../code -DPYTHON_EXECUTABLE=/usr/bin/python${PYVER} -DENABLE_CUDA=${ENABLE_CUDA} -DENABLE_MPI=${ENABLE_MPI} -DBUILD_VALIDATION=${BUILD_VALIDATION} -DTEST_CPU_IN_GPU_BUILDS=OFF -DBUILD_DEPRECATED=off -DBUILD_JIT=${BUILD_JIT} -GNinja
                                   '''

                                sh 'singularity exec --nv ${CONTAINER} ninja -j 3'
                                }

                            timeout(time: 15, unit: 'HOURS')
                                {
                                sh '''
                                    singularity exec --nv ${CONTAINER} ${CMAKE_BIN}/ctest --no-compress-output -T test --output-on-failure
                                   '''
                                }
                            }

                        sh 'xsltproc code/.jenkins/ctest2junit.xsl build/Testing/**/Test.xml > ./test.xml'

                        junit 'test.xml'
                        }
                    post
                        {
                        always
                            {
                            archive 'build/Testing/**/Test.xml'
                            deleteDir()
                            }
                        }
                    }
                stage('vld-clang50-py36-mpi')
                    {
<<<<<<< HEAD
                    timeout(time: 1, unit: 'HOURS')
                        {
                        sh '''
<<<<<<< HEAD
                            singularity exec --nv ${CONTAINER} ${CMAKE_BIN}/cmake ../code -DPYTHON_EXECUTABLE=/usr/bin/python${PYVER} -DENABLE_CUDA=${ENABLE_CUDA} -DENABLE_MPI=${ENABLE_MPI} -DBUILD_VALIDATION=${BUILD_VALIDATION} -DBUILD_JIT=${BUILD_JIT} -DTEST_CPU_IN_GPU_BUILDS=OFF -GNinja
=======
                            singularity exec --nv ${CONTAINER} ${CMAKE_BIN}/cmake ../code -DPYTHON_EXECUTABLE=/usr/bin/python${PYVER} -DENABLE_CUDA=${ENABLE_CUDA} -DENABLE_MPI=${ENABLE_MPI} -DBUILD_VALIDATION=${BUILD_VALIDATION} -DTEST_CPU_IN_GPU_BUILDS=OFF -DBUILD_DEPRECATED=off -GNinja
>>>>>>> origin/update-eigen
                           '''
=======
                    agent { label 'linux-cpu' }
>>>>>>> d2515ae6

                    environment
                        {
                        CC = '/usr/sbin/clang'
                        CXX = '/usr/sbin/clang++'
                        PYVER = '3.6'
                        CMAKE_BIN = '/usr/sbin'
                        ENABLE_CUDA = 'OFF'
                        ENABLE_MPI = 'ON'
                        BUILD_VALIDATION = 'ON'
                        CONTAINER = '/nfs/glotzer/containers/ci-20171206-arch-2.img'
                        BUILD_JIT = 'ON'
                        }

                    steps
                        {
                        sh 'echo ${NODE_NAME}'

                        dir('code')
                            {
                            checkout scm
                            sh 'git submodule update --init'
                            }

                        dir('build')
                            {
                            timeout(time: 1, unit: 'HOURS')
                                {
                                sh '''
                                    singularity exec --nv ${CONTAINER} ${CMAKE_BIN}/cmake ../code -DPYTHON_EXECUTABLE=/usr/bin/python${PYVER} -DENABLE_CUDA=${ENABLE_CUDA} -DENABLE_MPI=${ENABLE_MPI} -DBUILD_VALIDATION=${BUILD_VALIDATION} -DTEST_CPU_IN_GPU_BUILDS=OFF -DBUILD_DEPRECATED=off -DBUILD_JIT=${BUILD_JIT} -GNinja
                                   '''

                                sh 'singularity exec --nv ${CONTAINER} ninja -j 3'
                                }

                            timeout(time: 15, unit: 'HOURS')
                                {
                                sh '''
                                    singularity exec --nv ${CONTAINER} ${CMAKE_BIN}/ctest --no-compress-output -T test --output-on-failure
                                   '''
                                }
                            }

                        sh 'xsltproc code/.jenkins/ctest2junit.xsl build/Testing/**/Test.xml > ./test.xml'

                        junit 'test.xml'
                        }
                    post
                        {
                        always
                            {
                            archive 'build/Testing/**/Test.xml'
                            deleteDir()
                            }
                        }
                    }
                
                }
            }

        stage('conda-build-mac')
            {
            agent { label 'mac' }
            when { anyOf { branch 'master'; branch 'maint'; branch 'release' } }

            environment
                {
                CONDA_BLD_PATH = "${WORKSPACE}/conda-bld"
                ANACONDA_TOKEN = credentials('glotzer-anaconda-token')
                }

            steps
                {
                sh 'echo ${CONDA_BLD_PATH}'

                retry(5)
                    {
                    dir('code')
                        {
                        checkout scm

                        timeout(time: 2, unit: 'HOURS')
                            {
                            sh 'git submodule update --init'

                            sh '''
                               conda build conda-recipe
                               '''
                            }
                        }
                    }

                script
                    {
                    if (env.BRANCH_NAME == 'release')
                        {
                        sh 'anaconda -t ${ANACONDA_TOKEN} upload --force --no-progress ${WORKSPACE}/conda-bld/**/*.tar.bz2'
                        }
                    }
                }
            post
                {
                always
                    {
                    deleteDir()
                    }
                }
            }
        }
    }<|MERGE_RESOLUTION|>--- conflicted
+++ resolved
@@ -17,13 +17,6 @@
 
                     environment
                         {
-<<<<<<< HEAD
-                        sh '''
-                            singularity exec --nv ${CONTAINER} ${CMAKE_BIN}/cmake ../code -DPYTHON_EXECUTABLE=/usr/bin/python${PYVER} -DENABLE_CUDA=${ENABLE_CUDA} -DENABLE_MPI=${ENABLE_MPI} -DBUILD_VALIDATION=${BUILD_VALIDATION} -DBUILD_JIT=${BUILD_JIT} -DTEST_CPU_IN_GPU_BUILDS=OFF -DBUILD_DEPRECATED=off -GNinja
-                           '''
-
-                        sh 'singularity exec --nv ${CONTAINER} ninja -j 4'
-=======
                         CC = '/usr/bin/gcc-4.9'
                         CXX = '/usr/bin/g++-4.9'
                         PYVER = '2.7'
@@ -33,7 +26,6 @@
                         BUILD_VALIDATION = 'OFF'
                         CONTAINER = '/nfs/glotzer/containers/ci-20171130-cuda75.img'
                         BUILD_JIT = 'OFF'
->>>>>>> d2515ae6
                         }
 
                     steps
@@ -113,8 +105,9 @@
                                     singularity exec --nv ${CONTAINER} ${CMAKE_BIN}/cmake ../code -DPYTHON_EXECUTABLE=/usr/bin/python${PYVER} -DENABLE_CUDA=${ENABLE_CUDA} -DENABLE_MPI=${ENABLE_MPI} -DBUILD_VALIDATION=${BUILD_VALIDATION} -DTEST_CPU_IN_GPU_BUILDS=OFF -DBUILD_DEPRECATED=off -DBUILD_JIT=${BUILD_JIT} -GNinja
                                    '''
 
-                                sh 'singularity exec --nv ${CONTAINER} ninja -j 3'
-                                }
+                    steps
+                        {
+                        sh 'echo ${NODE_NAME}'
 
                             timeout(time: 1, unit: 'HOURS')
                                 {
@@ -124,21 +117,7 @@
                                 }
                             }
 
-<<<<<<< HEAD
-                dir('build')
-                    {
-                    timeout(time: 1, unit: 'HOURS')
-                        {
-                        sh '''
-<<<<<<< HEAD
-                            singularity exec --nv ${CONTAINER} ${CMAKE_BIN}/cmake ../code -DPYTHON_EXECUTABLE=/usr/bin/python${PYVER} -DENABLE_CUDA=${ENABLE_CUDA} -DENABLE_MPI=${ENABLE_MPI} -DBUILD_VALIDATION=${BUILD_VALIDATION} -DBUILD_JIT=${BUILD_JIT} -DTEST_CPU_IN_GPU_BUILDS=OFF -GNinja
-=======
-                            singularity exec --nv ${CONTAINER} ${CMAKE_BIN}/cmake ../code -DPYTHON_EXECUTABLE=/usr/bin/python${PYVER} -DENABLE_CUDA=${ENABLE_CUDA} -DENABLE_MPI=${ENABLE_MPI} -DBUILD_VALIDATION=${BUILD_VALIDATION} -DTEST_CPU_IN_GPU_BUILDS=OFF -DBUILD_DEPRECATED=off -GNinja
->>>>>>> origin/update-eigen
-                           '''
-=======
                         sh 'xsltproc code/.jenkins/ctest2junit.xsl build/Testing/**/Test.xml > ./test.xml'
->>>>>>> d2515ae6
 
                         junit 'test.xml'
                         }
@@ -212,19 +191,7 @@
                     }
                 stage('vld-clang50-py36-mpi')
                     {
-<<<<<<< HEAD
-                    timeout(time: 1, unit: 'HOURS')
-                        {
-                        sh '''
-<<<<<<< HEAD
-                            singularity exec --nv ${CONTAINER} ${CMAKE_BIN}/cmake ../code -DPYTHON_EXECUTABLE=/usr/bin/python${PYVER} -DENABLE_CUDA=${ENABLE_CUDA} -DENABLE_MPI=${ENABLE_MPI} -DBUILD_VALIDATION=${BUILD_VALIDATION} -DBUILD_JIT=${BUILD_JIT} -DTEST_CPU_IN_GPU_BUILDS=OFF -GNinja
-=======
-                            singularity exec --nv ${CONTAINER} ${CMAKE_BIN}/cmake ../code -DPYTHON_EXECUTABLE=/usr/bin/python${PYVER} -DENABLE_CUDA=${ENABLE_CUDA} -DENABLE_MPI=${ENABLE_MPI} -DBUILD_VALIDATION=${BUILD_VALIDATION} -DTEST_CPU_IN_GPU_BUILDS=OFF -DBUILD_DEPRECATED=off -GNinja
->>>>>>> origin/update-eigen
-                           '''
-=======
                     agent { label 'linux-cpu' }
->>>>>>> d2515ae6
 
                     environment
                         {
