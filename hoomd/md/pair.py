# Copyright (c) 2009-2016 The Regents of the University of Michigan
# This file is part of the HOOMD-blue project, released under the BSD 3-Clause License.

R""" Pair potentials.

Generally, pair forces are short range and are summed over all non-bonded particles
within a certain cutoff radius of each particle. Any number of pair forces
can be defined in a single simulation. The net force on each particle due to
all types of pair forces is summed.

Pair forces require that parameters be set for each unique type pair. Coefficients
are set through the aid of the :py:class:`coeff` class. To set this coefficients, specify
a pair force and save it in a variable::

    my_force = pair.some_pair_force(arguments...)

Then the coefficients can be set using the saved variable::

    my_force.pair_coeff.set('A', 'A', epsilon=1.0, sigma=1.0)
    my_force.pair_coeff.set('A', 'B', epsilon=1.0, sigma=2.0)
    my_force.pair_coeff.set('B', 'B', epsilon=2.0, sigma=1.0)

This example set the parameters *epsilon* and *sigma*
(which are used in :py:class:`lj`). Different pair forces require that different
coefficients are set. Check the documentation of each to see the definition
of the coefficients.
"""

from hoomd import _hoomd
from hoomd.md import _md
from hoomd.md import force;
from hoomd.md import nlist as nl # to avoid naming conflicts
import hoomd;

import math;
import sys;

from collections import OrderedDict

class coeff:
    R""" Define pair coefficients

    All pair forces use :py:class:`coeff` to specify the coefficients between different
    pairs of particles indexed by type. The set of pair coefficients is a symmetric
    matrix defined over all possible pairs of particle types.

    There are two ways to set the coefficients for a particular pair force.
    The first way is to save the pair force in a variable and call :py:meth:`set()` directly.

    The second method is to build the :py:class:`coeff` class first and then assign it to the
    pair force. There are some advantages to this method in that you could specify a
    complicated set of pair coefficients in a separate python file and import it into
    your job script.

    Example (**force_field.py**)::

        from hoomd import md
        my_coeffs = md.pair.coeff();
        my_force.pair_coeff.set('A', 'A', epsilon=1.0, sigma=1.0)
        my_force.pair_coeff.set('A', 'B', epsilon=1.0, sigma=2.0)
        my_force.pair_coeff.set('B', 'B', epsilon=2.0, sigma=1.0)

    Example job script::

        from hoomd import md
        import force_field

        .....
        my_force = md.pair.some_pair_force(arguments...)
        my_force.pair_coeff = force_field.my_coeffs

    """

    ## \internal
    # \brief Initializes the class
    # \details
    # The main task to be performed during initialization is just to init some variables
    # \param self Python required class instance variable
    def __init__(self):
        self.values = {};
        self.default_coeff = {}

    ## \internal
    # \brief Return a compact representation of the pair coefficients
    def get_metadata(self):
        # return list for easy serialization
        l = []
        for (a,b) in self.values:
            item = OrderedDict()
            item['typei'] = a
            item['typej'] = b
            for coeff in self.values[(a,b)]:
                item[coeff] = self.values[(a,b)][coeff]
            l.append(item)
        return l

    ## \var values
    # \internal
    # \brief Contains the matrix of set values in a dictionary

    ## \var default_coeff
    # \internal
    # \brief default_coeff['coeff'] lists the default value for \a coeff, if it is set

    ## \internal
    # \brief Sets a default value for a given coefficient
    # \details
    # \param name Name of the coefficient to for which to set the default
    # \param value Default value to set
    #
    # Some coefficients have reasonable default values and the user should not be burdened with typing them in
    # all the time. set_default_coeff() sets
    def set_default_coeff(self, name, value):
        self.default_coeff[name] = value;

    def set(self, a, b, **coeffs):
        R""" Sets parameters for one type pair.

        Args:
            a (str): First particle type in the pair (or a list of type names)
            b (str): Second particle type in the pair (or a list of type names)
            coeffs: Named coefficients (see below for examples)

        Calling :py:meth:`set()` results in one or more parameters being set for a single type pair
        or set of type pairs.
        Particle types are identified by name, and parameters are also added by name.
        Which parameters you need to specify depends on the pair force you are setting
        these coefficients for, see the corresponding documentation.

        All possible type pairs as defined in the simulation box must be specified before
        executing :py:class:`hoomd.run()`. You will receive an error if you fail to do so. It is not an error,
        however, to specify coefficients for particle types that do not exist in the simulation.
        This can be useful in defining a force field for many different types of particles even
        when some simulations only include a subset.

        There is no need to specify coefficients for both pairs 'A', 'B' and 'B', 'A'. Specifying
        only one is sufficient.

        To set the same coefficients between many particle types, provide a list of type names instead of a single
        one. All pairs between the two lists will be set to the same parameters.

        Examples::

            coeff.set('A', 'A', epsilon=1.0, sigma=1.0)
            coeff.set('B', 'B', epsilon=2.0, sigma=1.0)
            coeff.set('A', 'B', epsilon=1.5, sigma=1.0)
            coeff.set(['A', 'B', 'C', 'D'], 'F', epsilon=2.0)
            coeff.set(['A', 'B', 'C', 'D'], ['A', 'B', 'C', 'D'], epsilon=1.0)

            system = init.read_xml('init.xml')
            coeff.set(system.particles.types, system.particles.types, epsilon=2.0)
            coeff.set('A', system.particles.types, epsilon=1.2)

        Note:
            Single parameters can be updated. If both epsilon and sigma have already been
            set for a type pair, then executing ``coeff.set('A', 'B', epsilon=1.1)`` will update
            the value of epsilon and leave sigma as it was previously set.

        Some pair potentials assign default values to certain parameters. If the default setting for a given coefficient
        (as documented in the respective pair command) is not set explicitly, the default will be used.

        """
        hoomd.util.print_status_line();

        # listify the inputs
        if isinstance(a, str):
            a = [a];
        if isinstance(b, str):
            b = [b];

        for ai in a:
            for bi in b:
                self.set_single(ai, bi, coeffs);

    ## \internal
    # \brief Sets a single parameter
    def set_single(self, a, b, coeffs):
        a = str(a);
        b = str(b);

        # create the pair if it hasn't been created it
        if (not (a,b) in self.values) and (not (b,a) in self.values):
            self.values[(a,b)] = {};

        # Find the pair to update
        if (a,b) in self.values:
            cur_pair = (a,b);
        elif (b,a) in self.values:
            cur_pair = (b,a);
        else:
            hoomd.context.msg.error("Bug detected in pair.coeff. Please report\n");
            raise RuntimeError("Error setting pair coeff");

        # update each of the values provided
        if len(coeffs) == 0:
            hoomd.context.msg.error("No coefficents specified\n");
        for name, val in coeffs.items():
            self.values[cur_pair][name] = val;

        # set the default values
        for name, val in self.default_coeff.items():
            # don't override a coeff if it is already set
            if not name in self.values[cur_pair]:
                self.values[cur_pair][name] = val;

    ## \internal
    # \brief Verifies set parameters form a full matrix with all values set
    # \details
    # \param self Python required self variable
    # \param required_coeffs list of required variables
    #
    # This can only be run after the system has been initialized
    def verify(self, required_coeffs):
        # first, check that the system has been initialized
        if not hoomd.init.is_initialized():
            hoomd.context.msg.error("Cannot verify pair coefficients before initialization\n");
            raise RuntimeError('Error verifying pair coefficients');

        # get a list of types from the particle data
        ntypes = hoomd.context.current.system_definition.getParticleData().getNTypes();
        type_list = [];
        for i in range(0,ntypes):
            type_list.append(hoomd.context.current.system_definition.getParticleData().getNameByType(i));

        valid = True;
        # loop over all possible pairs and verify that all required variables are set
        for i in range(0,ntypes):
            for j in range(i,ntypes):
                a = type_list[i];
                b = type_list[j];

                # find which half of the pair is set
                if (a,b) in self.values:
                    cur_pair = (a,b);
                elif (b,a) in self.values:
                    cur_pair = (b,a);
                else:
                    hoomd.context.msg.error("Type pair " + str((a,b)) + " not found in pair coeff\n");
                    valid = False;
                    continue;

                # verify that all required values are set by counting the matches
                count = 0;
                for coeff_name in self.values[cur_pair].keys():
                    if not coeff_name in required_coeffs:
                        hoomd.context.msg.notice(2, "Notice: Possible typo? Pair coeff " + str(coeff_name) + " is specified for pair " + str((a,b)) + \
                              ", but is not used by the pair force\n");
                    else:
                        count += 1;

                if count != len(required_coeffs):
                    hoomd.context.msg.error("Type pair " + str((a,b)) + " is missing required coefficients\n");
                    valid = False;


        return valid;

    ## \internal
    # \brief Try to get whether a single pair coefficient
    # \detail
    # \param a First name in the type pair
    # \param b Second name in the type pair
    # \param coeff_name Coefficient to get
    def get(self,a,b,coeff_name):
        if (a,b) in self.values:
            cur_pair = (a,b);
        elif (b,a) in self.values:
            cur_pair = (b,a);
        else:
            return None;

        if coeff_name in self.values[cur_pair]:
            return self.values[cur_pair][coeff_name];
        else:
            return None;

class pair(force._force):
    R""" Common pair potential documentation.

    Users should not invoke :py:class:`pair` directly. It is a base command that provides common
    features to all standard pair forces. Common documentation for all pair potentials is documented here.

    All pair force commands specify that a given potential energy and force be computed on all non-excluded particle
    pairs in the system within a short range cutoff distance :math:`r_{\mathrm{cut}}`.

    The force :math:`\vec{F}` applied between each pair of particles is:

    .. math::
        :nowrap:

        \begin{eqnarray*}
        \vec{F}  = & -\nabla V(r) & r < r_{\mathrm{cut}} \\
                  = & 0           & r \ge r_{\mathrm{cut}} \\
        \end{eqnarray*}

    where :math:`\vec{r}` is the vector pointing from one particle to the other in the pair, and :math:`V(r)` is
    chosen by a mode switch (see :py:meth:`set_params()`):

    .. math::
        :nowrap:

        \begin{eqnarray*}
        V(r)  = & V_{\mathrm{pair}}(r) & \mathrm{mode\ is\ no\_shift} \\
              = & V_{\mathrm{pair}}(r) - V_{\mathrm{pair}}(r_{\mathrm{cut}}) & \mathrm{mode\ is\ shift} \\
              = & S(r) \cdot V_{\mathrm{pair}}(r) & \mathrm{mode\ is\ xplor\ and\ } r_{\mathrm{on}} < r_{\mathrm{cut}} \\
              = & V_{\mathrm{pair}}(r) - V_{\mathrm{pair}}(r_{\mathrm{cut}}) & \mathrm{mode\ is\ xplor\ and\ } r_{\mathrm{on}} \ge r_{\mathrm{cut}}
        \end{eqnarray*}

    :math:`S(r)` is the XPLOR smoothing function:

    .. math::
        :nowrap:

        \begin{eqnarray*}
        S(r) = & 1 & r < r_{\mathrm{on}} \\
             = & \frac{(r_{\mathrm{cut}}^2 - r^2)^2 \cdot (r_{\mathrm{cut}}^2 + 2r^2 -
                 3r_{\mathrm{on}}^2)}{(r_{\mathrm{cut}}^2 - r_{\mathrm{on}}^2)^3}
               & r_{\mathrm{on}} \le r \le r_{\mathrm{cut}} \\
             = & 0 & r > r_{\mathrm{cut}} \\
         \end{eqnarray*}

    and :math:`V_{\mathrm{pair}}(r)` is the specific pair potential chosen by the respective command.

    Enabling the XPLOR smoothing function :math:`S(r)` results in both the potential energy and the force going smoothly
    to 0 at :math:`r = r_{\mathrm{cut}}`, reducing the rate of energy drift in long simulations.
    :math:`r_{\mathrm{on}}` controls the point at which the smoothing starts, so it can be set to only slightly modify
    the tail of the potential. It is suggested that you plot your potentials with various values of
    :math:`r_{\mathrm{on}}` in order to find a good balance between a smooth potential function and minimal modification
    of the original :math:`V_{\mathrm{pair}}(r)`. A good value for the LJ potential is
    :math:`r_{\mathrm{on}} = 2 \cdot \sigma`.

    The split smoothing / shifting of the potential when the mode is ``xplor`` is designed for use in mixed WCA / LJ
    systems. The WCA potential and it's first derivative already go smoothly to 0 at the cutoff, so there is no need
    to apply the smoothing function. In such mixed systems, set :math:`r_{\mathrm{on}}` to a value greater than
    :math:`r_{\mathrm{cut}}` for those pairs that interact via WCA in order to enable shifting of the WCA potential
    to 0 at the cuttoff.

    The following coefficients must be set per unique pair of particle types. See :py:mod:`hoomd.md.pair` for information
    on how to set coefficients:

    - :math:`r_{\mathrm{cut}}` - *r_cut* (in distance units)
      - *optional*: defaults to the global r_cut specified in the pair command
    - :math:`r_{\mathrm{on}}` - *r_on* (in distance units)
      - *optional*: defaults to the global r_cut specified in the pair command

    When :math:`r_{\mathrm{cut}} \le 0` or is set to False, the particle type pair interaction is excluded from the neighbor
    list. This mechanism can be used in conjunction with multiple neighbor lists to make efficient calculations in systems
    with large size disparity. Functionally, this is equivalent to setting :math:`r_{\mathrm{cut}} = 0` in the pair force
    because negative :math:`r_{\mathrm{cut}}` has no physical meaning.
    """

    ## \internal
    # \brief Initialize the pair force
    # \details
    # The derived class must set
    #  - self.cpp_class (the pair class to instantiate)
    #  - self.required_coeffs (a list of the coeff names the derived class needs)
    #  - self.process_coeffs() (a method that takes in the coeffs and spits out a param struct to use in
    #       self.cpp_force.set_params())
    def __init__(self, r_cut, nlist, name=None):
        # initialize the base class
        force._force.__init__(self, name);

        # convert r_cut False to a floating point type
        if r_cut is False:
            r_cut = -1.0
        self.global_r_cut = r_cut;

        # setup the coefficent matrix
        self.pair_coeff = coeff();
        self.pair_coeff.set_default_coeff('r_cut', self.global_r_cut);
        self.pair_coeff.set_default_coeff('r_on', self.global_r_cut);

        # setup the neighbor list
        self.nlist = nlist
        self.nlist.subscribe(lambda:self.get_rcut())
        self.nlist.update_rcut()

    def set_params(self, mode=None):
        R""" Set parameters controlling the way forces are computed.

        Args:
            mode (str): (if set) Set the mode with which potentials are handled at the cutoff.

        Valid values for *mode* are: "none" (the default), "shift", and "xplor":

        - **none** - No shifting is performed and potentials are abruptly cut off
        - **shift** - A constant shift is applied to the entire potential so that it is 0 at the cutoff
        - **xplor** - A smoothing function is applied to gradually decrease both the force and potential to 0 at the
          cutoff when ron < rcut, and shifts the potential to 0 at the cutoff when ron >= rcut.

        See :py:class:`pair` for the equations.

        Examples::

            mypair.set_params(mode="shift")
            mypair.set_params(mode="no_shift")
            mypair.set_params(mode="xplor")

        """
        hoomd.util.print_status_line();

        if mode is not None:
            if mode == "no_shift":
                self.cpp_force.setShiftMode(self.cpp_class.energyShiftMode.no_shift)
            elif mode == "shift":
                self.cpp_force.setShiftMode(self.cpp_class.energyShiftMode.shift)
            elif mode == "xplor":
                self.cpp_force.setShiftMode(self.cpp_class.energyShiftMode.xplor)
            else:
                hoomd.context.msg.error("Invalid mode\n");
                raise RuntimeError("Error changing parameters in pair force");

    def process_coeff(self, coeff):
        hoomd.context.msg.error("Bug in hoomd_script, please report\n");
        raise RuntimeError("Error processing coefficients");

    def update_coeffs(self):
        coeff_list = self.required_coeffs + ["r_cut", "r_on"];
        # check that the pair coefficents are valid
        if not self.pair_coeff.verify(coeff_list):
            hoomd.context.msg.error("Not all pair coefficients are set\n");
            raise RuntimeError("Error updating pair coefficients");

        # set all the params
        ntypes = hoomd.context.current.system_definition.getParticleData().getNTypes();
        type_list = [];
        for i in range(0,ntypes):
            type_list.append(hoomd.context.current.system_definition.getParticleData().getNameByType(i));

        for i in range(0,ntypes):
            for j in range(i,ntypes):
                # build a dict of the coeffs to pass to process_coeff
                coeff_dict = {};
                for name in coeff_list:
                    coeff_dict[name] = self.pair_coeff.get(type_list[i], type_list[j], name);

                param = self.process_coeff(coeff_dict);
                self.cpp_force.setParams(i, j, param);

                # rcut can now have "invalid" C++ values, which we round up to zero
                self.cpp_force.setRcut(i, j, max(coeff_dict['r_cut'], 0.0));
                self.cpp_force.setRon(i, j, max(coeff_dict['r_on'], 0.0));

    ## \internal
    # \brief Get the maximum r_cut value set for any type pair
    # \pre update_coeffs must be called before get_max_rcut to verify that the coeffs are set
    def get_max_rcut(self):
        # go through the list of only the active particle types in the sim
        ntypes = hoomd.context.current.system_definition.getParticleData().getNTypes();
        type_list = [];
        for i in range(0,ntypes):
            type_list.append(hoomd.context.current.system_definition.getParticleData().getNameByType(i));

        # find the maximum r_cut
        max_rcut = 0.0;

        for i in range(0,ntypes):
            for j in range(i,ntypes):
                # get the r_cut value
                r_cut = self.pair_coeff.get(type_list[i], type_list[j], 'r_cut');
                max_rcut = max(max_rcut, r_cut);

        return max_rcut;

    ## \internal
    # \brief Get the r_cut pair dictionary
    # \returns The rcut(i,j) dict if logging is on, and None if logging is off
    def get_rcut(self):
        if not self.log:
            return None

        # go through the list of only the active particle types in the sim
        ntypes = hoomd.context.current.system_definition.getParticleData().getNTypes();
        type_list = [];
        for i in range(0,ntypes):
            type_list.append(hoomd.context.current.system_definition.getParticleData().getNameByType(i));

        # update the rcut by pair type
        r_cut_dict = nl.rcut();
        for i in range(0,ntypes):
            for j in range(i,ntypes):
                # get the r_cut value
                r_cut = self.pair_coeff.get(type_list[i], type_list[j], 'r_cut');

                if r_cut is not None: # use the defined value
                    if r_cut is False: # interaction is turned off
                        r_cut_dict.set_pair(type_list[i],type_list[j], -1.0);
                    else:
                        r_cut_dict.set_pair(type_list[i],type_list[j], r_cut);
                else: # use the global default
                    r_cut_dict.set_pair(type_list[i],type_list[j],self.global_r_cut);

        return r_cut_dict;

    ## \internal
    # \brief Return metadata for this pair potential
    def get_metadata(self):
        data = force._force.get_metadata(self)

        # make sure all coefficients are set
        self.update_coeffs()

        data['pair_coeff'] = self.pair_coeff
        return data

    def compute_energy(self, tags1, tags2):
        R""" Compute the energy between two sets of particles.

        Args:
            tags1 (``ndarray<int32>``): a numpy array of particle tags in the first group
            tags2 (``ndarray<int32>``): a numpy array of particle tags in the second group

        .. math::

            U = \sum_{i \in \mathrm{tags1}, j \in \mathrm{tags2}} V_{ij}(r)

        where :math:`V_{ij}(r)` is the pairwise energy between two particles :math:`i` and :math:`j`.

        Assumed properties of the sets *tags1* and *tags2* are:

        - *tags1* and *tags2* are disjoint
        - all elements in *tags1* and *tags2* are unique
        - *tags1* and *tags2* are contiguous numpy arrays of dtype int32

        None of these properties are validated.

        Examples::

            tags=numpy.linspace(0,N-1,1, dtype=numpy.int32)
            # computes the energy between even and odd particles
            U = mypair.compute_energy(tags1=numpy.array(tags[0:N:2]), tags2=numpy.array(tags[1:N:2]))

        """
        # future versions could use np functions to test the assumptions above and raise an error if they occur.
        return self.cpp_force.computeEnergyBetweenSets(tags1, tags2);

class lj(pair):
    R""" Lennard-Jones pair potential.

    Args:
        r_cut (float): Default cutoff radius (in distance units).
        nlist (:py:mod:`hoomd.md.nlist`): Neighbor list
        name (str): Name of the force instance.

    :py:class:`lj` specifies that a Lennard-Jones pair potential should be applied between every
    non-excluded particle pair in the simulation.

    .. math::
        :nowrap:

        \begin{eqnarray*}
        V_{\mathrm{LJ}}(r)  = & 4 \varepsilon \left[ \left( \frac{\sigma}{r} \right)^{12} -
                          \alpha \left( \frac{\sigma}{r} \right)^{6} \right] & r < r_{\mathrm{cut}} \\
                            = & 0 & r \ge r_{\mathrm{cut}} \\
        \end{eqnarray*}

    See :py:class:`pair` for details on how forces are calculated and the available energy shifting and smoothing modes.
    Use :py:meth:`pair_coeff.set <coeff.set>` to set potential coefficients.

    The following coefficients must be set per unique pair of particle types:

    - :math:`\varepsilon` - *epsilon* (in energy units)
    - :math:`\sigma` - *sigma* (in distance units)
    - :math:`\alpha` - *alpha* (unitless) - *optional*: defaults to 1.0
    - :math:`r_{\mathrm{cut}}` - *r_cut* (in distance units)
      - *optional*: defaults to the global r_cut specified in the pair command
    - :math:`r_{\mathrm{on}}`- *r_on* (in distance units)
      - *optional*: defaults to the global r_cut specified in the pair command

    Example::

        nl = nlist.cell()
        lj = pair.lj(r_cut=3.0, nlist=nl)
        lj.pair_coeff.set('A', 'A', epsilon=1.0, sigma=1.0)
        lj.pair_coeff.set('A', 'B', epsilon=2.0, sigma=1.0, alpha=0.5, r_cut=3.0, r_on=2.0);
        lj.pair_coeff.set('B', 'B', epsilon=1.0, sigma=1.0, r_cut=2**(1.0/6.0), r_on=2.0);
        lj.pair_coeff.set(['A', 'B'], ['C', 'D'], epsilon=1.5, sigma=2.0)

    """
    def __init__(self, r_cut, nlist, name=None):
        hoomd.util.print_status_line();

        # tell the base class how we operate

        # initialize the base class
        pair.__init__(self, r_cut, nlist, name);

        # create the c++ mirror class
        if not hoomd.context.exec_conf.isCUDAEnabled():
            self.cpp_force = _md.PotentialPairLJ(hoomd.context.current.system_definition, self.nlist.cpp_nlist, self.name);
            self.cpp_class = _md.PotentialPairLJ;
        else:
            self.nlist.cpp_nlist.setStorageMode(_md.NeighborList.storageMode.full);
            self.cpp_force = _md.PotentialPairLJGPU(hoomd.context.current.system_definition, self.nlist.cpp_nlist, self.name);
            self.cpp_class = _md.PotentialPairLJGPU;

        hoomd.context.current.system.addCompute(self.cpp_force, self.force_name);

        # setup the coefficent options
        self.required_coeffs = ['epsilon', 'sigma', 'alpha'];
        self.pair_coeff.set_default_coeff('alpha', 1.0);

    def process_coeff(self, coeff):
        epsilon = coeff['epsilon'];
        sigma = coeff['sigma'];
        alpha = coeff['alpha'];

        lj1 = 4.0 * epsilon * math.pow(sigma, 12.0);
        lj2 = alpha * 4.0 * epsilon * math.pow(sigma, 6.0);
        return _hoomd.make_scalar2(lj1, lj2);

class gauss(pair):
    R""" Gaussian pair potential.

    Args:
        r_cut (float): Default cutoff radius (in distance units).
        nlist (:py:mod:`hoomd.md.nlist`): Neighbor list
        name (str): Name of the force instance.

    :py:class:`gauss` specifies that a Gaussian pair potential should be applied between every
    non-excluded particle pair in the simulation.

    .. math::
        :nowrap:

        \begin{eqnarray*}
        V_{\mathrm{gauss}}(r)  = & \varepsilon \exp \left[ -\frac{1}{2}\left( \frac{r}{\sigma} \right)^2 \right]
                                                & r < r_{\mathrm{cut}} \\
                               = & 0 & r \ge r_{\mathrm{cut}} \\
        \end{eqnarray*}

    See :py:class:`pair` for details on how forces are calculated and the available energy shifting and smoothing modes.
    Use :py:meth:`pair_coeff.set <coeff.set>` to set potential coefficients.

    The following coefficients must be set per unique pair of particle types:

    - :math:`\varepsilon` - *epsilon* (in energy units)
    - :math:`\sigma` - *sigma* (in distance units)
    - :math:`r_{\mathrm{cut}}` - *r_cut* (in distance units)
      - *optional*: defaults to the global r_cut specified in the pair command
    - :math:`r_{\mathrm{on}}`- *r_on* (in distance units)
      - *optional*: defaults to the global r_cut specified in the pair command

    Example::

        nl = nlist.cell()
        gauss = pair.gauss(r_cut=3.0, nlist=nl)
        gauss.pair_coeff.set('A', 'A', epsilon=1.0, sigma=1.0)
        gauss.pair_coeff.set('A', 'B', epsilon=2.0, sigma=1.0, r_cut=3.0, r_on=2.0);
        gauss.pair_coeff.set(['A', 'B'], ['C', 'D'], epsilon=3.0, sigma=0.5)

    """
    def __init__(self, r_cut, nlist, name=None):
        hoomd.util.print_status_line();

        # tell the base class how we operate

        # initialize the base class
        pair.__init__(self, r_cut, nlist, name);

        # create the c++ mirror class
        if not hoomd.context.exec_conf.isCUDAEnabled():
            self.cpp_force = _md.PotentialPairGauss(hoomd.context.current.system_definition, self.nlist.cpp_nlist, self.name);
            self.cpp_class = _md.PotentialPairGauss;
        else:
            self.nlist.cpp_nlist.setStorageMode(_md.NeighborList.storageMode.full);
            self.cpp_force = _md.PotentialPairGaussGPU(hoomd.context.current.system_definition, self.nlist.cpp_nlist, self.name);
            self.cpp_class = _md.PotentialPairGaussGPU;

        hoomd.context.current.system.addCompute(self.cpp_force, self.force_name);

        # setup the coefficent options
        self.required_coeffs = ['epsilon', 'sigma'];

    def process_coeff(self, coeff):
        epsilon = coeff['epsilon'];
        sigma = coeff['sigma'];

        return _hoomd.make_scalar2(epsilon, sigma);

class slj(pair):
    R""" Shifted Lennard-Jones pair potential.

    Args:
        r_cut (float): Default cutoff radius (in distance units).
        nlist (:py:mod:`hoomd.md.nlist`): Neighbor list
        name (str): Name of the force instance.
        d_max (float): Maximum diameter particles in the simulation will have (in distance units)

    :py:class:`slj` specifies that a shifted Lennard-Jones type pair potential should be applied between every
    non-excluded particle pair in the simulation.

    .. math::
        :nowrap:

        \begin{eqnarray*}
        V_{\mathrm{SLJ}}(r)  = & 4 \varepsilon \left[ \left( \frac{\sigma}{r - \Delta} \right)^{12} -
                               \left( \frac{\sigma}{r - \Delta} \right)^{6} \right] & r < (r_{\mathrm{cut}} + \Delta) \\
                             = & 0 & r \ge (r_{\mathrm{cut}} + \Delta) \\
        \end{eqnarray*}

    where :math:`\Delta = (d_i + d_j)/2 - 1` and :math:`d_i` is the diameter of particle :math:`i`.

    See :py:class:`pair` for details on how forces are calculated and the available energy shifting and smoothing modes.
    Use :py:meth:`pair_coeff.set <coeff.set>` to set potential coefficients.

    The following coefficients must be set per unique pair of particle types:

    - :math:`\varepsilon` - *epsilon* (in energy units)
    - :math:`\sigma` - *sigma* (in distance units)
      - *optional*: defaults to 1.0
    - :math:`r_{\mathrm{cut}}` - *r_cut* (in distance units)
      - *optional*: defaults to the global r_cut specified in the pair command

    .. attention::
        Due to the way that pair.slj modifies the cutoff criteria, a shift_mode of *xplor* is not supported.

    The actual cutoff radius for pair.slj is shifted by the diameter of two particles interacting.  Thus to determine
    the maximum possible actual r_cut in simulation
    pair.slj must know the maximum diameter of all the particles over the entire run, *d_max* .
    This value is either determined automatically from the initialization or can be set by the user and can be
    modified between runs with :py:meth:`hoomd.md.nlist.nlist.set_params()`. In most cases, the correct value can be
    identified automatically.

    The specified value of *d_max* will be used to properly determine the neighbor lists during the following
    :py:func:`hoomd.run()` commands. If not specified, :py:class:`slj` will set d_max to the largest diameter
    in particle data at the time it is initialized.

    If particle diameters change after initialization, it is **imperative** that *d_max* be the largest
    diameter that any particle will attain at any time during the following :py:func:`hoomd.run()` commands.
    If *d_max* is smaller than it should be, some particles will effectively have a smaller value of *r_cut*
    then was set and the simulation will be incorrect. *d_max* can be changed between runs by calling
    :py:meth:`hoomd.md.nlist.nlist.set_params()`.

    Example::

        nl = nlist.cell()
        slj = pair.slj(r_cut=3.0, nlist=nl, d_max = 2.0)
        slj.pair_coeff.set('A', 'A', epsilon=1.0)
        slj.pair_coeff.set('A', 'B', epsilon=2.0, r_cut=3.0);
        slj.pair_coeff.set('B', 'B', epsilon=1.0, r_cut=2**(1.0/6.0));
        slj.pair_coeff.set(['A', 'B'], ['C', 'D'], espilon=2.0)

    """
    def __init__(self, r_cut, nlist, d_max=None, name=None):
        hoomd.util.print_status_line();

        # tell the base class how we operate

        # initialize the base class
        pair.__init__(self, r_cut, nlist, name);

        # update the neighbor list
        if d_max is None :
            sysdef = hoomd.context.current.system_definition;
            d_max = sysdef.getParticleData().getMaxDiameter()
            hoomd.context.msg.notice(2, "Notice: slj set d_max=" + str(d_max) + "\n");

        # SLJ requires diameter shifting to be on
        self.nlist.cpp_nlist.setDiameterShift(True);
        self.nlist.cpp_nlist.setMaximumDiameter(d_max);

        # create the c++ mirror class
        if not hoomd.context.exec_conf.isCUDAEnabled():
            self.cpp_force = _md.PotentialPairSLJ(hoomd.context.current.system_definition, self.nlist.cpp_nlist, self.name);
            self.cpp_class = _md.PotentialPairSLJ;
        else:
            self.nlist.cpp_nlist.setStorageMode(_md.NeighborList.storageMode.full);
            self.cpp_force = _md.PotentialPairSLJGPU(hoomd.context.current.system_definition, self.nlist.cpp_nlist, self.name);
            self.cpp_class = _md.PotentialPairSLJGPU;

        hoomd.context.current.system.addCompute(self.cpp_force, self.force_name);

        # setup the coefficient options
        self.required_coeffs = ['epsilon', 'sigma', 'alpha'];
        self.pair_coeff.set_default_coeff('alpha', 1.0);

    def process_coeff(self, coeff):
        epsilon = coeff['epsilon'];
        sigma = coeff['sigma'];
        alpha = coeff['alpha'];

        lj1 = 4.0 * epsilon * math.pow(sigma, 12.0);
        lj2 = alpha * 4.0 * epsilon * math.pow(sigma, 6.0);
        return _hoomd.make_scalar2(lj1, lj2);

    def set_params(self, mode=None):
        R""" Set parameters controlling the way forces are computed.

        See :py:meth:`pair.set_params()`.

        Note:
            **xplor** is not a valid setting for :py:class:`slj`.

        """
        hoomd.util.print_status_line();

        if mode == "xplor":
            hoomd.context.msg.error("XPLOR is smoothing is not supported with slj\n");
            raise RuntimeError("Error changing parameters in pair force");

        pair.set_params(self, mode=mode);

class yukawa(pair):
    R""" Yukawa pair potential.

    Args:
        r_cut (float): Default cutoff radius (in distance units).
        nlist (:py:mod:`hoomd.md.nlist`): Neighbor list
        name (str): Name of the force instance.

    :py:class:`yukawa` specifies that a Yukawa pair potential should be applied between every
    non-excluded particle pair in the simulation.

    .. math::
        :nowrap:

        \begin{eqnarray*}
         V_{\mathrm{yukawa}}(r)  = & \varepsilon \frac{ \exp \left( -\kappa r \right) }{r} & r < r_{\mathrm{cut}} \\
                            = & 0 & r \ge r_{\mathrm{cut}} \\
        \end{eqnarray*}

    See :py:class:`pair` for details on how forces are calculated and the available energy shifting and smoothing modes.
    Use :py:meth:`pair_coeff.set <coeff.set>` to set potential coefficients.

    The following coefficients must be set per unique pair of particle types:

    - :math:`\varepsilon` - *epsilon* (in energy units)
    - :math:`\kappa` - *kappa* (in units of 1/distance)
    - :math:`r_{\mathrm{cut}}` - *r_cut* (in distance units)
      - *optional*: defaults to the global r_cut specified in the pair command
    - :math:`r_{\mathrm{on}}`- *r_on* (in distance units)
      - *optional*: defaults to the global r_cut specified in the pair command

    Example::

        nl = nlist.cell()
        yukawa = pair.lj(r_cut=3.0, nlist=nl)
        yukawa.pair_coeff.set('A', 'A', epsilon=1.0, kappa=1.0)
        yukawa.pair_coeff.set('A', 'B', epsilon=2.0, kappa=0.5, r_cut=3.0, r_on=2.0);
        yukawa.pair_coeff.set(['A', 'B'], ['C', 'D'], epsilon=0.5, kappa=3.0)

    """
    def __init__(self, r_cut, nlist, name=None):
        hoomd.util.print_status_line();

        # tell the base class how we operate

        # initialize the base class
        pair.__init__(self, r_cut, nlist, name);

        # create the c++ mirror class
        if not hoomd.context.exec_conf.isCUDAEnabled():
            self.cpp_force = _md.PotentialPairYukawa(hoomd.context.current.system_definition, self.nlist.cpp_nlist, self.name);
            self.cpp_class = _md.PotentialPairYukawa;
        else:
            self.nlist.cpp_nlist.setStorageMode(_md.NeighborList.storageMode.full);
            self.cpp_force = _md.PotentialPairYukawaGPU(hoomd.context.current.system_definition, self.nlist.cpp_nlist, self.name);
            self.cpp_class = _md.PotentialPairYukawaGPU;

        hoomd.context.current.system.addCompute(self.cpp_force, self.force_name);

        # setup the coefficent options
        self.required_coeffs = ['epsilon', 'kappa'];

    def process_coeff(self, coeff):
        epsilon = coeff['epsilon'];
        kappa = coeff['kappa'];

        return _hoomd.make_scalar2(epsilon, kappa);

class ewald(pair):
    R""" Ewald pair potential.

    :py:class:`ewald` specifies that a Ewald pair potential should be applied between every
    non-excluded particle pair in the simulation.

    .. math::
        :nowrap:

        \begin{eqnarray*}
         V_{\mathrm{ewald}}(r)  = & q_i q_j \left[\mathrm{erfc}\left(\kappa r + \frac{\alpha}{2\kappa}\right) \exp(\alpha r)+
                                    \mathrm{erfc}\left(\kappa r - \frac{\alpha}{2 \kappa}\right) \exp(-\alpha r) & r < r_{\mathrm{cut}} \\
                            = & 0 & r \ge r_{\mathrm{cut}} \\
        \end{eqnarray*}

    The Ewald potential is designed to be used in conjunction with :py:class:`hoomd.md.charge.pppm`.

    See :py:class:`pair` for details on how forces are calculated and the available energy shifting and smoothing modes.
    Use :py:meth:`pair_coeff.set <coeff.set>` to set potential coefficients.

    The following coefficients must be set per unique pair of particle types:

    - :math:`\kappa` - *kappa* (Splitting parameter, in 1/distance units)
    - :math:`\alpha` - *alpha* (Debye screening length, in 1/distance units)
        .. versionadded:: 2.1
    - :math:`r_{\mathrm{cut}}` - *r_cut* (in distance units)
      - *optional*: defaults to the global r_cut specified in the pair command
    - :math:`r_{\mathrm{on}}`- *r_on* (in distance units)
      - *optional*: defaults to the global r_cut specified in the pair command


    Example::

        nl = nlist.cell()
        ewald = pair.ewald(r_cut=3.0, nlist=nl)
        ewald.pair_coeff.set('A', 'A', kappa=1.0)
        ewald.pair_coeff.set('A', 'A', kappa=1.0, alpha=1.5)
        ewald.pair_coeff.set('A', 'B', kappa=1.0, r_cut=3.0, r_on=2.0);

    Warning:
        **DO NOT** use in conjunction with :py:class:`hoomd.md.charge.pppm`. It automatically creates and configures
        :py:class:`ewald` for you.

    """
    def __init__(self, r_cut, nlist, name=None):
        hoomd.util.print_status_line();

        # tell the base class how we operate

        # initialize the base class
        pair.__init__(self, r_cut, nlist, name);

        # create the c++ mirror class
        if not hoomd.context.exec_conf.isCUDAEnabled():
            self.cpp_force = _md.PotentialPairEwald(hoomd.context.current.system_definition, self.nlist.cpp_nlist, self.name);
            self.cpp_class = _md.PotentialPairEwald;
        else:
            self.nlist.cpp_nlist.setStorageMode(_md.NeighborList.storageMode.full);
            self.cpp_force = _md.PotentialPairEwaldGPU(hoomd.context.current.system_definition, self.nlist.cpp_nlist, self.name);
            self.cpp_class = _md.PotentialPairEwaldGPU;

        hoomd.context.current.system.addCompute(self.cpp_force, self.force_name);

        # setup the coefficent options
        self.required_coeffs = ['kappa','alpha'];
        self.pair_coeff.set_default_coeff('alpha', 0.0);

    def process_coeff(self, coeff):
        kappa = coeff['kappa'];
        alpha = coeff['alpha'];

        return _hoomd.make_scalar2(kappa, alpha)

    def set_params(self, coeff):
        """ :py:class:`ewald` has no energy shift modes """

        raise RuntimeError('Not implemented for DPD Conservative');
        return;

def _table_eval(r, rmin, rmax, V, F, width):
    dr = (rmax - rmin) / float(width-1);
    i = int(round((r - rmin)/dr))
    return (V[i], F[i])

class table(force._force):
    R""" Tabulated pair potential.

    Args:
        width (int): Number of points to use to interpolate V and F.
        nlist (:py:mod:`hoomd.md.nlist`): Neighbor list (default of None automatically creates a global cell-list based neighbor list)
        name (str): Name of the force instance

    :py:class:`table` specifies that a tabulated pair potential should be applied between every
    non-excluded particle pair in the simulation.

    The force :math:`\vec{F}` is (in force units):

    .. math::
        :nowrap:

        \begin{eqnarray*}
        \vec{F}(\vec{r})     = & 0                           & r < r_{\mathrm{min}} \\
                             = & F_{\mathrm{user}}(r)\hat{r} & r_{\mathrm{min}} \le r < r_{\mathrm{max}} \\
                             = & 0                           & r \ge r_{\mathrm{max}} \\
        \end{eqnarray*}

    and the potential :math:`V(r)` is (in energy units)

    .. math::
        :nowrap:

        \begin{eqnarray*}
        V(r)       = & 0                    & r < r_{\mathrm{min}} \\
                   = & V_{\mathrm{user}}(r) & r_{\mathrm{min}} \le r < r_{\mathrm{max}} \\
                   = & 0                    & r \ge r_{\mathrm{max}} \\
        \end{eqnarray*}

    where :math:`\vec{r}` is the vector pointing from one particle to the other in the pair.

    :math:`F_{\mathrm{user}}(r)` and :math:`V_{\mathrm{user}}(r)` are evaluated on *width* grid points between
    :math:`r_{\mathrm{min}}` and :math:`r_{\mathrm{max}}`. Values are interpolated linearly between grid points.
    For correctness, you must specify the force defined by: :math:`F = -\frac{\partial V}{\partial r}`.

    The following coefficients must be set per unique pair of particle types:

    - :math:`V_{\mathrm{user}}(r)` and :math:`F_{\mathrm{user}}(r)` - evaluated by ``func`` (see example)
    - coefficients passed to ``func`` - *coeff* (see example)
    - :math:`_{\mathrm{min}}` - *rmin* (in distance units)
    - :math:`_{\mathrm{max}}` - *rmax* (in distance units)

    .. rubric:: Set table from a given function

    When you have a functional form for V and F, you can enter that
    directly into python. :py:class:`table` will evaluate the given function over *width* points between
    *rmin* and *rmax* and use the resulting values in the table::

        def lj(r, rmin, rmax, epsilon, sigma):
            V = 4 * epsilon * ( (sigma / r)**12 - (sigma / r)**6);
            F = 4 * epsilon / r * ( 12 * (sigma / r)**12 - 6 * (sigma / r)**6);
            return (V, F)

        table = pair.table(width=1000)
        table.pair_coeff.set('A', 'A', func=lj, rmin=0.8, rmax=3.0, coeff=dict(epsilon=1.5, sigma=1.0))
        table.pair_coeff.set('A', 'B', func=lj, rmin=0.8, rmax=3.0, coeff=dict(epsilon=2.0, sigma=1.2))
        table.pair_coeff.set('B', 'B', func=lj, rmin=0.8, rmax=3.0, coeff=dict(epsilon=0.5, sigma=1.0))

    .. rubric:: Set a table from a file

    When you have no function for for *V* or *F*, or you otherwise have the data listed in a file,
    :py:class:`table` can use the given values directly. You must first specify the number of rows
    in your tables when initializing pair.table. Then use :py:meth:`set_from_file()` to read the file::

        nl = nlist.cell()
        table = pair.table(width=1000, nlist=nl)
        table.set_from_file('A', 'A', filename='table_AA.dat')
        table.set_from_file('A', 'B', filename='table_AB.dat')
        table.set_from_file('B', 'B', filename='table_BB.dat')

    Note:
        For potentials that diverge near r=0, make sure to set *rmin* to a reasonable value. If a potential does
        not diverge near r=0, then a setting of *rmin=0* is valid.

    """
    def __init__(self, width, nlist, name=None):
        hoomd.util.print_status_line();

        # initialize the base class
        force._force.__init__(self, name);

        # setup the coefficent matrix
        self.pair_coeff = coeff();

        self.nlist = nlist
        self.nlist.subscribe(lambda:self.get_rcut())
        self.nlist.update_rcut()

        # create the c++ mirror class
        if not hoomd.context.exec_conf.isCUDAEnabled():
            self.cpp_force = _md.TablePotential(hoomd.context.current.system_definition, self.nlist.cpp_nlist, int(width), self.name);
        else:
            self.nlist.cpp_nlist.setStorageMode(_md.NeighborList.storageMode.full);
            self.cpp_force = _md.TablePotentialGPU(hoomd.context.current.system_definition, self.nlist.cpp_nlist, int(width), self.name);

        hoomd.context.current.system.addCompute(self.cpp_force, self.force_name);

        # stash the width for later use
        self.width = width;

    def update_pair_table(self, typei, typej, func, rmin, rmax, coeff):
        # allocate arrays to store V and F
        Vtable = _hoomd.std_vector_scalar();
        Ftable = _hoomd.std_vector_scalar();

        # calculate dr
        dr = (rmax - rmin) / float(self.width-1);

        # evaluate each point of the function
        for i in range(0, self.width):
            r = rmin + dr * i;
            (V,F) = func(r, rmin, rmax, **coeff);

            # fill out the tables
            Vtable.append(V);
            Ftable.append(F);

        # pass the tables on to the underlying cpp compute
        self.cpp_force.setTable(typei, typej, Vtable, Ftable, rmin, rmax);

    ## \internal
    # \brief Get the r_cut pair dictionary
    # \returns rcut(i,j) dict if logging is on, and None otherwise
    def get_rcut(self):
        if not self.log:
            return None

        # go through the list of only the active particle types in the sim
        ntypes = hoomd.context.current.system_definition.getParticleData().getNTypes();
        type_list = [];
        for i in range(0,ntypes):
            type_list.append(hoomd.context.current.system_definition.getParticleData().getNameByType(i));

        # update the rcut by pair type
        r_cut_dict = nl.rcut();
        for i in range(0,ntypes):
            for j in range(i,ntypes):
                # get the r_cut value
                rmax = self.pair_coeff.get(type_list[i], type_list[j], 'rmax');
                r_cut_dict.set_pair(type_list[i],type_list[j], rmax);

        return r_cut_dict;

    def get_max_rcut(self):
        # loop only over current particle types
        ntypes = hoomd.context.current.system_definition.getParticleData().getNTypes();
        type_list = [];
        for i in range(0,ntypes):
            type_list.append(hoomd.context.current.system_definition.getParticleData().getNameByType(i));

        # find the maximum rmax to update the neighbor list with
        maxrmax = 0.0;

        # loop through all of the unique type pairs and find the maximum rmax
        for i in range(0,ntypes):
            for j in range(i,ntypes):
                rmax = self.pair_coeff.get(type_list[i], type_list[j], "rmax");
                maxrmax = max(maxrmax, rmax);

        return maxrmax;

    def update_coeffs(self):
        # check that the pair coefficents are valid
        if not self.pair_coeff.verify(["func", "rmin", "rmax", "coeff"]):
            hoomd.context.msg.error("Not all pair coefficients are set for pair.table\n");
            raise RuntimeError("Error updating pair coefficients");

        # set all the params
        ntypes = hoomd.context.current.system_definition.getParticleData().getNTypes();
        type_list = [];
        for i in range(0,ntypes):
            type_list.append(hoomd.context.current.system_definition.getParticleData().getNameByType(i));

        # loop through all of the unique type pairs and evaluate the table
        for i in range(0,ntypes):
            for j in range(i,ntypes):
                func = self.pair_coeff.get(type_list[i], type_list[j], "func");
                rmin = self.pair_coeff.get(type_list[i], type_list[j], "rmin");
                rmax = self.pair_coeff.get(type_list[i], type_list[j], "rmax");
                coeff = self.pair_coeff.get(type_list[i], type_list[j], "coeff");

                self.update_pair_table(i, j, func, rmin, rmax, coeff);

    def set_from_file(self, a, b, filename):
        R""" Set a pair interaction from a file.

        Args:
            a (str): Name of type A in pair
            b (str): Name of type B in pair
            filename (str): Name of the file to read

        The provided file specifies V and F at equally spaced r values.

        Example::

            #r  V    F
            1.0 2.0 -3.0
            1.1 3.0 -4.0
            1.2 2.0 -3.0
            1.3 1.0 -2.0
            1.4 0.0 -1.0
            1.5 -1.0 0.0

        The first r value sets *rmin*, the last sets *rmax*. Any line with # as the first non-whitespace character is
        is treated as a comment. The *r* values must monotonically increase and be equally spaced. The table is read
        directly into the grid points used to evaluate :math:`F_{\mathrm{user}}(r)` and :math:`_{\mathrm{user}}(r)`.
        """
        hoomd.util.print_status_line();

        # open the file
        f = open(filename);

        r_table = [];
        V_table = [];
        F_table = [];

        # read in lines from the file
        for line in f.readlines():
            line = line.strip();

            # skip comment lines
            if line[0] == '#':
                continue;

            # split out the columns
            cols = line.split();
            values = [float(f) for f in cols];

            # validate the input
            if len(values) != 3:
                hoomd.context.msg.error("pair.table: file must have exactly 3 columns\n");
                raise RuntimeError("Error reading table file");

            # append to the tables
            r_table.append(values[0]);
            V_table.append(values[1]);
            F_table.append(values[2]);

        # validate input
        if self.width != len(r_table):
            hoomd.context.msg.error("pair.table: file must have exactly " + str(self.width) + " rows\n");
            raise RuntimeError("Error reading table file");

        # extract rmin and rmax
        rmin_table = r_table[0];
        rmax_table = r_table[-1];

        # check for even spacing
        dr = (rmax_table - rmin_table) / float(self.width-1);
        for i in range(0,self.width):
            r = rmin_table + dr * i;
            if math.fabs(r - r_table[i]) > 1e-3:
                hoomd.context.msg.error("pair.table: r must be monotonically increasing and evenly spaced\n");
                raise RuntimeError("Error reading table file");

        hoomd.util.quiet_status();
        self.pair_coeff.set(a, b, func=_table_eval, rmin=rmin_table, rmax=rmax_table, coeff=dict(V=V_table, F=F_table, width=self.width))
        hoomd.util.unquiet_status();

class morse(pair):
    R""" Morse pair potential.

    :py:class:`morse` specifies that a Morse pair potential should be applied between every
    non-excluded particle pair in the simulation.

    .. math::
        :nowrap:

        \begin{eqnarray*}
        V_{\mathrm{morse}}(r)  = & D_0 \left[ \exp \left(-2\alpha\left(r-r_0\right)\right) -2\exp \left(-\alpha\left(r-r_0\right)\right) \right] & r < r_{\mathrm{cut}} \\
                               = & 0 & r \ge r_{\mathrm{cut}} \\
        \end{eqnarray*}

    See :py:class:`pair` for details on how forces are calculated and the available energy shifting and smoothing modes.
    Use :py:meth:`pair_coeff.set <coeff.set>` to set potential coefficients.

    The following coefficients must be set per unique pair of particle types:

    - :math:`D_0` - *D0*, depth of the potential at its minimum (in energy units)
    - :math:`\alpha` - *alpha*, controls the width of the potential well (in units of 1/distance)
    - :math:`r_0` - *r0*, position of the minimum (in distance units)
    - :math:`r_{\mathrm{cut}}` - *r_cut* (in distance units)
      - *optional*: defaults to the global r_cut specified in the pair command
    - :math:`r_{\mathrm{on}}`- *r_on* (in distance units)
      - *optional*: defaults to the global r_cut specified in the pair command

    Example::

        nl = nlist.cell()
        morse = pair.morse(r_cut=3.0, nlist=nl)
        morse.pair_coeff.set('A', 'A', D0=1.0, alpha=3.0, r0=1.0)
        morse.pair_coeff.set('A', 'B', D0=1.0, alpha=3.0, r0=1.0, r_cut=3.0, r_on=2.0);
        morse.pair_coeff.set(['A', 'B'], ['C', 'D'], D0=1.0, alpha=3.0)

    """
    def __init__(self, r_cut, nlist, name=None):
        hoomd.util.print_status_line();

        # tell the base class how we operate

        # initialize the base class
        pair.__init__(self, r_cut, nlist, name);

        # create the c++ mirror class
        if not hoomd.context.exec_conf.isCUDAEnabled():
            self.cpp_force = _md.PotentialPairMorse(hoomd.context.current.system_definition, self.nlist.cpp_nlist, self.name);
            self.cpp_class = _md.PotentialPairMorse;
        else:
            self.nlist.cpp_nlist.setStorageMode(_md.NeighborList.storageMode.full);
            self.cpp_force = _md.PotentialPairMorseGPU(hoomd.context.current.system_definition, self.nlist.cpp_nlist, self.name);
            self.cpp_class = _md.PotentialPairMorseGPU;

        hoomd.context.current.system.addCompute(self.cpp_force, self.force_name);

        # setup the coefficent options
        self.required_coeffs = ['D0', 'alpha', 'r0'];

    def process_coeff(self, coeff):
        D0 = coeff['D0'];
        alpha = coeff['alpha'];
        r0 = coeff['r0']

        return _hoomd.make_scalar4(D0, alpha, r0, 0.0);

class dpd(pair):
    R""" Dissipative Particle Dynamics.

    Args:
        r_cut (float): Default cutoff radius (in distance units).
        nlist (:py:mod:`hoomd.md.nlist`): Neighbor list
        kT (:py:mod:`hoomd.variant` or :py:obj:`float`): Temperature of thermostat (in energy units).
        seed (int): seed for the PRNG in the DPD thermostat.
        name (str): Name of the force instance.

    :py:class:`dpd` specifies that a DPD pair force should be applied between every
    non-excluded particle pair in the simulation, including an interaction potential,
    pairwise drag force, and pairwise random force. See `Groot and Warren 1997 <http://dx.doi.org/10.1063/1.474784>`_.

    .. math::
        :nowrap:

        \begin{eqnarray*}
        F =   F_{\mathrm{C}}(r) + F_{\mathrm{R,ij}}(r_{ij}) +  F_{\mathrm{D,ij}}(v_{ij}) \\
        \end{eqnarray*}

    .. math::
        :nowrap:

        \begin{eqnarray*}
        F_{\mathrm{C}}(r) = & A \cdot  w(r_{ij}) \\
        F_{\mathrm{R, ij}}(r_{ij}) = & - \theta_{ij}\sqrt{3} \sqrt{\frac{2k_b\gamma T}{\Delta t}}\cdot w(r_{ij})  \\
        F_{\mathrm{D, ij}}(r_{ij}) = & - \gamma w^2(r_{ij})\left( \hat r_{ij} \circ v_{ij} \right)  \\
        \end{eqnarray*}

    .. math::
        :nowrap:

        \begin{eqnarray*}
        w(r_{ij}) = &\left( 1 - r/r_{\mathrm{cut}} \right)  & r < r_{\mathrm{cut}} \\
                            = & 0 & r \ge r_{\mathrm{cut}} \\
        \end{eqnarray*}

    where :math:`\hat r_{ij}` is a normalized vector from particle i to particle j, :math:`v_{ij} = v_i - v_j`,
    and :math:`\theta_{ij}` is a uniformly distributed random number in the range [-1, 1].

    :py:class:`dpd` generates random numbers by hashing together the particle tags in the pair, the user seed,
    and cthe urrent time step index.

    .. attention::

        Change the seed if you reset the simulation time step to 0. If you keep the same seed, the simulation
        will continue with the same sequence of random numbers used previously and may cause unphysical correlations.

    `C. L. Phillips et. al. 2011 <http://dx.doi.org/10.1016/j.jcp.2011.05.021>`_ describes the DPD implementation
    details in HOOMD-blue. Cite it if you utilize the DPD functionality in your work.

    :py:class:`dpd` does not implement and energy shift / smoothing modes due to the function of the force.
    Use :py:meth:`pair_coeff.set <coeff.set>` to set potential coefficients.

    The following coefficients must be set per unique pair of particle types:

    - :math:`A` - *A* (in force units)
    - :math:`\gamma` - *gamma* (in units of force/velocity)
    - :math:`r_{\mathrm{cut}}` - *r_cut* (in distance units)
      - *optional*: defaults to the global r_cut specified in the pair command

    To use the DPD thermostat, an :py:class:`hoomd.md.integrate.nve` integrator must be applied to the system and
    the user must specify a temperature.  Use of the dpd thermostat pair force with other integrators will result
    in unphysical behavior. To use pair.dpd with a different conservative potential than :math:`F_C`,
    set A to zero and define the conservative pair potential separately.  Note that DPD thermostats
    are often defined in terms of :math:`\sigma` where :math:`\sigma = \sqrt{2k_b\gamma T}`.

    Example::

        nl = nlist.cell()
        dpd = pair.dpd(r_cut=1.0, nlist=nl, kT=1.0, seed=0)
        dpd.pair_coeff.set('A', 'A', A=25.0, gamma = 4.5)
        dpd.pair_coeff.set('A', 'B', A=40.0, gamma = 4.5)
        dpd.pair_coeff.set('B', 'B', A=25.0, gamma = 4.5)
        dpd.pair_coeff.set(['A', 'B'], ['C', 'D'], A=12.0, gamma = 1.2)
        dpd.set_params(kT = 1.0)
        integrate.mode_standard(dt=0.02)
        integrate.nve(group=group.all())

    """
    def __init__(self, r_cut, nlist, kT, seed, name=None):
        hoomd.util.print_status_line();

        # register the citation
        c = hoomd.cite.article(cite_key='phillips2011',
                         author=['C L Phillips', 'J A Anderson', 'S C Glotzer'],
                         title='Pseudo-random number generation for Brownian Dynamics and Dissipative Particle Dynamics simulations on GPU devices',
                         journal='Journal of Computational Physics',
                         volume=230,
                         number=19,
                         pages='7191--7201',
                         month='Aug',
                         year='2011',
                         doi='10.1016/j.jcp.2011.05.021',
                         feature='DPD')
        hoomd.cite._ensure_global_bib().add(c)

        # tell the base class how we operate

        # initialize the base class
        pair.__init__(self, r_cut, nlist, name);

        # create the c++ mirror class
        if not hoomd.context.exec_conf.isCUDAEnabled():
            self.cpp_force = _md.PotentialPairDPDThermoDPD(hoomd.context.current.system_definition, self.nlist.cpp_nlist, self.name);
            self.cpp_class = _md.PotentialPairDPDThermoDPD;
        else:
            self.nlist.cpp_nlist.setStorageMode(_md.NeighborList.storageMode.full);
            self.cpp_force = _md.PotentialPairDPDThermoDPDGPU(hoomd.context.current.system_definition, self.nlist.cpp_nlist, self.name);
            self.cpp_class = _md.PotentialPairDPDThermoDPDGPU;

        hoomd.context.current.system.addCompute(self.cpp_force, self.force_name);

        # setup the coefficent options
        self.required_coeffs = ['A', 'gamma'];

        # set the seed for dpd thermostat
        self.cpp_force.setSeed(seed);

        # set the temperature
        # setup the variant inputs
        kT = hoomd.variant._setup_variant_input(kT);
        self.cpp_force.setT(kT.cpp_variant);

    def set_params(self, kT=None):
        R""" Changes parameters.

        Args:
            kT (:py:mod:`hoomd.variant` or :py:obj:`float`): Temperature of thermostat (in energy units).

        Example::

            dpd.set_params(kT=2.0)
        """
        hoomd.util.print_status_line();
        self.check_initialization();

        # change the parameters
        if kT is not None:
            # setup the variant inputs
            kT = hoomd.variant._setup_variant_input(kT);
            self.cpp_force.setT(kT.cpp_variant);

    def process_coeff(self, coeff):
        a = coeff['A'];
        gamma = coeff['gamma'];
        return _hoomd.make_scalar2(a, gamma);

class dpd_conservative(pair):
    R""" DPD Conservative pair force.

    Args:
        r_cut (float): Default cutoff radius (in distance units).
        nlist (:py:mod:`hoomd.md.nlist`): Neighbor list
        name (str): Name of the force instance.

    :py:class:`dpd_conservative` specifies the conservative part of the DPD pair potential should be applied between
    every non-excluded particle pair in the simulation. No thermostat (e.g. Drag Force and Random Force) is applied,
    as is in :py:class:`dpd`.

    .. math::
        :nowrap:

        \begin{eqnarray*}
        V_{\mathrm{DPD-C}}(r)  = & A \cdot \left( r_{\mathrm{cut}} - r \right)
                               - \frac{1}{2} \cdot \frac{A}{r_{\mathrm{cut}}} \cdot \left(r_{\mathrm{cut}}^2 - r^2 \right)
                                      & r < r_{\mathrm{cut}} \\
                            = & 0 & r \ge r_{\mathrm{cut}} \\
        \end{eqnarray*}


    :py:class:`dpd_conservative` does not implement and energy shift / smoothing modes due to the function of the force.
    Use :py:meth:`pair_coeff.set <coeff.set>` to set potential coefficients.

    The following coefficients must be set per unique pair of particle types:

    - :math:`A` - *A* (in force units)
    - :math:`r_{\mathrm{cut}}` - *r_cut* (in distance units)
      - *optional*: defaults to the global r_cut specified in the pair command

    Example::

        nl = nlist.cell()
        dpdc = pair.dpd_conservative(r_cut=3.0, nlist=nl)
        dpdc.pair_coeff.set('A', 'A', A=1.0)
        dpdc.pair_coeff.set('A', 'B', A=2.0, r_cut = 1.0)
        dpdc.pair_coeff.set('B', 'B', A=1.0)
        dpdc.pair_coeff.set(['A', 'B'], ['C', 'D'], A=5.0)

    """
    def __init__(self, r_cut, nlist, name=None):
        hoomd.util.print_status_line();

        # register the citation
        c = hoomd.cite.article(cite_key='phillips2011',
                         author=['C L Phillips', 'J A Anderson', 'S C Glotzer'],
                         title='Pseudo-random number generation for Brownian Dynamics and Dissipative Particle Dynamics simulations on GPU devices',
                         journal='Journal of Computational Physics',
                         volume=230,
                         number=19,
                         pages='7191--7201',
                         month='Aug',
                         year='2011',
                         doi='10.1016/j.jcp.2011.05.021',
                         feature='DPD')
        hoomd.cite._ensure_global_bib().add(c)

        # tell the base class how we operate

        # initialize the base class
        pair.__init__(self, r_cut, nlist, name);

        # create the c++ mirror class
        if not hoomd.context.exec_conf.isCUDAEnabled():
            self.cpp_force = _md.PotentialPairDPD(hoomd.context.current.system_definition, self.nlist.cpp_nlist, self.name);
            self.cpp_class = _md.PotentialPairDPD;
        else:
            self.nlist.cpp_nlist.setStorageMode(_md.NeighborList.storageMode.full);
            self.cpp_force = _md.PotentialPairDPDGPU(hoomd.context.current.system_definition, self.nlist.cpp_nlist, self.name);
            self.cpp_class = _md.PotentialPairDPDGPU;

        hoomd.context.current.system.addCompute(self.cpp_force, self.force_name);

        # setup the coefficent options
        self.required_coeffs = ['A'];


    def process_coeff(self, coeff):
        a = coeff['A'];
        gamma = 0;
        return _hoomd.make_scalar2(a, gamma);

    def set_params(self, coeff):
        """ :py:class:`dpd_conservative` has no energy shift modes """

        raise RuntimeError('Not implemented for DPD Conservative');
        return;

class dpdlj(pair):
    R""" Dissipative Particle Dynamics with a LJ conservative force

    Args:
        r_cut (float): Default cutoff radius (in distance units).
        nlist (:py:mod:`hoomd.md.nlist`): Neighbor list
        kT (:py:mod:`hoomd.variant` or :py:obj:`float`): Temperature of thermostat (in energy units).
        seed (int): seed for the PRNG in the DPD thermostat.
        name (str): Name of the force instance.

    :py:class:`dpdlj` specifies that a DPD thermostat and a Lennard-Jones pair potential should be applied between
    every non-excluded particle pair in the simulation.

    `C. L. Phillips et. al. 2011 <http://dx.doi.org/10.1016/j.jcp.2011.05.021>`_ describes the DPD implementation
    details in HOOMD-blue. Cite it if you utilize the DPD functionality in your work.

    .. math::
        :nowrap:

        \begin{eqnarray*}
        F =   F_{\mathrm{C}}(r) + F_{\mathrm{R,ij}}(r_{ij}) +  F_{\mathrm{D,ij}}(v_{ij}) \\
        \end{eqnarray*}

    .. math::
        :nowrap:

        \begin{eqnarray*}
        F_{\mathrm{C}}(r) = & \partial V_{\mathrm{LJ}} / \partial r \\
        F_{\mathrm{R, ij}}(r_{ij}) = & - \theta_{ij}\sqrt{3} \sqrt{\frac{2k_b\gamma T}{\Delta t}}\cdot w(r_{ij})  \\
        F_{\mathrm{D, ij}}(r_{ij}) = & - \gamma w^2(r_{ij})\left( \hat r_{ij} \circ v_{ij} \right)  \\
        \end{eqnarray*}

    .. math::
        :nowrap:

        \begin{eqnarray*}
        V_{\mathrm{LJ}}(r)  = & 4 \varepsilon \left[ \left( \frac{\sigma}{r} \right)^{12} -
                          \alpha \left( \frac{\sigma}{r} \right)^{6} \right] & r < r_{\mathrm{cut}} \\
                            = & 0 & r \ge r_{\mathrm{cut}} \\
        \end{eqnarray*}

    .. math::
        :nowrap:

        \begin{eqnarray*}
        w(r_{ij}) = &\left( 1 - r/r_{\mathrm{cut}} \right)  & r < r_{\mathrm{cut}} \\
                            = & 0 & r \ge r_{\mathrm{cut}} \\
        \end{eqnarray*}

    where :math:`\hat r_{ij}` is a normalized vector from particle i to particle j, :math:`v_{ij} = v_i - v_j`,
    and :math:`\theta_{ij}` is a uniformly distributed random number in the range [-1, 1].

    Use :py:meth:`pair_coeff.set <coeff.set>` to set potential coefficients.

    The following coefficients must be set per unique pair of particle types:

    - :math:`\varepsilon` - *epsilon* (in energy units)
    - :math:`\sigma` - *sigma* (in distance units)
    - :math:`\alpha` - *alpha* (unitless)
      - *optional*: defaults to 1.0
    - :math:`\gamma` - *gamma* (in units of force/velocity)
    - :math:`r_{\mathrm{cut}}` - *r_cut* (in distance units)
      - *optional*: defaults to the global r_cut specified in the pair command

    To use the DPD thermostat, an :py:class:`hoomd.md.integrate.nve` integrator must be applied to the system and
    the user must specify a temperature.  Use of the dpd thermostat pair force with other integrators will result
    in unphysical behavior.

    Example::

        nl = nlist.cell()
        dpdlj = pair.dpdlj(r_cut=2.5, nlist=nl, kT=1.0, seed=0)
        dpdlj.pair_coeff.set('A', 'A', epsilon=1.0, sigma = 1.0, gamma = 4.5)
        dpdlj.pair_coeff.set('A', 'B', epsilon=0.0, sigma = 1.0 gamma = 4.5)
        dpdlj.pair_coeff.set('B', 'B', epsilon=1.0, sigma = 1.0 gamma = 4.5, r_cut = 2.0**(1.0/6.0))
        dpdlj.pair_coeff.set(['A', 'B'], ['C', 'D'], epsilon = 3.0,sigma=1.0, gamma = 1.2)
        dpdlj.set_params(T = 1.0)
        integrate.mode_standard(dt=0.005)
        integrate.nve(group=group.all())

    """

    def __init__(self, r_cut, nlist, kT, seed, name=None):
        hoomd.util.print_status_line();

        # register the citation
        c = hoomd.cite.article(cite_key='phillips2011',
                         author=['C L Phillips', 'J A Anderson', 'S C Glotzer'],
                         title='Pseudo-random number generation for Brownian Dynamics and Dissipative Particle Dynamics simulations on GPU devices',
                         journal='Journal of Computational Physics',
                         volume=230,
                         number=19,
                         pages='7191--7201',
                         month='Aug',
                         year='2011',
                         doi='10.1016/j.jcp.2011.05.021',
                         feature='DPD')
        hoomd.cite._ensure_global_bib().add(c)

        # tell the base class how we operate

        # initialize the base class
        pair.__init__(self, r_cut, nlist, name);

        # create the c++ mirror class
        if not hoomd.context.exec_conf.isCUDAEnabled():
            self.cpp_force = _md.PotentialPairDPDLJThermoDPD(hoomd.context.current.system_definition, self.nlist.cpp_nlist, self.name);
            self.cpp_class = _md.PotentialPairDPDLJThermoDPD;
        else:
            self.nlist.cpp_nlist.setStorageMode(_md.NeighborList.storageMode.full);
            self.cpp_force = _md.PotentialPairDPDLJThermoDPDGPU(hoomd.context.current.system_definition, self.nlist.cpp_nlist, self.name);
            self.cpp_class = _md.PotentialPairDPDLJThermoDPDGPU;

        hoomd.context.current.system.addCompute(self.cpp_force, self.force_name);

        # setup the coefficent options
        self.required_coeffs = ['epsilon','sigma', 'alpha', 'gamma'];
        self.pair_coeff.set_default_coeff('alpha', 1.0);


        # set the seed for dpdlj thermostat
        self.cpp_force.setSeed(seed);

        # set the temperature
        # setup the variant inputs
        kT = hoomd.variant._setup_variant_input(kT);
        self.cpp_force.setT(kT.cpp_variant);

    def set_params(self, kT=None, mode=None):
        R""" Changes parameters.

        Args:
            T (:py:mod:`hoomd.variant` or :py:obj:`float`): Temperature (if set) (in energy units)
            mode (str): energy shift/smoothing mode (default noshift).

        Examples::

            dpdlj.set_params(kT=variant.linear_interp(points = [(0, 1.0), (1e5, 2.0)]))
            dpdlj.set_params(kT=2.0, mode="shift")

        """
        hoomd.util.print_status_line();
        self.check_initialization();

        # change the parameters
        if kT is not None:
            # setup the variant inputs
            kT = hoomd.variant._setup_variant_input(kT);
            self.cpp_force.setT(kT.cpp_variant);

        if mode is not None:
            if mode == "xplor":
                hoomd.context.msg.error("XPLOR is smoothing is not supported with pair.dpdlj\n");
                raise RuntimeError("Error changing parameters in pair force");

            #use the inherited set_params
            pair.set_params(self, mode=mode)

    def process_coeff(self, coeff):
        epsilon = coeff['epsilon'];
        sigma = coeff['sigma'];
        gamma = coeff['gamma'];
        alpha = coeff['alpha'];

        lj1 = 4.0 * epsilon * math.pow(sigma, 12.0);
        lj2 = alpha * 4.0 * epsilon * math.pow(sigma, 6.0);
        return _hoomd.make_scalar4(lj1, lj2, gamma, 0.0);

class force_shifted_lj(pair):
    R""" Force-shifted Lennard-Jones pair potential.

    Args:
        r_cut (float): Default cutoff radius (in distance units).
        nlist (:py:mod:`hoomd.md.nlist`): Neighbor list
        name (str): Name of the force instance.

    :py:class:`force_shifted_lj` specifies that a modified Lennard-Jones pair force should be applied between
    non-excluded particle pair in the simulation. The force differs from the one calculated by  :py:class:`lj`
    by the subtraction of the value of the force at :math:`r_{\mathrm{cut}}`, such that the force smoothly goes
    to zero at the cut-off. The potential is modified by a linear function. This potential can be used as a substitute
    for :py:class:`lj`, when the exact analytical form of the latter is not required but a smaller cut-off radius is
    desired for computational efficency. See `Toxvaerd et. al. 2011 <http://dx.doi.org/10.1063/1.3558787>`_
    for a discussion of this potential.

    .. math::
        :nowrap:

        \begin{eqnarray*}
        V(r)  = & 4 \varepsilon \left[ \left( \frac{\sigma}{r} \right)^{12} -
                          \alpha \left( \frac{\sigma}{r} \right)^{6} \right] + \Delta V(r) & r < r_{\mathrm{cut}}\\
                            = & 0 & r \ge r_{\mathrm{cut}} \\
        \end{eqnarray*}

    .. math::

        \Delta V(r) = -(r - r_{\mathrm{cut}}) \frac{\partial V_{\mathrm{LJ}}}{\partial r}(r_{\mathrm{cut}})

    See :py:class:`pair` for details on how forces are calculated and the available energy shifting and smoothing modes.
    Use :py:meth:`pair_coeff.set <coeff.set>` to set potential coefficients.

    The following coefficients must be set per unique pair of particle types:

    - :math:`\varepsilon` - *epsilon* (in energy units)
    - :math:`\sigma` - *sigma* (in distance units)
    - :math:`\alpha` - *alpha* (unitless) - *optional*: defaults to 1.0
    - :math:`r_{\mathrm{cut}}` - *r_cut* (in distance units)
      - *optional*: defaults to the global r_cut specified in the pair command
    - :math:`r_{\mathrm{on}}`- *r_on* (in distance units)
      - *optional*: defaults to the global r_cut specified in the pair command

    Example::

        nl = nlist.cell()
        fslj = pair.force_shifted_lj(r_cut=1.5, nlist=nl)
        fslj.pair_coeff.set('A', 'A', epsilon=1.0, sigma=1.0)

    """
    def __init__(self, r_cut, nlist, name=None):
        hoomd.util.print_status_line();

        # tell the base class how we operate

        # initialize the base class
        pair.__init__(self, r_cut, nlist, name);

        # create the c++ mirror class
        if not hoomd.context.exec_conf.isCUDAEnabled():
            self.cpp_force = _md.PotentialPairForceShiftedLJ(hoomd.context.current.system_definition, self.nlist.cpp_nlist, self.name);
            self.cpp_class = _md.PotentialPairForceShiftedLJ;
        else:
            self.nlist.cpp_nlist.setStorageMode(_md.NeighborList.storageMode.full);
            self.cpp_force = _md.PotentialPairForceShiftedLJGPU(hoomd.context.current.system_definition, self.nlist.cpp_nlist, self.name);
            self.cpp_class = _md.PotentialPairForceShiftedLJGPU;

        hoomd.context.current.system.addCompute(self.cpp_force, self.force_name);

        # setup the coefficent options
        self.required_coeffs = ['epsilon', 'sigma', 'alpha'];
        self.pair_coeff.set_default_coeff('alpha', 1.0);

    def process_coeff(self, coeff):
        epsilon = coeff['epsilon'];
        sigma = coeff['sigma'];
        alpha = coeff['alpha'];

        lj1 = 4.0 * epsilon * math.pow(sigma, 12.0);
        lj2 = alpha * 4.0 * epsilon * math.pow(sigma, 6.0);
        return _hoomd.make_scalar2(lj1, lj2);

class moliere(pair):
    R""" Moliere pair potential.

    Args:
        r_cut (float): Default cutoff radius (in distance units).
        nlist (:py:mod:`hoomd.md.nlist`): Neighbor list
        name (str): Name of the force instance.

    :py:class:`moliere` specifies that a Moliere type pair potential should be applied between every
    non-excluded particle pair in the simulation.

    .. math::
        :nowrap:

        \begin{eqnarray*}
        V_{\mathrm{Moliere}}(r) = & \frac{Z_i Z_j e^2}{4 \pi \epsilon_0 r_{ij}} \left[ 0.35 \exp \left( -0.3 \frac{r_{ij}}{a_F} \right) + 0.55 \exp \left( -1.2 \frac{r_{ij}}{a_F} \right) + 0.10 \exp \left( -6.0 \frac{r_{ij}}{a_F} \right) \right] & r < r_{\mathrm{cut}} \\
                                = & 0 & r > r_{\mathrm{cut}} \\
        \end{eqnarray*}

    See :py:class:`pair` for details on how forces are calculated and the available energy shifting and smoothing modes.
    Use :py:meth:`pair_coeff.set <coeff.set>` to set potential coefficients.

    The following coefficients must be set per unique pair of particle types:

    - :math:`Z_i` - *Z_i* - Atomic number of species i (unitless)
    - :math:`Z_j` - *Z_j* - Atomic number of species j (unitless)
    - :math:`e` - *elementary_charge* - The elementary charge (in charge units)
    - :math:`a_0` - *a_0* - The Bohr radius (in distance units)
    - :math:`r_{\mathrm{cut}}` - *r_cut* (in distance units)
      - *optional*: defaults to the global r_cut specified in the pair command
    - :math:`r_{\mathrm{on}}`- *r_on* (in distance units)
      - *optional*: defaults to the global r_cut specified in the pair command

    Example::

        nl = nlist.cell()
        moliere = pair.moliere(r_cut = 3.0, nlist=nl)
        moliere.pair_coeff.set('A', 'B', Z_i = 54.0, Z_j = 7.0, elementary_charge = 1.0, a_0 = 1.0);

    """
    def __init__(self, r_cut, nlist, name=None):
        hoomd.util.print_status_line();

        # tell the base class how we operate

        # initialize the base class
        pair.__init__(self, r_cut, nlist, name);

        # create the c++ mirror class
        if not hoomd.context.exec_conf.isCUDAEnabled():
            self.cpp_force = _md.PotentialPairMoliere(hoomd.context.current.system_definition, self.nlist.cpp_nlist, self.name);
            self.cpp_class = _md.PotentialPairMoliere;
        else:
            self.nlist.cpp_nlist.setStorageMode(_md.NeighborList.storageMode.full);
            self.cpp_force = _md.PotentialPairMoliereGPU(hoomd.context.current.system_definition, self.nlist.cpp_nlist, self.name);
            self.cpp_class = _md.PotentialPairMoliereGPU;

        hoomd.context.current.system.addCompute(self.cpp_force, self.force_name);

        # setup the coefficient options
        self.required_coeffs = ['Z_i', 'Z_j', 'elementary_charge', 'a_0'];
        self.pair_coeff.set_default_coeff('elementary_charge', 1.0);
        self.pair_coeff.set_default_coeff('a_0', 1.0);

    def process_coeff(self, coeff):
        Z_i = coeff['Z_i'];
        Z_j = coeff['Z_j'];
        elementary_charge = coeff['elementary_charge'];
        a_0 = coeff['a_0'];

        Zsq = Z_i * Z_j * elementary_charge * elementary_charge;
        if (not (Z_i == 0)) or (not (Z_j == 0)):
            aF = 0.8853 * a_0 / math.pow(math.sqrt(Z_i) + math.sqrt(Z_j), 2.0 / 3.0);
        else:
            aF = 1.0;
        return _hoomd.make_scalar2(Zsq, aF);

class zbl(pair):
    R""" ZBL pair potential.

    Args:
        r_cut (float): Default cutoff radius (in distance units).
        nlist (:py:mod:`hoomd.md.nlist`): Neighbor list
        name (str): Name of the force instance.

    :py:class:`zbl` specifies that a Ziegler-Biersack-Littmark pair potential should be applied between every
    non-excluded particle pair in the simulation.

    .. math::
        :nowrap:

        \begin{eqnarray*}
        V_{\mathrm{ZBL}}(r) = & \frac{Z_i Z_j e^2}{4 \pi \epsilon_0 r_{ij}} \left[ 0.1818 \exp \left( -3.2 \frac{r_{ij}}{a_F} \right) + 0.5099 \exp \left( -0.9423 \frac{r_{ij}}{a_F} \right) + 0.2802 \exp \left( -0.4029 \frac{r_{ij}}{a_F} \right) + 0.02817 \exp \left( -0.2016 \frac{r_{ij}}{a_F} \right) \right], & r < r_{\mathrm{cut}} \\
                                = & 0, & r > r_{\mathrm{cut}} \\
        \end{eqnarray*}

    See :py:class:`pair` for details on how forces are calculated and the available energy shifting and smoothing modes.
    Use :py:meth:`pair_coeff.set <coeff.set>` to set potential coefficients.

    The following coefficients must be set per unique pair of particle types:

    - :math:`Z_i` - *Z_i* - Atomic number of species i (unitless)
    - :math:`Z_j` - *Z_j* - Atomic number of species j (unitless)
    - :math:`e` - *elementary_charge* - The elementary charge (in charge units)
    - :math:`a_0` - *a_0* - The Bohr radius (in distance units)
    - :math:`r_{\mathrm{cut}}` - *r_cut* (in distance units)
      - *optional*: defaults to the global r_cut specified in the pair command
    - :math:`r_{\mathrm{on}}`- *r_on* (in distance units)
      - *optional*: defaults to the global r_cut specified in the pair command

    Example::

        nl = nlist.cell()
        zbl = pair.zbl(r_cut = 3.0, nlist=nl)
        zbl.pair_coeff.set('A', 'B', Z_i = 54.0, Z_j = 7.0, elementary_charge = 1.0, a_0 = 1.0);

    """
    def __init__(self, r_cut, nlist, name=None):
        hoomd.util.print_status_line();

        # tell the base class how we operate

        # initialize the base class
        pair.__init__(self, r_cut, nlist, name);

        # create the c++ mirror class
        if not hoomd.context.exec_conf.isCUDAEnabled():
            self.cpp_force = _md.PotentialPairZBL(hoomd.context.current.system_definition, self.nlist.cpp_nlist, self.name);
            self.cpp_class = _md.PotentialPairZBL;
        else:
            self.nlist.cpp_nlist.setStorageMode(_md.NeighborList.storageMode.full);
            self.cpp_force = _md.PotentialPairZBLGPU(hoomd.context.current.system_definition, self.nlist.cpp_nlist, self.name);
            self.cpp_class = _md.PotentialPairZBLGPU;

        hoomd.context.current.system.addCompute(self.cpp_force, self.force_name);

        # setup the coefficient options
        self.required_coeffs = ['Z_i', 'Z_j', 'elementary_charge', 'a_0'];
        self.pair_coeff.set_default_coeff('elementary_charge', 1.0);
        self.pair_coeff.set_default_coeff('a_0', 1.0);

    def process_coeff(self, coeff):
        Z_i = coeff['Z_i'];
        Z_j = coeff['Z_j'];
        elementary_charge = coeff['elementary_charge'];
        a_0 = coeff['a_0'];

        Zsq = Z_i * Z_j * elementary_charge * elementary_charge;
        if (not (Z_i == 0)) or (not (Z_j == 0)):
            aF = 0.88534 * a_0 / ( math.pow( Z_i, 0.23 ) + math.pow( Z_j, 0.23 ) );
        else:
            aF = 1.0;
        return _hoomd.make_scalar2(Zsq, aF);

    def set_params(self, coeff):
        """ :py:class:`zbl` has no energy shift modes """

        raise RuntimeError('Not implemented for DPD Conservative');
        return;

class tersoff(pair):
    R""" Tersoff Potential.

    Args:
        r_cut (float): Default cutoff radius (in distance units).
        nlist (:py:mod:`hoomd.md.nlist`): Neighbor list
        name (str): Name of the force instance.

    :py:class:`tersoff` specifies that the Tersoff three-body potential should be applied to every
    non-bonded particle pair in the simulation.  Despite the fact that the Tersoff potential accounts
    for the effects of third bodies, it is included in the pair potentials because the species of the
    third body is irrelevant. It can thus use type-pair parameters similar to those of the pair potentials.

    The Tersoff potential is a bond-order potential based on the Morse potential that accounts for the weakening of
    individual bonds with increasing coordination number. It does this by computing a modifier to the
    attractive term of the potential. The modifier contains the effects of third-bodies on the bond
    energies. The potential also includes a smoothing function around the cutoff. The smoothing function
    used in this work is exponential in nature as opposed to the sinusoid used by Tersoff. The exponential
    function provides continuity up (I believe) the second derivative.

    """
    def __init__(self, r_cut, nlist, name=None):
        hoomd.util.print_status_line();

        # tell the base class how we operate

        # initialize the base class
        pair.__init__(self, r_cut, nlist, name);

        # this potential cannot handle a half neighbor list
        self.nlist.cpp_nlist.setStorageMode(_md.NeighborList.storageMode.full);

        # create the c++ mirror class
        if not hoomd.context.exec_conf.isCUDAEnabled():
            self.cpp_force = _md.PotentialTersoff(hoomd.context.current.system_definition, self.nlist.cpp_nlist, self.name);
            self.cpp_class = _md.PotentialTersoff;
        else:
            self.cpp_force = _md.PotentialTersoffGPU(hoomd.context.current.system_definition, self.nlist.cpp_nlist, self.name);
            self.cpp_class = _md.PotentialTersoffGPU;

        hoomd.context.current.system.addCompute(self.cpp_force, self.force_name);

        # setup the coefficients
        self.required_coeffs = ['cutoff_thickness', 'C1', 'C2', 'lambda1', 'lambda2', 'dimer_r', 'n', 'gamma', 'lambda3', 'c', 'd', 'm', 'alpha']
        self.pair_coeff.set_default_coeff('cutoff_thickness', 0.2);
        self.pair_coeff.set_default_coeff('dimer_r', 1.5);
        self.pair_coeff.set_default_coeff('C1', 1.0);
        self.pair_coeff.set_default_coeff('C2', 1.0);
        self.pair_coeff.set_default_coeff('lambda1', 2.0);
        self.pair_coeff.set_default_coeff('lambda2', 1.0);
        self.pair_coeff.set_default_coeff('lambda3', 0.0);
        self.pair_coeff.set_default_coeff('n', 0.0);
        self.pair_coeff.set_default_coeff('m', 0.0);
        self.pair_coeff.set_default_coeff('c', 0.0);
        self.pair_coeff.set_default_coeff('d', 1.0);
        self.pair_coeff.set_default_coeff('gamma', 0.0);
        self.pair_coeff.set_default_coeff('alpha', 3.0);

    def process_coeff(self, coeff):
        cutoff_d = coeff['cutoff_thickness'];
        C1 = coeff['C1'];
        C2 = coeff['C2'];
        lambda1 = coeff['lambda1'];
        lambda2 = coeff['lambda2'];
        dimer_r = coeff['dimer_r'];
        n = coeff['n'];
        gamma = coeff['gamma'];
        lambda3 = coeff['lambda3'];
        c = coeff['c'];
        d = coeff['d'];
        m = coeff['m'];
        alpha = coeff['alpha'];

        gamman = math.pow(gamma, n);
        c2 = c * c;
        d2 = d * d;
        lambda3_cube = lambda3 * lambda3 * lambda3;

        tersoff_coeffs = _hoomd.make_scalar2(C1, C2);
        exp_consts = _hoomd.make_scalar2(lambda1, lambda2);
        ang_consts = _hoomd.make_scalar3(c2, d2, m);

        return _md.make_tersoff_params(cutoff_d, tersoff_coeffs, exp_consts, dimer_r, n, gamman, lambda3_cube, ang_consts, alpha);

class mie(pair):
    R""" Mie pair potential.

    Args:
        r_cut (float): Default cutoff radius (in distance units).
        nlist (:py:mod:`hoomd.md.nlist`): Neighbor list
        name (str): Name of the force instance.

    :py:class:`mie` specifies that a Mie pair potential should be applied between every
    non-excluded particle pair in the simulation.

    .. math::
        :nowrap:

        \begin{eqnarray*}
        V_{\mathrm{mie}}(r)  = & \left( \frac{n}{n-m} \right) {\left( \frac{n}{m} \right)}^{\frac{m}{n-m}} \varepsilon \left[ \left( \frac{\sigma}{r} \right)^{n} -
                          \left( \frac{\sigma}{r} \right)^{m} \right] & r < r_{\mathrm{cut}} \\
                            = & 0 & r \ge r_{\mathrm{cut}} \\
        \end{eqnarray*}

    See :py:class:`pair` for details on how forces are calculated and the available energy shifting and smoothing modes.
    Use :py:meth:`pair_coeff.set <coeff.set>` to set potential coefficients.

    The following coefficients must be set per unique pair of particle types:

    - :math:`\varepsilon` - *epsilon* (in energy units)
    - :math:`\sigma` - *sigma* (in distance units)
    - :math:`n` - *n* (unitless)
    - :math:`m` - *m* (unitless)
    - :math:`r_{\mathrm{cut}}` - *r_cut* (in distance units)
      - *optional*: defaults to the global r_cut specified in the pair command
    - :math:`r_{\mathrm{on}}`- *r_on* (in distance units)
      - *optional*: defaults to the global r_cut specified in the pair command

    Example::

        nl = nlist.cell()
        mie = pair.mie(r_cut=3.0, nlist=nl)
        mie.pair_coeff.set('A', 'A', epsilon=1.0, sigma=1.0, n=12, m=6)
        mie.pair_coeff.set('A', 'B', epsilon=2.0, sigma=1.0, n=14, m=7, r_cut=3.0, r_on=2.0);
        mie.pair_coeff.set('B', 'B', epsilon=1.0, sigma=1.0, n=15.1, m=6.5, r_cut=2**(1.0/6.0), r_on=2.0);
        mie.pair_coeff.set(['A', 'B'], ['C', 'D'], epsilon=1.5, sigma=2.0)

    """
    def __init__(self, r_cut, nlist, name=None):
        hoomd.util.print_status_line();

        # tell the base class how we operate

        # initialize the base class
        pair.__init__(self, r_cut, nlist, name);

        # create the c++ mirror class
        if not hoomd.context.exec_conf.isCUDAEnabled():
            self.cpp_force = _md.PotentialPairMie(hoomd.context.current.system_definition, self.nlist.cpp_nlist, self.name);
            self.cpp_class = _md.PotentialPairMie;
        else:
            self.nlist.cpp_nlist.setStorageMode(_md.NeighborList.storageMode.full);
            self.cpp_force = _md.PotentialPairMieGPU(hoomd.context.current.system_definition, self.nlist.cpp_nlist, self.name);
            self.cpp_class = _md.PotentialPairMieGPU;

        hoomd.context.current.system.addCompute(self.cpp_force, self.force_name);

        # setup the coefficent options
        self.required_coeffs = ['epsilon', 'sigma', 'n', 'm'];

    def process_coeff(self, coeff):
        epsilon = float(coeff['epsilon']);
        sigma = float(coeff['sigma']);
        n = float(coeff['n']);
        m = float(coeff['m']);

        mie1 = epsilon * math.pow(sigma, n) * (n/(n-m)) * math.pow(n/m,m/(n-m));
        mie2 = epsilon * math.pow(sigma, m) * (n/(n-m)) * math.pow(n/m,m/(n-m));
        mie3 = n
        mie4 = m
        return _hoomd.make_scalar4(mie1, mie2, mie3, mie4);

class ai_pair(pair):
    R""" Generic anisotropic pair potential.

    Users should not instantiate :py:class:`ai_pair` directly. It is a base class that
    provides common features to all anisotropic pair forces. Rather than repeating all of that documentation in a
    dozen different places, it is collected here.

    All anisotropic pair potential commands specify that a given potential energy, force and torque be computed
    on all non-excluded particle pairs in the system within a short range cutoff distance :math:`r_{\mathrm{cut}}`.
    The interaction energy, forces and torque depend on the inter-particle separation
    :math:`\vec r` and on the orientations :math:`\vec q_i`, :math:`q_j`, of the particles.
    """

    ## \internal
    # \brief Initialize the pair force
    # \details
    # The derived class must set
    #  - self.cpp_class (the pair class to instantiate)
    #  - self.required_coeffs (a list of the coeff names the derived class needs)
    #  - self.process_coeffs() (a method that takes in the coeffs and spits out a param struct to use in
    #       self.cpp_force.set_params())
    def __init__(self, r_cut, nlist, name=None):
        # initialize the base class
        force._force.__init__(self, name);

        self.global_r_cut = r_cut;

        # setup the coefficent matrix
        self.pair_coeff = coeff();
        self.pair_coeff.set_default_coeff('r_cut', self.global_r_cut);

        # setup the neighbor list
        self.nlist = nlist
        self.nlist.subscribe(lambda:self.get_rcut())
        self.nlist.update_rcut()

    def set_params(self, mode=None):
        R""" Set parameters controlling the way forces are computed.

        Args:
            mode (str): (if set) Set the mode with which potentials are handled at the cutoff

        valid values for mode are: "none" (the default) and "shift":

        - *none* - No shifting is performed and potentials are abruptly cut off
        - *shift* - A constant shift is applied to the entire potential so that it is 0 at the cutoff

        Examples::

            mypair.set_params(mode="shift")
            mypair.set_params(mode="no_shift")

        """
        hoomd.util.print_status_line();

        if mode is not None:
            if mode == "no_shift":
                self.cpp_force.setShiftMode(self.cpp_class.energyShiftMode.no_shift)
            elif mode == "shift":
                self.cpp_force.setShiftMode(self.cpp_class.energyShiftMode.shift)
            else:
                hoomd.context.msg.error("Invalid mode\n");
                raise RuntimeError("Error changing parameters in pair force");

    def update_coeffs(self):
        coeff_list = self.required_coeffs + ["r_cut"];
        # check that the pair coefficents are valid
        if not self.pair_coeff.verify(coeff_list):
            hoomd.context.msg.error("Not all pair coefficients are set\n");
            raise RuntimeError("Error updating pair coefficients");

        # set all the params
        ntypes = hoomd.context.current.system_definition.getParticleData().getNTypes();
        type_list = [];
        for i in range(0,ntypes):
            type_list.append(hoomd.context.current.system_definition.getParticleData().getNameByType(i));

        for i in range(0,ntypes):
            for j in range(i,ntypes):
                # build a dict of the coeffs to pass to process_coeff
                coeff_dict = {};
                for name in coeff_list:
                    coeff_dict[name] = self.pair_coeff.get(type_list[i], type_list[j], name);

                param = self.process_coeff(coeff_dict);
                self.cpp_force.setParams(i, j, param);
                self.cpp_force.setRcut(i, j, coeff_dict['r_cut']);

class gb(ai_pair):
    R""" Gay-Berne anisotropic pair potential.

    Args:
        r_cut (float): Default cutoff radius (in distance units).
        nlist (:py:mod:`hoomd.md.nlist`): Neighbor list
        name (str): Name of the force instance.

    :py:class:`gb` computes the Gay-Berne potential between anisotropic particles.

    This version of the Gay-Berne potential supports identical pairs of uniaxial ellipsoids,
    with orientation-independent energy-well depth.

    The interaction energy for this anisotropic pair potential is
    (`Allen et. al. 2006 <http://dx.doi.org/10.1080/00268970601075238>`_):

    .. math::
        :nowrap:

        \begin{eqnarray*}
        V_{\mathrm{GB}}(\vec r, \vec e_i, \vec e_j)  = & 4 \varepsilon \left[ \zeta^{-12} -
                              \zeta^{-6} \right] & \zeta < \zeta_{\mathrm{cut}} \\
                            = & 0 & \zeta \ge \zeta_{\mathrm{cut}} \\
        \end{eqnarray*}

    .. math::

        \zeta = \left(\frac{r-\sigma+\sigma_{\mathrm{min}}}{\sigma_{\mathrm{min}}}\right)

        \sigma^{-2} = \frac{1}{2} \hat{\vec{r}}\cdot\vec{H^{-1}}\cdot\hat{\vec{r}}

        \vec{H} = 2 \ell_\perp^2 \vec{1} + (\ell_\parallel^2 - \ell_\perp^2) (\vec{e_i} \otimes \vec{e_i} + \vec{e_j} \otimes \vec{e_j})

    with :math:`\sigma_{\mathrm{min}} = 2 \min(\ell_\perp, \ell_\parallel)`.

    The cut-off parameter :math:`r_{\mathrm{cut}}` is defined for two particles oriented parallel along
    the **long** axis, i.e.
    :math:`\zeta_{\mathrm{cut}} = \left(\frac{r-\sigma_{\mathrm{max}} + \sigma_{\mathrm{min}}}{\sigma_{\mathrm{min}}}\right)`
    where :math:`\sigma_{\mathrm{max}} = 2 \max(\ell_\perp, \ell_\parallel)` .

    The quantities :math:`\ell_\parallel` and :math:`\ell_\perp` denote the semi-axis lengths parallel
    and perpendicular to particle orientation.

    Use :py:meth:`pair_coeff.set <coeff.set>` to set potential coefficients.

    The following coefficients must be set per unique pair of particle types:

    - :math:`\varepsilon` - *epsilon* (in energy units)
    - :math:`\ell_\perp` - *lperp* (in distance units)
    - :math:`\ell_\parallel` - *lpar* (in distance units)
    - :math:`r_{\mathrm{cut}}` - *r_cut* (in distance units)
      - *optional*: defaults to the global r_cut specified in the pair command

    Example::

        nl = nlist.cell()
        gb = pair.gb(r_cut=2.5, nlist=nl)
        gb.pair_coeff.set('A', 'A', epsilon=1.0, lperp=0.45, lpar=0.5)
        gb.pair_coeff.set('A', 'B', epsilon=2.0, lperp=0.45, lpar=0.5, r_cut=2**(1.0/6.0));

    """
    def __init__(self, r_cut, nlist, name=None):
        hoomd.util.print_status_line();

        # tell the base class how we operate

        # initialize the base class
        ai_pair.__init__(self, r_cut, nlist, name);

        # create the c++ mirror class
        if not hoomd.context.exec_conf.isCUDAEnabled():
            self.cpp_force = _md.AnisoPotentialPairGB(hoomd.context.current.system_definition, self.nlist.cpp_nlist, self.name);
            self.cpp_class = _md.AnisoPotentialPairGB;
        else:
            self.nlist.cpp_nlist.setStorageMode(_md.NeighborList.storageMode.full);
            self.cpp_force = _md.AnisoPotentialPairGBGPU(hoomd.context.current.system_definition, self.nlist.cpp_nlist, self.name);
            self.cpp_class = _md.AnisoPotentialPairGBGPU;

        hoomd.context.current.system.addCompute(self.cpp_force, self.force_name);

        # setup the coefficent options
        self.required_coeffs = ['epsilon', 'lperp', 'lpar'];

    def process_coeff(self, coeff):
        epsilon = coeff['epsilon'];
        lperp = coeff['lperp'];
        lpar = coeff['lpar'];

        return _hoomd.make_scalar3(epsilon, lperp, lpar);

class dipole(ai_pair):
    R""" Screened dipole-dipole interactions.

    Args:
        r_cut (float): Default cutoff radius (in distance units).
        nlist (:py:mod:`hoomd.md.nlist`): Neighbor list
        name (str): Name of the force instance.

    :py:class:`dipole` computes the (screened) interaction between pairs of
    particles with dipoles and electrostatic charges. The total energy
    computed is:

    .. math::

        U_{dipole} = U_{dd} + U_{de} + U_{ee}

        U_{dd} = A e^{-\kappa r} \left(\frac{\vec{\mu_i}\cdot\vec{\mu_j}}{r^3} - 3\frac{(\vec{\mu_i}\cdot \vec{r_{ji}})(\vec{\mu_j}\cdot \vec{r_{ji}})}{r^5}\right)

        U_{de} = A e^{-\kappa r} \left(\frac{(\vec{\mu_j}\cdot \vec{r_{ji}})q_i}{r^3} - \frac{(\vec{\mu_i}\cdot \vec{r_{ji}})q_j}{r^3}\right)

        U_{ee} = A e^{-\kappa r} \frac{q_i q_j}{r}

    Use :py:meth:`pair_coeff.set <coeff.set>` to set potential coefficients.
    :py:class:`dipole` does not implement and energy shift / smoothing modes due to the function of the force.

    The following coefficients must be set per unique pair of particle types:

    - mu - magnitude of :math:`\vec{\mu} = \mu (1, 0, 0)` in the particle local reference frame
    - A - electrostatic energy scale :math:`A` (default value 1.0)
    - kappa - inverse screening length :math:`\kappa`

    Example::

        # A/A interact only with screened electrostatics
        dipole.pair_coeff.set('A', 'A', mu=0.0, A=1.0, kappa=1.0)
        dipole.pair_coeff.set('A', 'B', mu=0.5, kappa=1.0)

    """
    def __init__(self, r_cut, nlist, name=None):
        hoomd.util.print_status_line();

        ## tell the base class how we operate

        # initialize the base class
        ai_pair.__init__(self, r_cut, nlist, name);

        ## create the c++ mirror class
        if not hoomd.context.exec_conf.isCUDAEnabled():
            self.cpp_force = _md.AnisoPotentialPairDipole(hoomd.context.current.system_definition, self.nlist.cpp_nlist, self.name);
            self.cpp_class = _md.AnisoPotentialPairDipole;
        else:
            self.nlist.cpp_nlist.setStorageMode(_md.NeighborList.storageMode.full);
            self.cpp_force = _md.AnisoPotentialPairDipoleGPU(hoomd.context.current.system_definition, self.nlist.cpp_nlist, self.name);
            self.cpp_class = _md.AnisoPotentialPairDipoleGPU;

        hoomd.context.current.system.addCompute(self.cpp_force, self.force_name);

        ## setup the coefficent options
        self.required_coeffs = ['mu', 'A', 'kappa'];

        self.pair_coeff.set_default_coeff('A', 1.0)

    def process_coeff(self, coeff):
        mu = float(coeff['mu']);
        A = float(coeff['A']);
        kappa = float(coeff['kappa']);

        params = _hoomd.make_scalar3(mu, A, kappa)

        return params

    def set_params(self, coeff):
        """ :py:class:`dipole` has no energy shift modes """

        raise RuntimeError('Not implemented for dipole');
        return;


class reaction_field(pair):
    R""" Onsager reaction field pair potential.

    Args:
        r_cut (float): Default cutoff radius (in distance units).
        nlist (:py:mod:`hoomd.md.nlist`): Neighbor list
        name (str): Name of the force instance.

    :py:class:`reaction_field` specifies that an Onsager reaction field pair potential should be applied between every
    non-excluded particle pair in the simulation.

    Reaction field electrostatics is an approximation to the screened electrostatic interaction,
    which assumes that the medium can be treated as an electrostatic continuum of dielectric
    constant :math:`\epsilon_{RF}` outside the cutoff sphere of radius :math:`r_{\mathrm{cut}}`.
    See: `Barker et. al. 1973 <http://dx.doi.org/10.1080/00268977300102101>`_.

    .. math::

       V_{\mathrm{RF}}(r) = \varepsilon \left[ \frac{1}{r} +
           \frac{(\epsilon_{RF}-1) r^2}{(2 \epsilon_{RF} + 1) r_c^3} \right]

    By default, the reaction field potential does not require charge or diameter to be set. Two parameters,
    :math:`\varepsilon` and :math:`\epsilon_{RF}` are needed. If :math:`epsilon_{RF}` is specified as zero,
    it will represent infinity.

    If *use_charge* is set to True, the following formula is evaluated instead:
    .. math::

       V_{\mathrm{RF}}(r) = q_i q_j \varepsilon \left[ \frac{1}{r} +
           \frac{(\epsilon_{RF}-1) r^2}{(2 \epsilon_{RF} + 1) r_c^3} \right]

    where :math:`q_i` and :math:`q_j` are the charges of the particle pair.

    See :py:class:`pair` for details on how forces are calculated and the available energy shifting and smoothing modes.
    Use :py:meth:`pair_coeff.set <coeff.set>` to set potential coefficients.

    The following coefficients must be set per unique pair of particle types:

    - :math:`\varepsilon` - *epsilon* (in units of energy*distance)
    - :math:`\epsilon_{RF}` - *eps_rf* (dimensionless)
    - :math:`r_{\mathrm{cut}}` - *r_cut* (in units of distance)
      - *optional*: defaults to the global r_cut specified in the pair command
    - :math:`r_{\mathrm{on}}` - *r_on* (in units of distance)
      - *optional*: defaults to the global r_cut specified in the pair command
    - *use_charge* (boolean), evaluate potential using particle charges
      - *optional*: defaults to False

    .. versionadded:: 2.1


    Example::

        nl = nlist.cell()
        reaction_field = pair.reaction_field(r_cut=3.0, nlist=nl)
        reaction_field.pair_coeff.set('A', 'A', epsilon=1.0, eps_rf=1.0)
        reaction_field.pair_coeff.set('A', 'B', epsilon=-1.0, eps_rf=0.0)
        reaction_field.pair_coeff.set('B', 'B', epsilon=1.0, eps_rf=0.0)
        reaction_field.pair_coeff.set(system.particles.types, system.particles.types, epsilon=1.0, eps_rf=0.0, use_charge=True)

    """
    def __init__(self, r_cut, nlist, name=None):
        hoomd.util.print_status_line();

        # tell the base class how we operate

        # initialize the base class
        pair.__init__(self, r_cut, nlist, name);

        # create the c++ mirror class
        if not hoomd.context.exec_conf.isCUDAEnabled():
            self.cpp_force = _md.PotentialPairReactionField(hoomd.context.current.system_definition, self.nlist.cpp_nlist, self.name);
            self.cpp_class = _md.PotentialPairReactionField;
        else:
            self.nlist.cpp_nlist.setStorageMode(_md.NeighborList.storageMode.full);
            self.cpp_force = _md.PotentialPairReactionFieldGPU(hoomd.context.current.system_definition, self.nlist.cpp_nlist, self.name);
            self.cpp_class = _md.PotentialPairReactionFieldGPU;

        hoomd.context.current.system.addCompute(self.cpp_force, self.force_name);

        # setup the coefficent options
        self.required_coeffs = ['epsilon', 'eps_rf', 'use_charge'];
        self.pair_coeff.set_default_coeff('use_charge', False)

    def process_coeff(self, coeff):
        epsilon = coeff['epsilon'];
        eps_rf = coeff['eps_rf'];
        use_charge = coeff['use_charge']

<<<<<<< HEAD
        return _hoomd.make_scalar2(epsilon, eps_rf);

class square_density(pair):
    R""" Soft potential for simulating a van-der-Waals liquid

    Args:
        r_cut (float): Default cutoff radius (in distance units).
        nlist (:py:mod:`hoomd.md.nlist`): Neighbor list
        name (str): Name of the force instance.

    :py:class:`square_density` specifies that the three-body potential should be applied to every
    non-bonded particle pair in the simulation, that is harmonic in the local density.

    The self energy per particle takes the form
    .. math::
        :nowrap:

        \begin{equation}
        \Psi^{ex} = B (\rho - A)^2
        \end{equation}

    which gives a pair-wise additive, three-body force

    .. math::
        \begin{equation}
        \vec f_{ij} = \left\{B (n_i - A) + B (n_j - A)\right\} w'_{ij} \vec e_{ij}
        \end{equation}

    Here, :math:`w_{ij}` is a quadratic, normalized weighting function,

    .. math::
        :nowrap:

        \begin{equation}
        w(x) = \frac{15}{2 \pi r_{c,\mathrm{weight}}^3} (1-r/r_{c,\mathrm{weight}})^2
        \end{equation}

    The local density at the location of particle $i$ is defined as
    .. math::
        \begin{equation}
        n_i = \sum\limits_{j\neq i} w_{ij}\left(\big| \vec r_i - \vec r_j \big|\right)
        \end{equation}

    The following coefficients must be set per unique pair of particle types:

    - :math:`B` - *B* (in units of volume^-1) - mean density (*default*: 0)
    - :math:`B` - *B* (in units of energy*volume^2) - coefficient of the harmonic density term

    Example::

        nl = nlist.cell()
        sqd = pair.van_der_waals(r_cut=3.0, nlist=nl)
        sqd.pair_coeff.set('A', 'A', B=1.0)

    For further details regarding this multibody potential, see

    [1] P. B. Warren, "Vapor-liquid coexistence in many-body dissipative particle dynamics"
    Phys. Rev. E. Stat. Nonlin. Soft Matter Phys., vol. 68, no. 6 Pt 2, p. 066702, 2003.
    """
    def __init__(self, r_cut, nlist, name=None):
        hoomd.util.print_status_line();

        # tell the base class how we operate

        # initialize the base class
        pair.__init__(self, r_cut, nlist, name);

        # this potential cannot handle a half neighbor list
        self.nlist.cpp_nlist.setStorageMode(_md.NeighborList.storageMode.full);

        # create the c++ mirror class
        if not hoomd.context.exec_conf.isCUDAEnabled():
            self.cpp_force = _md.PotentialSquareDensity(hoomd.context.current.system_definition, self.nlist.cpp_nlist, self.name);
            self.cpp_class = _md.PotentialSquareDensity;
        else:
            self.cpp_force = _md.PotentialSquareDensityGPU(hoomd.context.current.system_definition, self.nlist.cpp_nlist, self.name);
            self.cpp_class = _md.PotentialSquareDensityGPU;

        hoomd.context.current.system.addCompute(self.cpp_force, self.force_name);

        # setup the coefficients
        self.required_coeffs = ['A','B']
        self.pair_coeff.set_default_coeff('A', 0.0)

    def process_coeff(self, coeff):
        return _hoomd.make_scalar2(coeff['A'],coeff['B'])

=======
        return _hoomd.make_scalar3(epsilon, eps_rf, _hoomd.int_as_scalar(int(use_charge)));
>>>>>>> 514ca363
<|MERGE_RESOLUTION|>--- conflicted
+++ resolved
@@ -2436,8 +2436,7 @@
         eps_rf = coeff['eps_rf'];
         use_charge = coeff['use_charge']
 
-<<<<<<< HEAD
-        return _hoomd.make_scalar2(epsilon, eps_rf);
+        return _hoomd.make_scalar3(epsilon, eps_rf, _hoomd.int_as_scalar(int(use_charge)));
 
 class square_density(pair):
     R""" Soft potential for simulating a van-der-Waals liquid
@@ -2522,8 +2521,4 @@
         self.pair_coeff.set_default_coeff('A', 0.0)
 
     def process_coeff(self, coeff):
-        return _hoomd.make_scalar2(coeff['A'],coeff['B'])
-
-=======
-        return _hoomd.make_scalar3(epsilon, eps_rf, _hoomd.int_as_scalar(int(use_charge)));
->>>>>>> 514ca363
+        return _hoomd.make_scalar2(coeff['A'],coeff['B'])