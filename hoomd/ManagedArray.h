--- conflicted
+++ resolved
@@ -117,9 +117,6 @@
         //! Attach managed memory to CUDA stream
         void attach_to_stream(cudaStream_t stream) const
             {
-<<<<<<< HEAD
-            if (managed && data) cudaStreamAttachMemAsync(stream, data, 0, cudaMemAttachSingle);
-=======
             if (managed && data)
                 {
                 cudaStreamAttachMemAsync(stream, data, 0, cudaMemAttachSingle);
@@ -127,7 +124,6 @@
                 cudaMemAdvise(data, sizeof(T)*N, cudaMemAdviseSetReadMostly, 0);
                 #endif
                 }
->>>>>>> 72f6555f
             }
         #endif
 
