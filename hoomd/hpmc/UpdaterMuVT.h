#ifndef __UPDATER_MUVT_H__
#define __UPDATER_MUVT_H__


#include "hoomd/Updater.h"
#include "hoomd/VectorMath.h"
#include "hoomd/Variant.h"
#include "hoomd/HOOMDMPI.h"

#include "Moves.h"
#include "IntegratorHPMCMono.h"

#ifndef NVCC
#include <hoomd/extern/pybind/include/pybind11/pybind11.h>
#endif

#ifdef ENABLE_TBB
#include <tbb/tbb.h>
#include <thread>
#endif

#include <random>

namespace hpmc
{

/*!
 * This class implements an Updater for simulations in the grand-canonical ensemble (mu-V-T).
 *
 * Gibbs ensemble integration between two MPI partitions is also supported.
 */
template<class Shape>
class UpdaterMuVT : public Updater
    {
    public:
        //! Constructor
        UpdaterMuVT(std::shared_ptr<SystemDefinition> sysdef,
            std::shared_ptr<IntegratorHPMCMono<Shape> > mc,
            unsigned int seed,
            unsigned int npartition);
        virtual ~UpdaterMuVT();

        //! The entry method for this updater
        /*! \param timestep Current simulation step
         */
        virtual void update(unsigned int timestep);

        //! Set the fugacity of a particle type
        /*! \param type The type id for which to set the fugacity
         * \param fugacity The value of the fugacity (variant)
         */
        void setFugacity(unsigned int type, std::shared_ptr<Variant> fugacity)
            {
            assert(type < m_pdata->getNTypes());
            m_fugacity[type] = fugacity;
            }

        //! Set maximum factor for volume rescaling (Gibbs ensemble only)
        void setMaxVolumeRescale(Scalar fac)
            {
            m_max_vol_rescale = fac;
            }

        //! Set ratio of volume moves to exchange/transfer moves (Gibbs ensemble only)
        void setMoveRatio(Scalar move_ratio)
            {
            if (move_ratio < Scalar(0.0) || move_ratio > Scalar(1.0))
                {
                throw std::runtime_error("Move ratio has to be between 0 and 1.\n");
                }
            m_move_ratio = move_ratio;
            }

        //! Set ratio of transfer moves to exchange moves (Gibbs ensemble only)
        void setTransferRatio(Scalar transfer_ratio)
            {
            if (transfer_ratio < Scalar(0.0) || transfer_ratio > Scalar(1.0))
                {
                throw std::runtime_error("Transfer ratio has to be between 0 and 1.\n");
                }
            m_transfer_ratio = transfer_ratio;
            }

        //! Set ratio of transfer moves to exchange moves (Gibbs ensemble only)
        void setBulkMoveRatio(Scalar bulk_move_ratio)
            {
            if (bulk_move_ratio < Scalar(0.0) || bulk_move_ratio > Scalar(1.0))
                {
                throw std::runtime_error("Transfer ratio has to be between 0 and 1.\n");
                }
            m_bulk_move_ratio = bulk_move_ratio;
            }


        //! List of types that are inserted/removed/transfered
        void setTransferTypes(std::vector<unsigned int>& transfer_types)
            {
            assert(transfer_types.size() <= m_pdata->getNTypes());
            if (transfer_types.size() == 0)
                {
                throw std::runtime_error("Must transfer at least one type.\n");
                }
            m_transfer_types = transfer_types;
            }


        //! Print statistics about the muVT ensemble
        void printStats()
            {
            hpmc_muvt_counters_t counters = getCounters(1);
            m_exec_conf->msg->notice(2) << "-- HPMC muVT stats:" << std::endl;
            if (counters.insert_accept_count + counters.insert_reject_count > 0)
                {
                m_exec_conf->msg->notice(2) << "Average insert acceptance: " << counters.getInsertAcceptance() << std::endl;
                }
            if (counters.remove_accept_count + counters.remove_reject_count > 0)
                {
                m_exec_conf->msg->notice(2) << "Average remove acceptance: " << counters.getRemoveAcceptance() << "\n";
                }
            if (counters.exchange_accept_count + counters.exchange_reject_count > 0)
                {
                m_exec_conf->msg->notice(2) << "Average exchange acceptance: " << counters.getExchangeAcceptance() << "\n";
                }
            m_exec_conf->msg->notice(2) << "Total transfer/exchange moves attempted: " << counters.getNExchangeMoves() << std::endl;
            if (counters.volume_accept_count + counters.volume_reject_count > 0)
                {
                m_exec_conf->msg->notice(2) << "Average volume acceptance: " << counters.getVolumeAcceptance() << "\n";
                }
            m_exec_conf->msg->notice(2) << "Total volume moves attempted: " << counters.getNVolumeMoves() << std::endl;
            }

        //! Get a list of logged quantities
        virtual std::vector< std::string > getProvidedLogQuantities()
            {
            std::vector< std::string > result;

            result.push_back("hpmc_muvt_insert_acceptance");
            result.push_back("hpmc_muvt_remove_acceptance");
            result.push_back("hpmc_muvt_exchange_acceptance");
            result.push_back("hpmc_muvt_volume_acceptance");

            for (unsigned int i = 0; i < m_pdata->getNTypes(); ++i)
                {
                result.push_back("hpmc_muvt_N_"+m_pdata->getNameByType(i));
                }
            return result;
            }

        //! Get the value of a logged quantity
        virtual Scalar getLogValue(const std::string& quantity, unsigned int timestep);

        //! Reset statistics counters
        void resetStats()
            {
            m_count_run_start = m_count_total;
            }

        //! Get the current counter values
        hpmc_muvt_counters_t getCounters(unsigned int mode=0);

    protected:
        std::vector<std::shared_ptr<Variant> > m_fugacity;  //!< Reservoir concentration per particle-type
        std::shared_ptr<IntegratorHPMCMono<Shape> > m_mc;   //!< The MC Integrator this Updater is associated with
        unsigned int m_seed;                                  //!< RNG seed
        unsigned int m_npartition;                            //!< The number of partitions to use for Gibbs ensemble
        bool m_gibbs;                                         //!< True if we simulate a Gibbs ensemble

        GPUVector<Scalar4> m_postype_backup;                  //!< Backup of postype array

        Scalar m_max_vol_rescale;                             //!< Maximum volume ratio rescaling factor
        Scalar m_move_ratio;                                  //!< Ratio between exchange/transfer and volume moves
        Scalar m_transfer_ratio;                              //!< Ratio between transfer and exchange moves
        Scalar m_bulk_move_ratio;                             //!< Ratio between transfer and exchange moves

        unsigned int m_gibbs_other;                           //!< The root-rank of the other partition

        hpmc_muvt_counters_t m_count_total;          //!< Accept/reject total count
        hpmc_muvt_counters_t m_count_run_start;      //!< Count saved at run() start
        hpmc_muvt_counters_t m_count_step_start;     //!< Count saved at the start of the last step

        std::vector<std::vector<unsigned int> > m_type_map;   //!< Local list of particle tags per type
        std::vector<unsigned int> m_transfer_types;  //!< List of types being insert/removed/transfered between boxes
        std::vector<unsigned int> m_parallel_types;  //!< List of non-interacting types

        /*! Check for overlaps of a fictituous particle
         * \param timestep Current time step
         * \param type Type of particle to test
         * \param pos Position of fictitous particle
         * \param orientation Orientation of particle
         * \param lnboltzmann Log of Boltzmann weight of insertion attempt (return value)
         * \param communicate if true, reduce result over all ranks
         * \param seed an additional RNG seed
         * \returns True if boltzmann weight is non-zero
         */
        virtual bool tryInsertParticle(unsigned int timestep, unsigned int type, vec3<Scalar> pos, quat<Scalar> orientation,
            Scalar &lnboltzmann, bool communicate, unsigned int seed);

        /*! Try removing a particle
            \param timestep Current time step
            \param tag Tag of particle being removed
            \param lnboltzmann Log of Boltzmann weight of removal attempt (return value)
            \returns True if boltzmann weight is non-zero
         */
        virtual bool tryRemoveParticle(unsigned int timestep, unsigned int tag, Scalar &lnboltzmann,
            bool communicate, unsigned int seed);

        //! Generate a random configuration for a Gibbs sampler
        virtual void generateGibbsSamplerConfiguration(unsigned int timestep);

        /*! Check for overlaps of an inserted particle, with existing and with Gibbs sampler configuration
         * \param timestep  time step
         * \param type Type of particle to test
         * \param pos Position of fictitous particle
         * \param orientation Orientation of particle
         * \param lnboltzmann Log of Boltzmann weight of insertion attempt (return value)
         * \param if true, reduce final result
         * \returns True if boltzmann weight is non-zero
         */
        virtual bool tryInsertParticleGibbsSampling(unsigned int timestep, unsigned int type, vec3<Scalar> pos,
            quat<Scalar> orientation, Scalar &lnboltzmann, bool communicate, unsigned int seed)
            {
            // just check against existing particles
            return UpdaterMuVT<Shape>::tryInsertParticle(timestep, type, pos, orientation, lnboltzmann, communicate, seed);
            }

        /*! Try switching particle type
         * \param timestep Current time step
         * \param tag Tag of particle that is considered for switching types
         * \param newtype New type of particle
         * \param lnboltzmann Log of Boltzmann weight of removal attempt (return value)
         * \returns True if boltzmann weight is non-zero
         *
         * \note The method has to check that getNGlobal() > 0, otherwise tag is invalid
         */
        virtual bool trySwitchType(unsigned int timestep, unsigned int tag, unsigned newtype, Scalar &lnboltzmann);

        /*! Rescale box to new dimensions and scale particles
         * \param timestep current timestep
         * \param new_box the old BoxDim
         * \param new_box the new BoxDim
         * \param extra_ndof (return value) extra degrees of freedom added before box resize
         * \param lnboltzmann (return value) exponent of Boltzmann factor (-delta_E)
         * \returns true if no overlaps
         */
        virtual bool boxResizeAndScale(unsigned int timestep, const BoxDim old_box, const BoxDim new_box,
            unsigned int &extra_ndof, Scalar &lnboltzmann);

        //! Method to be called when number of types changes
        virtual void slotNumTypesChange();

        //! Map particles by type
        virtual void mapTypes();

        //! Get the nth particle of a given type
        /*! \param type the requested type of the particle
         *  \param type_offs offset of the particle in the list of particles per type
         */
        virtual unsigned int getNthTypeTag(unsigned int type, unsigned int type_offs);

        //! Get number of particles of a given type
        unsigned int getNumParticlesType(unsigned int type);
    };

//! Export the UpdaterMuVT class to python
/*! \param name Name of the class in the exported python module
    \tparam Shape An instantiation of UpdaterMuVT<Shape> will be exported
*/
template < class Shape > void export_UpdaterMuVT(pybind11::module& m, const std::string& name)
    {
    pybind11::class_< UpdaterMuVT<Shape>, std::shared_ptr< UpdaterMuVT<Shape> > >(m, name.c_str(), pybind11::base<Updater>())
          .def( pybind11::init< std::shared_ptr<SystemDefinition>, std::shared_ptr< IntegratorHPMCMono<Shape> >, unsigned int, unsigned int>())
          .def("setFugacity", &UpdaterMuVT<Shape>::setFugacity)
          .def("setMaxVolumeRescale", &UpdaterMuVT<Shape>::setMaxVolumeRescale)
          .def("setMoveRatio", &UpdaterMuVT<Shape>::setMoveRatio)
          .def("setTransferRatio", &UpdaterMuVT<Shape>::setTransferRatio)
          .def("setBulkMoveRatio", &UpdaterMuVT<Shape>::setBulkMoveRatio)
          .def("setTransferTypes", &UpdaterMuVT<Shape>::setTransferTypes)
          ;
    }

/*! Constructor
    \param sysdef The system definition
    \param mc The HPMC integrator
    \param seed RNG seed
    \param npartition How many partitions to use in parallel for Gibbs ensemble (n=1 == grand canonical)
 */
template<class Shape>
UpdaterMuVT<Shape>::UpdaterMuVT(std::shared_ptr<SystemDefinition> sysdef,
    std::shared_ptr<IntegratorHPMCMono< Shape > > mc,
    unsigned int seed,
    unsigned int npartition)
    : Updater(sysdef), m_mc(mc), m_seed(seed), m_npartition(npartition), m_gibbs(false),
      m_max_vol_rescale(0.1), m_move_ratio(0.5), m_transfer_ratio(1.0), m_bulk_move_ratio(0.5),
      m_gibbs_other(0)
    {
    // broadcast the seed from rank 0 to all other ranks.
    #ifdef ENABLE_MPI
        if(this->m_pdata->getDomainDecomposition())
            bcast(m_seed, 0, this->m_exec_conf->getMPICommunicator());
    #endif

    m_fugacity.resize(m_pdata->getNTypes(), std::shared_ptr<Variant>(new VariantConst(0.0)));
    m_type_map.resize(m_pdata->getNTypes());

    m_pdata->getNumTypesChangeSignal().template connect<UpdaterMuVT<Shape>, &UpdaterMuVT<Shape>::slotNumTypesChange>(this);
    m_pdata->getParticleSortSignal().template connect<UpdaterMuVT<Shape>, &UpdaterMuVT<Shape>::mapTypes>(this);

    if (npartition > 1)
        {
        m_gibbs = true;
        }

    #ifdef ENABLE_MPI
    if (m_gibbs)
        {
        if (m_exec_conf->getNPartitions() % npartition)
            {
            m_exec_conf->msg->error() << "Total number of partitions not a multiple of number "
                << "of Gibbs ensemble partitions." << std::endl;
            throw std::runtime_error("Error setting up Gibbs ensemble integration.");
            }

        GPUVector<Scalar4> postype_backup(m_exec_conf);
        m_postype_backup.swap(postype_backup);

        m_exec_conf->msg->notice(5) << "Constructing UpdaterMuVT: Gibbs ensemble with "
            << m_npartition << " partitions" << std::endl;
        }
    else
    #endif
        {
        m_exec_conf->msg->notice(5) << "Constructing UpdaterMuVT" << std::endl;
        }

    #ifndef ENABLE_MPI
    if (m_gibbs)
        {
        throw std::runtime_error("Gibbs ensemble integration only supported with MPI.");
        }
    #endif

    // initialize list of tags per type
    mapTypes();
    }

//! Destructor
template<class Shape>
UpdaterMuVT<Shape>::~UpdaterMuVT()
    {
    m_pdata->getNumTypesChangeSignal().template disconnect<UpdaterMuVT<Shape>, &UpdaterMuVT<Shape>::slotNumTypesChange>(this);
    m_pdata->getParticleSortSignal().template disconnect<UpdaterMuVT<Shape>, &UpdaterMuVT<Shape>::mapTypes>(this);
    }

template<class Shape>
void UpdaterMuVT<Shape>::mapTypes()
    {
    m_exec_conf->msg->notice(8) << "UpdaterMuVT updating type map " << m_pdata->getN() << " particles " << std::endl;

    if (m_prof) m_prof->push("Map types");

    ArrayHandle<Scalar4> h_postype(m_pdata->getPositions(), access_location::host, access_mode::read);
    ArrayHandle<unsigned int> h_tag(m_pdata->getTags(), access_location::host, access_mode::read);

    assert(m_pdata->getNTypes() == m_type_map.size());
    for (unsigned int itype = 0; itype < m_pdata->getNTypes(); ++itype)
        {
        m_type_map[itype].clear();
        }

    unsigned int nptl = m_pdata->getN();
    for (unsigned int idx = 0; idx < nptl; idx++)
        {
        unsigned int typei = __scalar_as_int(h_postype.data[idx].w);
        unsigned int tag = h_tag.data[idx];

        // store tag in per-type list
        assert(m_type_map.size() > typei);
        m_type_map[typei].push_back(tag);
        }

    if (m_prof) m_prof->pop();
    }

template<class Shape>
unsigned int UpdaterMuVT<Shape>::getNthTypeTag(unsigned int type, unsigned int type_offs)
    {
    unsigned int tag = UINT_MAX;

    assert(m_type_map.size() > type);
    #ifdef ENABLE_MPI
    if (m_pdata->getDomainDecomposition())
        {
        // get number of particles of given type
        unsigned int nptl = m_type_map[type].size();

        // have to initialize correctly for prefix sum
        unsigned int begin_offs=0;
        unsigned int end_offs=0;

        // exclusive scan
        MPI_Exscan(&nptl, &begin_offs, 1, MPI_UNSIGNED, MPI_SUM, m_exec_conf->getMPICommunicator());

        // inclusive scan
        MPI_Scan(&nptl, &end_offs, 1, MPI_UNSIGNED, MPI_SUM, m_exec_conf->getMPICommunicator());

        bool is_local = type_offs >= begin_offs && type_offs < end_offs;

        unsigned int rank = is_local ? m_exec_conf->getRank() : 0;

        MPI_Allreduce(MPI_IN_PLACE, &rank, 1, MPI_UNSIGNED, MPI_SUM, m_exec_conf->getMPICommunicator());
        assert(rank == m_exec_conf->getRank() || !is_local);

        // broadcast the chosen particle tag
        if (is_local)
            {
            assert(type_offs - begin_offs < m_type_map[type].size());
            tag = m_type_map[type][type_offs - begin_offs];
            }

        MPI_Bcast(&tag, 1, MPI_UNSIGNED, rank, m_exec_conf->getMPICommunicator());
        }
    else
    #endif
        {
        assert(type_offs < m_type_map[type].size());
        tag = m_type_map[type][type_offs];
        }

    assert(tag <= m_pdata->getMaximumTag());
    return tag;
    }

template<class Shape>
unsigned int UpdaterMuVT<Shape>::getNumParticlesType(unsigned int type)
    {
    assert(type < m_type_map.size());
    unsigned int nptl_type = m_type_map[type].size();

    #ifdef ENABLE_MPI
    if (m_pdata->getDomainDecomposition())
        {
        MPI_Allreduce(MPI_IN_PLACE, &nptl_type, 1, MPI_UNSIGNED, MPI_SUM, m_exec_conf->getMPICommunicator());
        }
    #endif
    return nptl_type;
    }

//! Destructor
template<class Shape>
void UpdaterMuVT<Shape>::slotNumTypesChange()
    {
    // resize parameter list
    m_fugacity.resize(m_pdata->getNTypes(), std::shared_ptr<Variant>(new VariantConst(0.0)));
    m_type_map.resize(m_pdata->getNTypes());
    }

/*! Set new box and scale positions
*/
template<class Shape>
bool UpdaterMuVT<Shape>::boxResizeAndScale(unsigned int timestep, const BoxDim old_box, const BoxDim new_box,
    unsigned int &extra_ndof, Scalar& lnboltzmann)
    {
    lnboltzmann = Scalar(0.0);

    unsigned int N_old = m_pdata->getN();

    extra_ndof = 0;

    auto patch = m_mc->getPatchInteraction();

    if (patch)
        {
        // energy of old configuration
        lnboltzmann += m_mc->computePatchEnergy(timestep);
        }

        {
        // Get particle positions
        ArrayHandle<Scalar4> h_pos(m_pdata->getPositions(), access_location::host, access_mode::readwrite);

        // move the particles to be inside the new box
        for (unsigned int i = 0; i < N_old; i++)
            {
            Scalar3 old_pos = make_scalar3(h_pos.data[i].x, h_pos.data[i].y, h_pos.data[i].z);

            // obtain scaled coordinates in the old global box
            Scalar3 f = old_box.makeFraction(old_pos);

            // scale particles
            Scalar3 scaled_pos = new_box.makeCoordinates(f);
            h_pos.data[i].x = scaled_pos.x;
            h_pos.data[i].y = scaled_pos.y;
            h_pos.data[i].z = scaled_pos.z;
            }
        } // end lexical scope

    m_pdata->setGlobalBox(new_box);

    // we have changed particle neighbors, communicate those changes
    m_mc->communicate(false);

    // check for overlaps
    bool overlap = m_mc->countOverlaps(timestep, true);

    if (!overlap && patch)
        {
        // energy of new configuration
        lnboltzmann -= m_mc->computePatchEnergy(timestep);
        }

    return !overlap;
    }

template<class Shape>
void UpdaterMuVT<Shape>::update(unsigned int timestep)
    {
    m_count_step_start = m_count_total;

    if (m_prof) m_prof->push("update muVT");

    m_exec_conf->msg->notice(10) << "UpdaterMuVT update: " << timestep << std::endl;

    // initialize random number generator
    #ifdef ENABLE_MPI
    unsigned int group = (m_exec_conf->getPartition()/m_npartition);
    #else
    unsigned int group = 0;
    #endif

    hoomd::detail::Saru rng(timestep, this->m_seed, 0x03d2034a^group);

    bool active = true;
    unsigned int mod = 0;

    bool volume_move = false;

    bool is_root = (m_exec_conf->getRank() == 0);

    #ifdef ENABLE_MPI
    unsigned int src = 0;
    unsigned int dest = 1;

    // the other MPI partition
    if (m_gibbs)
        {
        unsigned int p = m_exec_conf->getPartition() % m_npartition;

        // choose a random pair of communicating boxes
        src = rand_select(rng, m_npartition-1);
        dest  = rand_select(rng, m_npartition-2);
        if (src <= dest)
            dest++;

        if (p==src)
            {
            m_gibbs_other = (dest+group*m_npartition)*m_exec_conf->getNRanks();
            mod = 0;
            }
        if (p==dest)
            {
            m_gibbs_other = (src+group*m_npartition)*m_exec_conf->getNRanks();
            mod = 1;
            }
        if (p != src && p!= dest)
            {
            active = false;
            }

        // order the expanded ensembles
        volume_move = (rng.f() < m_move_ratio);

        if (active && m_exec_conf->getRank() == 0)
            {
            unsigned int other_timestep = 0;
            // make sure random seeds are equal
            if (mod == 0)
                {
                MPI_Status stat;
                MPI_Recv(&other_timestep, 1, MPI_UNSIGNED, m_gibbs_other, 0, MPI_COMM_WORLD, &stat);
                MPI_Send(&timestep, 1, MPI_UNSIGNED, m_gibbs_other, 0, MPI_COMM_WORLD);
                }
            else
                {
                MPI_Status(stat);
                MPI_Send(&timestep, 1, MPI_UNSIGNED, m_gibbs_other, 0, MPI_COMM_WORLD);
                MPI_Recv(&other_timestep, 1, MPI_UNSIGNED, m_gibbs_other, 0, MPI_COMM_WORLD, &stat);
                }

            if (other_timestep != timestep)
                {
                m_exec_conf->msg->error() << "UpdaterMuVT: Boxes are at different time steps " << timestep << " != " << other_timestep << ". Aborting."
                    << std::endl;
                throw std::runtime_error("Error in update.muvt.");
                }
            }
        }
    #endif

    // determine if the inserted/removed species are non-interacting
    std::vector<unsigned int> transfer_types;
    m_parallel_types.clear();
        {
        ArrayHandle<unsigned int> h_overlaps(m_mc->getInteractionMatrix(), access_location::host, access_mode::read);
        const Index2D& overlap_idx = m_mc->getOverlapIndexer();

        auto patch = m_mc->getPatchInteraction();

        for (auto it_i = m_transfer_types.begin(); it_i != m_transfer_types.end(); ++it_i)
            {
            if (!patch && !h_overlaps.data[overlap_idx(*it_i,*it_i)])
                {
                m_parallel_types.push_back(*it_i);
                }
            else
                {
                transfer_types.push_back(*it_i);
                }
            }
        } // end ArrayHandle scope

    if (active && !volume_move)
        {
        bool transfer_move = !m_gibbs || (rng.f() <= m_transfer_ratio);

        if (transfer_move)
            {
            #ifdef ENABLE_MPI
            if (m_gibbs)
                {
                m_exec_conf->msg->notice(10) << "UpdaterMuVT: Gibbs ensemble transfer " << src << "->" << dest << " " << timestep
                    << " (Gibbs ensemble partition " << m_exec_conf->getPartition() % m_npartition << ")" << std::endl;
                }
            #endif

            bool bulk_move = m_parallel_types.size() && (rng.f() <= m_bulk_move_ratio || !transfer_types.size());

            if (m_gibbs || !bulk_move)
                {
                // whether we insert or remove a particle
                bool insert = m_gibbs ? mod : rand_select(rng,1);
                bool accept = true;

                if (insert)
                    {
                    if (m_prof) m_prof->push("insert");

                    // Try inserting a particle
                    unsigned int type = 0;
                    std::string type_name;
                    Scalar lnboltzmann(0.0);

                    unsigned int nptl_type = 0;

                    Scalar V = m_pdata->getGlobalBox().getVolume();

                    assert(transfer_types.size() > 0);

                    if (! m_gibbs)
                        {
                        // choose a random particle type out of those being inserted or removed
                        type = transfer_types[rand_select(rng, transfer_types.size()-1)];
                        }
                    else
                        {
                        if (is_root)
                            {
                            #ifdef ENABLE_MPI
                            MPI_Status stat;

                            // receive type of particle
                            unsigned int n;
                            MPI_Recv(&n, 1, MPI_UNSIGNED, m_gibbs_other,0, MPI_COMM_WORLD, &stat);
                            char s[n];
                            MPI_Recv(s, n, MPI_CHAR, m_gibbs_other, 0, MPI_COMM_WORLD, &stat);
                            type_name = std::string(s);

                            // resolve type name
                            type = m_pdata->getTypeByName(type_name);
                            #endif
                            }

                        #ifdef ENABLE_MPI
                        if (m_comm)
                            {
                            bcast(type,0,m_exec_conf->getMPICommunicator());
                            }
                        #endif
                        }

                    // number of particles of that type
                    nptl_type = getNumParticlesType(type);

                        {
                        auto params = m_mc->getParams();
                        const typename Shape::param_type& param = params[type];

                        // Propose a random position uniformly in the box
                        Scalar3 f;
                        f.x = rng.template s<Scalar>();
                        f.y = rng.template s<Scalar>();
                        if (m_sysdef->getNDimensions() == 3)
                            f.z = rng.template s<Scalar>();
                        else
                            f.z = Scalar(0.5);

                        vec3<Scalar> pos_test = vec3<Scalar>(m_pdata->getGlobalBox().makeCoordinates(f));

                        Shape shape_test(quat<Scalar>(), param);
                        if (shape_test.hasOrientation())
                            {
                            // set particle orientation
                            shape_test.orientation = generateRandomOrientation(rng);
                            }

                        if (m_gibbs)
                            {
                            // acceptance probability
                            lnboltzmann = log((Scalar)V/(Scalar)(nptl_type+1));
                            }
                        else
                            {
                            // get fugacity value
                            Scalar fugacity = m_fugacity[type]->getValue(timestep);

                            // sanity check
                            if (fugacity <= Scalar(0.0))
                                {
                                m_exec_conf->msg->error() << "Fugacity has to be greater than zero." << std::endl;
                                throw std::runtime_error("Error in UpdaterMuVT");
                                }

                            // acceptance probability
                            lnboltzmann = log(fugacity*V/(Scalar)(nptl_type+1));
                            }

                        m_exec_conf->msg->notice(7) << "UpdaterMuVT " << timestep << " trying to insert a particle of type "
                            << m_pdata->getNameByType(type) << std::endl;

                        unsigned int nonzero = 1;

                        Scalar lnb(0.0);

                        #ifdef ENABLE_MPI
                        nonzero = tryInsertParticle(timestep, type, pos_test, shape_test.orientation,
                            lnb, true, m_exec_conf->getPartition());
                        #else
                        nonzero = tryInsertParticle(timestep, type, pos_test, shape_test.orientation,
                            lnb, true, 0);
                        #endif

                        if (nonzero)
                            {
                            lnboltzmann += lnb;
                            }

                        #ifdef ENABLE_MPI
                        if (m_gibbs && is_root)
                            {
                            // receive Boltzmann factor for removal from other rank
                            MPI_Status stat;
                            Scalar remove_lnb;
                            unsigned int remove_nonzero;
                            MPI_Recv(&remove_lnb, 1, MPI_HOOMD_SCALAR, m_gibbs_other, 0, MPI_COMM_WORLD, &stat);
                            MPI_Recv(&remove_nonzero, 1, MPI_UNSIGNED, m_gibbs_other, 0, MPI_COMM_WORLD, &stat);

                            // avoid divide/multiply by infinity
                            if (remove_nonzero)
                                {
                                lnboltzmann += remove_lnb;
                                }
                            else
                                {
                                nonzero = 0;
                                }
                            }

                        if (m_comm)
                            {
                            bcast(lnboltzmann, 0, m_exec_conf->getMPICommunicator());
                            bcast(nonzero, 0, m_exec_conf->getMPICommunicator());
                            }
                        #endif

                        accept = false;

                        // apply acceptance criterium
                        if (nonzero)
                            {
                            accept = (rng.template s<Scalar>() < exp(lnboltzmann));
                            }

                        #ifdef ENABLE_MPI
                        if (m_gibbs && is_root)
                            {
                            // send result of acceptance test
                            unsigned result = accept;
                            MPI_Send(&result, 1, MPI_UNSIGNED, m_gibbs_other, 0, MPI_COMM_WORLD);
                            }
                        #endif

                        if (accept)
                            {
                            // insertion was successful

                            // create a new particle with given type
                            unsigned int tag;

                            tag = m_pdata->addParticle(type);

                            // set the position of the particle

                            // setPosition() takes into account the grid shift, so subtract that one
                            Scalar3 p = vec_to_scalar3(pos_test)-m_pdata->getOrigin();
                            int3 tmp = make_int3(0,0,0);
                            m_pdata->getGlobalBox().wrap(p,tmp);
                            m_pdata->setPosition(tag, p);
                            if (shape_test.hasOrientation())
                                {
                                m_pdata->setOrientation(tag, quat_to_scalar4(shape_test.orientation));
                                }

                            m_count_total.insert_accept_count++;
                            }
                        else
                            {
                            m_count_total.insert_reject_count++;
                            }
                        }

                    if (m_prof) m_prof->pop();
                    }
                else
                    {
                    if (m_prof) m_prof->push("remove");

                    // try removing a particle
                    unsigned int tag = UINT_MAX;

                    // in Gibbs ensemble, we should not use correlated random numbers with box 1
                    hoomd::detail::Saru rng_local(rng.u32());

                    // choose a random particle type out of those being transfered
                    assert(transfer_types.size() > 0);
                    unsigned int type = transfer_types[rand_select(rng_local, transfer_types.size()-1)];

                    // choose a random particle of that type
                    unsigned int nptl_type = getNumParticlesType(type);

                    if (nptl_type)
                        {
                        // get random tag of given type
                        unsigned int type_offset = rand_select(rng_local, nptl_type-1);
                        tag = getNthTypeTag(type, type_offset);
                        }

                    Scalar V = m_pdata->getGlobalBox().getVolume();
                    Scalar lnboltzmann(0.0);

                    if (!m_gibbs)
                        {
                        // get fugacity value
                        Scalar fugacity = m_fugacity[type]->getValue(timestep);

                        // sanity check
                        if (fugacity <= Scalar(0.0))
                            {
                            m_exec_conf->msg->error() << "Fugacity has to be greater than zero." << std::endl;
                            throw std::runtime_error("Error in UpdaterMuVT");
                            }

                        lnboltzmann -= log(fugacity);
                        }
                    else
                        {
                        if (is_root)
                            {
                            #ifdef ENABLE_MPI
                            // determine type name
                            std::string type_name = m_pdata->getNameByType(type);

                            // send particle type to other rank
                            unsigned int n = type_name.size()+1;
                            MPI_Send(&n, 1, MPI_UNSIGNED, m_gibbs_other, 0, MPI_COMM_WORLD);
                            char s[n];
                            memcpy(s,type_name.c_str(),n);
                            MPI_Send(s, n, MPI_CHAR, m_gibbs_other, 0, MPI_COMM_WORLD);
                            #endif
                            }
                        }

                    // acceptance probability
                    unsigned int nonzero = 1;
                    if (nptl_type)
                        {
                        lnboltzmann += log((Scalar)nptl_type/V);
                        }
                    else
                        {
                        nonzero = 0;
                        }

                    if (tag != UINT_MAX)
                        {
                        m_exec_conf->msg->notice(7) << "UpdaterMuVT " << timestep << " trying to remove a particle of type "
                            << m_pdata->getNameByType(type) << std::endl;

                        // get weight for removal
                        Scalar lnb(0.0);
                        #ifdef ENABLE_MPI
                        if (tryRemoveParticle(timestep, tag, lnb, true, m_exec_conf->getPartition()))
                        #else
                        if (tryRemoveParticle(timestep, tag, lnb, true, 0))
                        #endif
                            {
                            lnboltzmann += lnb;
                            }
                        else
                            {
                            nonzero = 0;
                            }
                        }

                    if (m_gibbs)
                        {
                        if (is_root)
                            {
                            #ifdef ENABLE_MPI
                            // send result of removal attempt
                            MPI_Send(&lnboltzmann, 1, MPI_HOOMD_SCALAR, m_gibbs_other, 0, MPI_COMM_WORLD);
                            MPI_Send(&nonzero, 1, MPI_UNSIGNED, m_gibbs_other, 0, MPI_COMM_WORLD);

                            // wait for result of insertion on other rank
                            unsigned int result;
                            MPI_Status stat;
                            MPI_Recv(&result, 1, MPI_UNSIGNED, m_gibbs_other, 0, MPI_COMM_WORLD, &stat);
                            accept = result;
                            #endif
                            }
                        }
                    else
                        {
                        // apply acceptance criterium
                        if (nonzero)
                            {
                            accept  = (rng_local.f() < exp(lnboltzmann));
                            }
                        else
                            {
                            accept = false;
                            }
                        }

                    #ifdef ENABLE_MPI
                    if (m_gibbs && m_comm)
                        {
                        bcast(accept,0,m_exec_conf->getMPICommunicator());
                        }
                    #endif

                    if (accept)
                        {
                        // remove particle
                        m_pdata->removeParticle(tag);

                        m_count_total.remove_accept_count++;
                        }
                    else
                        {
                        m_count_total.remove_reject_count++;
                        }

                    if (m_prof) m_prof->pop();
                    } // end remove particle
                }
            else // gibbs && ! parallel
                {
                // generate a Gibbs sampler configuration
                generateGibbsSamplerConfiguration(timestep);
                } // end else gibbs && !parallel
            } // end transfer move
        else
            {
            // exchange move, try changing identity of a particle to a different one
            #ifdef ENABLE_MPI
            if (m_gibbs)
                {
                m_exec_conf->msg->notice(10) << "UpdaterMuVT: Gibbs ensemble exchange " << src << "<->" << dest << " " << timestep
                    << " (Gibbs ensemble partition " << m_exec_conf->getPartition() % m_npartition << ")" << std::endl;
                }
            #endif
            if (m_pdata->getNTypes() > 1)
                {
                if (!mod)
                    {
                    // master

                    // fugacity not support for now
                    if (! m_gibbs)
                        {
                        throw std::runtime_error("Particle identity changes only supported in Gibbs ensemble.");
                        }

                    if (! m_mc->getPatchInteraction())
                        {
                        //for now
                        throw std::runtime_error("Particle identity changes not yet supported with energetic interactions.");
                        }

                    // select a particle type at random
                    unsigned int type = rand_select(rng, m_pdata->getNTypes()-1);

                    // select another type
                    unsigned int other_type = rand_select(rng, m_pdata->getNTypes()-2);

                    if (type <= other_type)
                        other_type++;

                    #ifdef ENABLE_MPI
                    if (m_gibbs && is_root)
                        {
                        // communicate type pair to other box
                        MPI_Send(&type, 1, MPI_UNSIGNED, m_gibbs_other, 0, MPI_COMM_WORLD);
                        MPI_Send(&other_type, 1, MPI_UNSIGNED, m_gibbs_other, 0, MPI_COMM_WORLD);
                        }
                    #endif

                    // get number of particles of both types
                    unsigned int N_old = getNumParticlesType(type);
                    unsigned int N_new = getNumParticlesType(other_type);

                    unsigned int nonzero = 1;
                    Scalar lnboltzmann(0.0);

                    if (N_old > 0)
                        {
                        lnboltzmann = (Scalar)(N_new+1)/(Scalar)(N_old);
                        }
                    else
                        {
                        nonzero = 0;
                        }

                    unsigned int tag = UINT_MAX;

                    if (nonzero)
                        {
                        // select a random particle tag of given type
                        unsigned int type_offs = rand_select(rng, N_old-1);
                        tag = getNthTypeTag(type, type_offs);

                        Scalar lnb(0.0);

                        // try changing particle identity
                        if (trySwitchType(timestep, tag, other_type, lnb))
                            {
                            lnboltzmann += lnb;
                            }
                        else
                            {
                            nonzero = 0;
                            }
                        }

                    #ifdef ENABLE_MPI
                    if (m_gibbs)
                        {
                        unsigned int other_nonzero = 0;
                        Scalar lnb;
                        if (is_root)
                            {
                            // receive result of identity change from other box
                            MPI_Status stat;
                            MPI_Recv(&other_nonzero, 1, MPI_UNSIGNED, m_gibbs_other, 0, MPI_COMM_WORLD, &stat);
                            MPI_Recv(&lnb, 1, MPI_HOOMD_SCALAR, m_gibbs_other, 0, MPI_COMM_WORLD, &stat);
                            }
                        if (m_pdata->getDomainDecomposition())
                            {
                            MPI_Bcast(&other_nonzero, 1, MPI_UNSIGNED, 0, m_exec_conf->getMPICommunicator());
                            MPI_Bcast(&lnb, 1, MPI_HOOMD_SCALAR, 0, m_exec_conf->getMPICommunicator());
                            }
                        if (other_nonzero)
                            {
                            lnboltzmann += lnb;
                            }
                        else
                            {
                            nonzero = 0;
                            }
                        }
                    #endif

                    unsigned int accept = 0;
                    if (nonzero)
                        {
                        // apply acceptance criterium
                        accept = rng.f() < exp(lnboltzmann);
                        }

                    #ifdef ENABLE_MPI
                    if (m_gibbs && is_root)
                        {
                        // communicate result to other box
                        MPI_Send(&accept, 1, MPI_UNSIGNED, m_gibbs_other, 0, MPI_COMM_WORLD);
                        }
                    #endif

                    if (accept)
                        {
                        // update the type
                        m_pdata->setType(tag, other_type);

                        // we have changed types, notify particle data
                        m_pdata->notifyParticleSort();

                        m_count_total.exchange_accept_count++;
                        }
                    else
                        {
                        m_count_total.exchange_reject_count++;
                        }
                    }
                else
                    {
                    // slave
                    assert(m_gibbs);

                    // fugacity not support for now
                    if (! m_gibbs)
                        {
                        throw std::runtime_error("Particle identity changes only supported in Gibbs ensemble.");
                        }

                    unsigned int type=0, other_type=0;
                    #ifdef ENABLE_MPI
                    if (is_root)
                        {
                        MPI_Status stat;
                        MPI_Recv(&type, 1, MPI_UNSIGNED, m_gibbs_other, 0, MPI_COMM_WORLD, &stat);
                        MPI_Recv(&other_type, 1, MPI_UNSIGNED, m_gibbs_other, 0, MPI_COMM_WORLD, &stat);
                        }

                    if (m_pdata->getDomainDecomposition())
                        {
                        MPI_Bcast(&type, 1, MPI_UNSIGNED, 0, m_exec_conf->getMPICommunicator());
                        MPI_Bcast(&other_type, 1, MPI_UNSIGNED, 0, m_exec_conf->getMPICommunicator());
                        }
                    #endif

                    // get number of particles of both types
                    unsigned int N_old = getNumParticlesType(other_type);
                    unsigned int N_new = getNumParticlesType(type);

                    unsigned int nonzero = 1;
                    Scalar lnboltzmann(0.0);

                    if (N_old > 0)
                        {
                        lnboltzmann = (Scalar)(N_new+1)/(Scalar)(N_old);
                        }
                    else
                        {
                        nonzero = 0;
                        }

                    unsigned int tag = UINT_MAX;

                    if (nonzero)
                        {
                        // select a random particle tag of given type

                        // make sure we are not using the same random numbers as box 1
                        hoomd::detail::Saru rng_local(rng.u32());

                        unsigned int type_offs = rand_select(rng_local, N_old-1);
                        tag = getNthTypeTag(other_type, type_offs);

                        Scalar lnb(0.0);

                        // try changing particle identity
                        if (trySwitchType(timestep, tag, type, lnb))
                            {
                            lnboltzmann += lnb;
                            }
                        else
                            {
                            nonzero = 0;
                            }
                        }

                    unsigned int accept = 0;

                    #ifdef ENABLE_MPI
                    if (is_root)
                        {
                        MPI_Send(&nonzero, 1, MPI_UNSIGNED, m_gibbs_other, 0, MPI_COMM_WORLD);
                        MPI_Send(&lnboltzmann, 1, MPI_HOOMD_SCALAR, m_gibbs_other, 0, MPI_COMM_WORLD);

                        // receive result of decision from other box
                        MPI_Status stat;
                        MPI_Recv(&accept, 1, MPI_UNSIGNED, m_gibbs_other, 0, MPI_COMM_WORLD, &stat);
                        }

                    if (m_pdata->getDomainDecomposition())
                        {
                        MPI_Bcast(&accept, 1, MPI_UNSIGNED, 0, m_exec_conf->getMPICommunicator());
                        }
                    #endif

                    if (accept)
                        {
                        // update the type
                        m_pdata->setType(tag, type);

                        // we have changed types, notify particle data
                        m_pdata->notifyParticleSort();

                        m_count_total.exchange_accept_count++;
                        }
                    else
                        {
                        m_count_total.exchange_reject_count++;
                        }
                    }
                } // ntypes > 1
            } // !transfer
        }
    #ifdef ENABLE_MPI
    if (active && volume_move)
        {
        if (m_gibbs)
            {
            m_exec_conf->msg->notice(10) << "UpdaterMuVT: Gibbs ensemble volume move " << timestep << std::endl;
            }

        // perform volume move

        Scalar V_other = 0;
        const BoxDim global_box_old = m_pdata->getGlobalBox();
        Scalar V = global_box_old.getVolume();
        unsigned int nglobal = m_pdata->getNGlobal();

        Scalar V_new(0.0),V_new_other(0.0);
        if (is_root)
            {
            if (mod == 0)
                {
                // send volume to other rank
                MPI_Send(&V, 1, MPI_HOOMD_SCALAR, m_gibbs_other, 0, MPI_COMM_WORLD);

                MPI_Status stat;

                // receive other box volume
                MPI_Recv(&V_other, 1, MPI_HOOMD_SCALAR, m_gibbs_other, 0, MPI_COMM_WORLD, &stat);
                }
            else
                {
                // receive other box volume
                MPI_Status stat;
                MPI_Recv(&V_other, 1, MPI_HOOMD_SCALAR, m_gibbs_other, 0, MPI_COMM_WORLD, &stat);

                // send volume to other rank
                MPI_Send(&V, 1, MPI_HOOMD_SCALAR, m_gibbs_other, 0, MPI_COMM_WORLD);
                }

            if (mod == 0)
                {
                Scalar ln_V_new = log(V/V_other)+(rng.template s<Scalar>()-Scalar(0.5))*m_max_vol_rescale;
                V_new = (V+V_other)*exp(ln_V_new)/(Scalar(1.0)+exp(ln_V_new));
                V_new_other = (V+V_other)*(Scalar(1.0)-exp(ln_V_new)/(Scalar(1.0)+exp(ln_V_new)));
                }
             else
                {
                Scalar ln_V_new = log(V_other/V)+(rng.template s<Scalar>()-Scalar(0.5))*m_max_vol_rescale;
                V_new = (V+V_other)*(Scalar(1.0)-exp(ln_V_new)/(Scalar(1.0)+exp(ln_V_new)));
                }
            }

        if (m_comm)
            {
            bcast(V_new,0,m_exec_conf->getMPICommunicator());
            }

        // apply volume rescale to box
        BoxDim global_box_new = m_pdata->getGlobalBox();
        Scalar3 L_old = global_box_new.getL();
        Scalar3 L_new = global_box_new.getL();
        L_new = L_old * pow(V_new/V,Scalar(1.0/3.0));
        global_box_new.setL(L_new);

        m_postype_backup.resize(m_pdata->getN());

        // Make a backup copy of position data
        unsigned int N_backup = m_pdata->getN();
            {
            ArrayHandle<Scalar4> h_postype(m_pdata->getPositions(), access_location::host, access_mode::read);
            ArrayHandle<Scalar4> h_postype_backup(m_postype_backup, access_location::host, access_mode::readwrite);
            memcpy(h_postype_backup.data, h_postype.data, sizeof(Scalar4) * N_backup);
            }

        //  number of degrees of freedom the old volume (it doesn't change during a volume move)
        unsigned int ndof = nglobal;

        unsigned int extra_ndof = 0;

        // set new box and rescale coordinates
        Scalar lnb(0.0);
        bool has_overlaps = !boxResizeAndScale(timestep, global_box_old, global_box_new, extra_ndof, lnb);
        ndof += extra_ndof;

        unsigned int other_result;
        Scalar other_lnb;

        if (is_root)
            {
            if (mod == 0)
                {
                // receive result from other rank
                MPI_Status stat;
                MPI_Recv(&other_result, 1, MPI_UNSIGNED, m_gibbs_other, 0, MPI_COMM_WORLD, &stat);
                MPI_Recv(&other_lnb, 1, MPI_HOOMD_SCALAR, m_gibbs_other, 1, MPI_COMM_WORLD, &stat);
                }
            else
                {
                // send result to other rank
                unsigned int result = has_overlaps;
                MPI_Send(&result, 1, MPI_UNSIGNED, m_gibbs_other, 0, MPI_COMM_WORLD);
                MPI_Send(&lnb, 1, MPI_HOOMD_SCALAR, m_gibbs_other, 1, MPI_COMM_WORLD);
                }
            }

        bool accept = true;

        if (is_root)
            {
            if (mod == 0)
                {
                // receive number of particles from other rank
                unsigned int other_ndof;
                MPI_Status stat;
                MPI_Recv(&other_ndof, 1, MPI_UNSIGNED, m_gibbs_other, 0, MPI_COMM_WORLD, &stat);

                // apply criterium on rank zero
                Scalar arg = log(V_new/V)*(Scalar)(ndof+1)+log(V_new_other/V_other)*(Scalar)(other_ndof+1)
                    + lnb + other_lnb;

                accept = rng.f() < exp(arg);
                accept &= !(has_overlaps || other_result);

                // communicate if accepted
                unsigned result = accept;
                MPI_Send(&result, 1, MPI_UNSIGNED, m_gibbs_other, 0, MPI_COMM_WORLD);
                }
            else
                {
                // send number of particles
                MPI_Send(&ndof, 1, MPI_UNSIGNED, m_gibbs_other, 0, MPI_COMM_WORLD);

                // wait for result of acceptance criterium
                MPI_Status stat;
                unsigned int result;
                MPI_Recv(&result, 1, MPI_UNSIGNED, m_gibbs_other, 0, MPI_COMM_WORLD, &stat);
                accept = result;
                }
            }

        if (m_comm)
            {
            bcast(accept,0,m_exec_conf->getMPICommunicator());
            }

        if (! accept)
            {
            // volume move rejected

            // restore particle positions and orientations
                {
                ArrayHandle<Scalar4> h_postype(m_pdata->getPositions(), access_location::host, access_mode::readwrite);
                ArrayHandle<Scalar4> h_postype_backup(m_postype_backup, access_location::host, access_mode::read);
                unsigned int N = m_pdata->getN();
                if (N != N_backup)
                    {
                    this->m_exec_conf->msg->error() << "update.muvt" << ": Number of particles mismatch when rejecting volume move" << std::endl;
                    throw std::runtime_error("Error resizing box");
                    // note, this error should never appear (because particles are not migrated after a box resize),
                    // but is left here as a sanity check
                    }
                memcpy(h_postype.data, h_postype_backup.data, sizeof(Scalar4) * N);
                }

            m_pdata->setGlobalBox(global_box_old);

            // increment counter
            m_count_total.volume_reject_count++;
            }
        else
            {
            // volume move accepted
            m_count_total.volume_accept_count++;
            }
        } // end volume move
    #endif

    assert(m_exec_conf->getNRanks() > 1 || (m_pdata->getN() == m_pdata->getNGlobal()));

    #ifdef ENABLE_MPI
    if (m_comm)
        {
        // We have inserted or removed particles or changed box volume, so update ghosts
        m_mc->communicate(false);
        }
    #endif

    if (m_prof) m_prof->pop();
    }

template<class Shape>
bool UpdaterMuVT<Shape>::tryRemoveParticle(unsigned int timestep, unsigned int tag, Scalar &lnboltzmann,
    bool communicate, unsigned int seed)
    {
    lnboltzmann = Scalar(0.0);

    // guard against trying to modify empty particle data
    if (tag == UINT_MAX) return false;

    bool is_local = this->m_pdata->isParticleLocal(tag);

<<<<<<< HEAD
    // do we have to compute energetic contribution?
    auto patch = m_mc->getPatchInteraction();
=======
    // update the image list
    auto &image_list = m_mc->updateImageList();

    // check for overlaps
    ArrayHandle<Scalar4> h_postype(m_pdata->getPositions(), access_location::host, access_mode::read);
    ArrayHandle<Scalar4> h_orientation(m_pdata->getOrientationArray(), access_location::host, access_mode::read);
>>>>>>> 0c1d09ea

    // if not, no overlaps generated, return happily
    if (!patch) return true;

    // type
    unsigned int type = this->m_pdata->getType(tag);

    // read in the current position and orientation
    quat<Scalar> orientation(m_pdata->getOrientation(tag));

    // charge and diameter
    Scalar diameter = m_pdata->getDiameter(tag);
    Scalar charge = m_pdata->getCharge(tag);

    // getPosition() takes into account grid shift, correct for that
    Scalar3 p = m_pdata->getPosition(tag)+m_pdata->getOrigin();
    int3 tmp = make_int3(0,0,0);
    m_pdata->getGlobalBox().wrap(p,tmp);
    vec3<Scalar> pos(p);

    if (is_local)
        {
        // update the aabb tree
        const detail::AABBTree& aabb_tree = m_mc->buildAABBTree();

        // update the image list
        const std::vector<vec3<Scalar> >&image_list = m_mc->updateImageList();

        // check for overlaps
        ArrayHandle<unsigned int> h_tag(m_pdata->getTags(), access_location::host, access_mode::read);
        ArrayHandle<Scalar4> h_postype(m_pdata->getPositions(), access_location::host, access_mode::read);
        ArrayHandle<Scalar4> h_orientation(m_pdata->getOrientationArray(), access_location::host, access_mode::read);
        ArrayHandle<Scalar> h_diameter(m_pdata->getDiameters(), access_location::host, access_mode::read);
        ArrayHandle<Scalar> h_charge(m_pdata->getCharges(), access_location::host, access_mode::read);

        // Check particle against AABB tree for neighbors
        Scalar r_cut_patch = patch->getRCut();
        OverlapReal R_query = std::max(0.0,r_cut_patch - m_mc->getMinCoreDiameter()/(OverlapReal)2.0);
        detail::AABB aabb_local = detail::AABB(vec3<Scalar>(0,0,0),R_query);

        const unsigned int n_images = image_list.size();
        for (unsigned int cur_image = 0; cur_image < n_images; cur_image++)
            {
            vec3<Scalar> pos_image = pos + image_list[cur_image];

            if (cur_image != 0)
                {
                vec3<Scalar> r_ij = pos - pos_image;
                // self-energy
                if (dot(r_ij,r_ij) <= r_cut_patch*r_cut_patch)
                    {
                    lnboltzmann += patch->energy(r_ij,
                        type,
                        quat<float>(orientation),
                        diameter,
                        charge,
                        type,
                        quat<float>(orientation),
                        diameter,
                        charge);
                    }
                }

            detail::AABB aabb = aabb_local;
            aabb.translate(pos_image);

            // stackless search
            for (unsigned int cur_node_idx = 0; cur_node_idx < aabb_tree.getNumNodes(); cur_node_idx++)
                {
                if (detail::overlap(aabb_tree.getNodeAABB(cur_node_idx), aabb))
                    {
                    if (aabb_tree.isNodeLeaf(cur_node_idx))
                        {
                        for (unsigned int cur_p = 0; cur_p < aabb_tree.getNodeNumParticles(cur_node_idx); cur_p++)
                            {
                            // read in its position and orientation
                            unsigned int j = aabb_tree.getNodeParticle(cur_node_idx, cur_p);

                            Scalar4 postype_j = h_postype.data[j];
                            Scalar4 orientation_j = h_orientation.data[j];

                            // put particles in coordinate system of particle i
                            vec3<Scalar> r_ij = vec3<Scalar>(postype_j) - pos_image;

                            unsigned int typ_j = __scalar_as_int(postype_j.w);

                            // we computed the self-interaction above
                            if (h_tag.data[j] == tag) continue;

                            if (dot(r_ij,r_ij) <= r_cut_patch*r_cut_patch)
                                {
                                lnboltzmann += patch->energy(r_ij,
                                    type,
                                    quat<float>(orientation),
                                    diameter,
                                    charge,
                                    typ_j,
                                    quat<float>(orientation_j),
                                    h_diameter.data[j],
                                    h_charge.data[j]);
                                }
                            }
                        }
                    }
                else
                    {
                    // skip ahead
                    cur_node_idx += aabb_tree.getNodeSkip(cur_node_idx);
                    }
                } // end loop over AABB nodes
            } // end loop over images
        }

    #ifdef ENABLE_MPI
    if (communicate && m_comm)
        {
        MPI_Allreduce(MPI_IN_PLACE, &lnboltzmann, 1, MPI_HOOMD_SCALAR, MPI_SUM, m_exec_conf->getMPICommunicator());
        }
    #endif

    return true;
    }


template<class Shape>
bool UpdaterMuVT<Shape>::tryInsertParticle(unsigned int timestep, unsigned int type, vec3<Scalar> pos,
    quat<Scalar> orientation, Scalar &lnboltzmann, bool communicate, unsigned int seed)
    {
    // do we have to compute energetic contribution?
    auto patch = m_mc->getPatchInteraction();

    lnboltzmann = Scalar(0.0);

    unsigned int overlap = 0;

    bool is_local = true;
    #ifdef ENABLE_MPI
    if (communicate && this->m_pdata->getDomainDecomposition())
        {
        const BoxDim& global_box = this->m_pdata->getGlobalBox();
        is_local = this->m_exec_conf->getRank() == this->m_pdata->getDomainDecomposition()->placeParticle(global_box, vec_to_scalar3(pos));
        }
    #endif

    unsigned int nptl_local = m_pdata->getN() + m_pdata->getNGhosts();

    if (is_local)
        {
        // update the image list
        const std::vector<vec3<Scalar> >&image_list = m_mc->updateImageList();

        // check for overlaps
        auto params = m_mc->getParams();

        ArrayHandle<unsigned int> h_overlaps(m_mc->getInteractionMatrix(), access_location::host, access_mode::read);
        const Index2D& overlap_idx = m_mc->getOverlapIndexer();

        // read in the current position and orientation
        Shape shape(orientation, params[type]);

        OverlapReal r_cut_patch(0.0);
        if (patch) r_cut_patch = patch->getRCut();

        unsigned int err_count = 0;

            {
            ArrayHandle<Scalar4> h_postype(m_pdata->getPositions(), access_location::host, access_mode::read);
            ArrayHandle<Scalar4> h_orientation(m_pdata->getOrientationArray(), access_location::host, access_mode::read);
            ArrayHandle<Scalar> h_diameter(m_pdata->getDiameters(), access_location::host, access_mode::read);
            ArrayHandle<Scalar> h_charge(m_pdata->getCharges(), access_location::host, access_mode::read);

            const unsigned int n_images = image_list.size();
            for (unsigned int cur_image = 0; cur_image < n_images; cur_image++)
                {
                vec3<Scalar> pos_image = pos + image_list[cur_image];

                if (cur_image != 0)
                    {
                    // check for self-overlap with all images except the original
                    vec3<Scalar> r_ij = pos - pos_image;
                    if (h_overlaps.data[overlap_idx(type, type)]
                        && check_circumsphere_overlap(r_ij, shape, shape)
                        && test_overlap(r_ij, shape, shape, err_count))
                        {
                        overlap = 1;
                        break;
                        }

                    // self-energy
                    if (patch && dot(r_ij,r_ij) <= r_cut_patch*r_cut_patch)
                        {
                        lnboltzmann -= patch->energy(r_ij,
                            type,
                            quat<float>(orientation),
                            1.0, // diameter i
                            0.0, // charge i
                            type,
                            quat<float>(orientation),
                            1.0, // diameter i
                            0.0 // charge i
                            );
                        }
                    }
                }
            } // end ArrayHandle scope

        // we cannot rely on a valid AABB tree when there are 0 particles
        if (! overlap && nptl_local > 0)
            {
            // Check particle against AABB tree for neighbors
            const detail::AABBTree& aabb_tree = m_mc->buildAABBTree();
            const unsigned int n_images = image_list.size();

            ArrayHandle<Scalar4> h_postype(m_pdata->getPositions(), access_location::host, access_mode::read);
            ArrayHandle<Scalar4> h_orientation(m_pdata->getOrientationArray(), access_location::host, access_mode::read);
            ArrayHandle<Scalar> h_diameter(m_pdata->getDiameters(), access_location::host, access_mode::read);
            ArrayHandle<Scalar> h_charge(m_pdata->getCharges(), access_location::host, access_mode::read);

            OverlapReal R_query = std::max(shape.getCircumsphereDiameter()/OverlapReal(2.0), r_cut_patch - m_mc->getMinCoreDiameter()/(OverlapReal)2.0);
            detail::AABB aabb_local = detail::AABB(vec3<Scalar>(0,0,0),R_query);

            for (unsigned int cur_image = 0; cur_image < n_images; cur_image++)
                {
                vec3<Scalar> pos_image = pos + image_list[cur_image];

                detail::AABB aabb = aabb_local;
                aabb.translate(pos_image);

                // stackless search
                for (unsigned int cur_node_idx = 0; cur_node_idx < aabb_tree.getNumNodes(); cur_node_idx++)
                    {
                    if (detail::overlap(aabb_tree.getNodeAABB(cur_node_idx), aabb))
                        {
                        if (aabb_tree.isNodeLeaf(cur_node_idx))
                            {
                            for (unsigned int cur_p = 0; cur_p < aabb_tree.getNodeNumParticles(cur_node_idx); cur_p++)
                                {
                                // read in its position and orientation
                                unsigned int j = aabb_tree.getNodeParticle(cur_node_idx, cur_p);

                                Scalar4 postype_j = h_postype.data[j];
                                Scalar4 orientation_j = h_orientation.data[j];

                                // put particles in coordinate system of particle i
                                vec3<Scalar> r_ij = vec3<Scalar>(postype_j) - pos_image;

                                unsigned int typ_j = __scalar_as_int(postype_j.w);
                                Shape shape_j(quat<Scalar>(orientation_j), params[typ_j]);

                                if (h_overlaps.data[overlap_idx(type, typ_j)]
                                    && check_circumsphere_overlap(r_ij, shape, shape_j)
                                    && test_overlap(r_ij, shape, shape_j, err_count))
                                    {
                                    overlap = 1;
                                    break;
                                    }
                                else if (patch && dot(r_ij,r_ij) <= r_cut_patch*r_cut_patch)
                                    {
                                    lnboltzmann -= patch->energy(r_ij,
                                        type,
                                        quat<float>(orientation),
                                        1.0, // diameter i
                                        0.0, // charge i
                                        typ_j,
                                        quat<float>(orientation_j),
                                        h_diameter.data[j],
                                        h_charge.data[j]);
                                    }
                                }
                            }
                        }
                    else
                        {
                        // skip ahead
                        cur_node_idx += aabb_tree.getNodeSkip(cur_node_idx);
                        }

                    if (overlap)
                        {
                        break;
                        }
                    } // end loop over AABB nodes

                if (overlap)
                    {
                    break;
                    }
                } // end loop over images
            } // end if nptl_local > 0
        } // end if local

    #ifdef ENABLE_MPI
    if (communicate && m_comm)
        {
        MPI_Allreduce(MPI_IN_PLACE, &lnboltzmann, 1, MPI_HOOMD_SCALAR, MPI_SUM, m_exec_conf->getMPICommunicator());
        MPI_Allreduce(MPI_IN_PLACE, &overlap, 1, MPI_UNSIGNED, MPI_MAX, m_exec_conf->getMPICommunicator());
        }
    #endif

    return !overlap;
    }

//! Generate a random configuration for a Gibbs sampler
template<class Shape>
void UpdaterMuVT<Shape>::generateGibbsSamplerConfiguration(unsigned int timestep)
    {
    if (m_prof)
        m_prof->push("Gibbs sampler");

    // perform parallel insertion/removal
    for (auto it_type = m_parallel_types.begin(); it_type != m_parallel_types.end(); it_type++)
        {
        #ifdef ENABLE_MPI
        if (m_comm)
            m_mc->communicate(false);
        #endif

        unsigned int type = *it_type;

        // combine four seeds
        std::vector<unsigned int> seed_seq(4);
        seed_seq[0] = this->m_seed;
        seed_seq[1] = timestep;
        seed_seq[2] = this->m_exec_conf->getRank();
        seed_seq[3] = 0x374df9a2;
        std::seed_seq seed(seed_seq.begin(), seed_seq.end());

        // RNG for poisson distribution
        std::mt19937 rng_poisson(seed);

        // local box volume
        Scalar V_box = m_pdata->getBox().getVolume(m_sysdef->getNDimensions()==2);

        // draw a poisson-random number
        Scalar fugacity = m_fugacity[type]->getValue(timestep);
        std::poisson_distribution<unsigned int> poisson(fugacity*V_box);

        // generate particles locally
        unsigned int n_insert = poisson(rng_poisson);
        unsigned int n_remove_local = m_type_map[type].size();

        m_exec_conf->msg->notice(7) << "UpdaterMuVT " << timestep << " trying to remove " << n_remove_local
             << " ptls of type " << m_pdata->getNameByType(type) << std::endl;

        if (m_prof) m_prof->push("Remove");

        #ifdef ENABLE_TBB
        // avoid a race condition
        m_mc->updateImageList();
        if (m_pdata->getN()+m_pdata->getNGhosts())
            m_mc->buildAABBTree();
        #endif

        #ifdef ENABLE_TBB
        tbb::concurrent_vector<unsigned int> remove_tags;
        #else
        std::vector<unsigned int> remove_tags;
        #endif

        #ifdef ENABLE_TBB
        tbb::parallel_for((unsigned int)0,n_remove_local, [&](unsigned int i)
        #else
        for (unsigned int i = 0; i < n_remove_local; ++i)
        #endif
            {
            // check if particle can be inserted without overlaps
            Scalar lnb(0.0);
            unsigned int tag = m_type_map[type][i];
            if (tryRemoveParticle(timestep, tag, lnb, false, i))
                {
                remove_tags.push_back(tag);
                }
            }
        #ifdef ENABLE_TBB
            );
        #endif

        if (m_prof) m_prof->pop();

        m_exec_conf->msg->notice(7) << "UpdaterMuVT " << timestep << " trying to insert " << n_insert
             << " ptls of type " << m_pdata->getNameByType(type) << std::endl;

        if (m_prof) m_prof->push("Insert");

        // local particle data
        #ifdef ENABLE_TBB
        tbb::concurrent_vector<vec3<Scalar> > positions;
        tbb::concurrent_vector<quat<Scalar> > orientations;
        #else
        std::vector<vec3<Scalar> > positions;
        std::vector<quat<Scalar> > orientations;
        #endif

        auto params = m_mc->getParams();

        #ifdef ENABLE_TBB
        // create one RNG per thread
        tbb::enumerable_thread_specific< hoomd::detail::Saru > rng_parallel([=]
            {
            std::vector<unsigned int> seed_seq(5);
            seed_seq[0] = this->m_seed;
            seed_seq[1] = timestep;
            seed_seq[2] = this->m_exec_conf->getRank();
            std::hash<std::thread::id> hash;
            seed_seq[3] = hash(std::this_thread::get_id());
            seed_seq[4] = 0x73bb387a;
            std::seed_seq seed(seed_seq.begin(), seed_seq.end());
            std::vector<unsigned int> s(1);
            seed.generate(s.begin(),s.end());
            return s[0]; // initialize with single seed
            });
        #else
        hoomd::detail::Saru rng(timestep, this->m_seed+this->m_exec_conf->getRank(), 0x73bb387a);
        #endif

        #ifdef ENABLE_TBB
        // avoid a race condition
        m_mc->updateImageList();
        if (m_pdata->getN()+m_pdata->getNGhosts())
            m_mc->buildAABBTree();
        #endif

        #ifdef ENABLE_TBB
        tbb::parallel_for((unsigned int)0,n_insert, [&](unsigned int i)
        #else
        for (unsigned int i = 0; i < n_insert; ++i)
        #endif
            {
            // draw a uniformly distributed position in the local box
            // Propose a random position uniformly in the box
            Scalar3 f;
            #ifdef ENABLE_TBB
            hoomd::detail::Saru& my_rng = rng_parallel.local();
            #else
            hoomd::detail::Saru& my_rng = rng;
            #endif

            f.x = my_rng.template s<Scalar>();
            f.y = my_rng.template s<Scalar>();

            if (m_sysdef->getNDimensions() == 3)
                f.z = my_rng.template s<Scalar>();
            else
                f.z = Scalar(0.5);

            vec3<Scalar> pos_test = vec3<Scalar>(m_pdata->getBox().makeCoordinates(f));

            Shape shape_test(quat<Scalar>(), params[type]);
            if (shape_test.hasOrientation())
                {
                // set particle orientation
                shape_test.orientation = generateRandomOrientation(my_rng);
                }

            // check if particle can be inserted without overlaps
            Scalar lnb(0.0);
            if (tryInsertParticleGibbsSampling(timestep, type, pos_test, shape_test.orientation, lnb, false, i))
                {
                positions.push_back(pos_test);
                orientations.push_back(shape_test.orientation);
                }
            }
        #ifdef ENABLE_TBB
            );
        #endif

        #if 0
        m_count_total.remove_accept_count += remove_tags.size();
        m_count_total.remove_reject_count += m_type_map[type].size()-remove_tags.size();
        m_count_total.insert_accept_count += positions.size();
        m_count_total.insert_reject_count += n_insert - positions.size();
        #endif

        if (m_prof) m_prof->pop();

        // remove old particles first *after* checking overlaps (Gibbs sampler)
        m_exec_conf->msg->notice(7) << "UpdaterMuVT " << timestep << " removing " << remove_tags.size()
             << " ptls of type " << m_pdata->getNameByType(type) << std::endl;

        // remove all particles of the given types
        m_pdata->removeParticlesGlobal(remove_tags);

        m_exec_conf->msg->notice(7) << "UpdaterMuVT " << timestep << " inserting " << positions.size()
             << " ptls of type " << m_pdata->getNameByType(type) << std::endl;

        // bulk-insert the particles
        auto inserted_tags = m_pdata->addParticlesGlobal(positions.size());

        assert(inserted_tags.size() == positions.size());
        assert(inserted_tags.size() == orientations.size());

            {
            // set the particle properties
            ArrayHandle<unsigned int> h_rtag(m_pdata->getRTags(), access_location::host, access_mode::read);
            ArrayHandle<Scalar4> h_postype(m_pdata->getPositions(), access_location::host, access_mode::readwrite);
            ArrayHandle<Scalar4> h_orientation(m_pdata->getOrientationArray(), access_location::host, access_mode::readwrite);

            unsigned int n = 0;
            for (auto it_tag = inserted_tags.begin(); it_tag != inserted_tags.end(); ++it_tag)
                {
                unsigned int tag = *it_tag;
                assert(h_rtag.data[tag] < m_pdata->getN());

                unsigned int idx = h_rtag.data[tag];
                vec3<Scalar> pos = positions[n];
                h_postype.data[idx] = make_scalar4(pos.x, pos.y, pos.z, __int_as_scalar(type));

                Shape shape_test(quat<Scalar>(), params[type]);
                if (shape_test.hasOrientation())
                    {
                    h_orientation.data[idx] = quat_to_scalar4(orientations[n]);
                    }
                n++;
                }
            }

        // types have changed
        m_pdata->notifyParticleSort();
        } // end loop over types that can be inserted in parallel

    if (m_prof)
        m_prof->pop();
    }

template<class Shape>
bool UpdaterMuVT<Shape>::trySwitchType(unsigned int timestep, unsigned int tag, unsigned int newtype, Scalar &lnboltzmann)
    {
    lnboltzmann = Scalar(0.0);
    unsigned int overlap = 0;

    // guard against trying to modify empty particle data
    if (m_pdata->getNGlobal()==0) return false;

    // update the aabb tree
    const detail::AABBTree& aabb_tree = m_mc->buildAABBTree();

    // update the image list
    auto &image_list = m_mc->updateImageList();

    quat<Scalar> orientation(m_pdata->getOrientation(tag));

    // getPosition() takes into account grid shift, correct for that
    Scalar3 p = m_pdata->getPosition(tag)+m_pdata->getOrigin();
    int3 tmp = make_int3(0,0,0);
    m_pdata->getGlobalBox().wrap(p,tmp);
    vec3<Scalar> pos(p);

    // check for overlaps
    ArrayHandle<Scalar4> h_postype(m_pdata->getPositions(), access_location::host, access_mode::read);
    ArrayHandle<Scalar4> h_orientation(m_pdata->getOrientationArray(), access_location::host, access_mode::read);
    ArrayHandle<unsigned int> h_tag(m_pdata->getTags(), access_location::host, access_mode::read);

    const std::vector<typename Shape::param_type, managed_allocator<typename Shape::param_type> > & params = m_mc->getParams();

    ArrayHandle<unsigned int> h_overlaps(m_mc->getInteractionMatrix(), access_location::host, access_mode::read);
    const Index2D & overlap_idx = m_mc->getOverlapIndexer();

    // read in the current position and orientation
    Shape shape(orientation, params[newtype]);

    // Check particle against AABB tree for neighbors
    detail::AABB aabb_local = shape.getAABB(vec3<Scalar>(0,0,0));

    unsigned int err_count = 0;

    const unsigned int n_images = image_list.size();
    for (unsigned int cur_image = 0; cur_image < n_images; cur_image++)
        {
        vec3<Scalar> pos_image = pos + image_list[cur_image];

        detail::AABB aabb = aabb_local;
        aabb.translate(pos_image);

        if (cur_image != 0)
            {
            // check for self-overlap with all images except the original
            vec3<Scalar> r_ij = pos - pos_image;
            if (h_overlaps.data[overlap_idx(newtype,newtype)]
                && check_circumsphere_overlap(r_ij, shape, shape)
                && test_overlap(r_ij, shape, shape, err_count))
                {
                overlap = 1;
                break;
                }
            }

        // stackless search
        for (unsigned int cur_node_idx = 0; cur_node_idx < aabb_tree.getNumNodes(); cur_node_idx++)
            {
            if (detail::overlap(aabb_tree.getNodeAABB(cur_node_idx), aabb))
                {
                if (aabb_tree.isNodeLeaf(cur_node_idx))
                    {
                    for (unsigned int cur_p = 0; cur_p < aabb_tree.getNodeNumParticles(cur_node_idx); cur_p++)
                        {
                        // read in its position and orientation
                        unsigned int j = aabb_tree.getNodeParticle(cur_node_idx, cur_p);

                        Scalar4 postype_j = h_postype.data[j];
                        Scalar4 orientation_j = h_orientation.data[j];

                        // put particles in coordinate system of particle i
                        vec3<Scalar> r_ij = vec3<Scalar>(postype_j) - pos_image;

                        unsigned int typ_j = __scalar_as_int(postype_j.w);
                        Shape shape_j(quat<Scalar>(orientation_j), params[typ_j]);

                        if (h_overlaps.data[overlap_idx(typ_j, newtype)]
                            && check_circumsphere_overlap(r_ij, shape, shape_j)
                            && test_overlap(r_ij, shape, shape_j, err_count))
                            {
                            // do not count self overlap
                            if (h_tag.data[j] != tag)
                                {
                                overlap = 1;
                                break;
                                }
                            }
                        }
                    }
                }
            else
                {
                // skip ahead
                cur_node_idx += aabb_tree.getNodeSkip(cur_node_idx);
                }

            if (overlap)
                {
                break;
                }
            } // end loop over AABB nodes

        if (overlap)
            {
            break;
            }
        } // end loop over images

    #ifdef ENABLE_MPI
    if (m_comm)
        {
        MPI_Allreduce(MPI_IN_PLACE, &overlap, 1, MPI_UNSIGNED, MPI_MAX, m_exec_conf->getMPICommunicator());
        }
    #endif

    return !overlap;
    }


template<class Shape>
Scalar UpdaterMuVT<Shape>::getLogValue(const std::string& quantity, unsigned int timestep)
    {
    hpmc_muvt_counters_t counters = getCounters(1);

    for (unsigned int i = 0; i < m_pdata->getNTypes(); ++i)
        {
        std::string q = "hpmc_muvt_N_"+m_pdata->getNameByType(i);
        if (quantity == q)
            {
            return getNumParticlesType(i);
            }
        }
    if (quantity == "hpmc_muvt_insert_acceptance")
        {
        return counters.getInsertAcceptance();
        }
    else if (quantity == "hpmc_muvt_remove_acceptance")
        {
        return counters.getRemoveAcceptance();
        }
    else if (quantity == "hpmc_muvt_exchange_acceptance")
        {
        return counters.getExchangeAcceptance();
        }
    else if (quantity == "hpmc_muvt_volume_acceptance")
        {
        return counters.getVolumeAcceptance();
        }
    else
        {
        m_exec_conf->msg->error() << "UpdaterMuVT: Log quantity " << quantity
            << " is not supported by this Updater." << std::endl;
        throw std::runtime_error("Error querying log value.");
        }
    }

/*! \param mode 0 -> Absolute count, 1 -> relative to the start of the run, 2 -> relative to the last executed step
    \return The current state of the acceptance counters

    UpdaterMuVT maintains a count of the number of accepted and rejected moves since instantiation. getCounters()
    provides the current value. The parameter *mode* controls whether the returned counts are absolute, relative
    to the start of the run, or relative to the start of the last executed step.
*/
template<class Shape>
hpmc_muvt_counters_t UpdaterMuVT<Shape>::getCounters(unsigned int mode)
    {
    hpmc_muvt_counters_t result;

    if (mode == 0)
        result = m_count_total;
    else if (mode == 1)
        result = m_count_total - m_count_run_start;
    else
        result = m_count_total - m_count_step_start;

    // don't MPI_AllReduce counters because all ranks count the same thing
    return result;
    }
}
#endif<|MERGE_RESOLUTION|>--- conflicted
+++ resolved
@@ -1424,17 +1424,15 @@
 
     bool is_local = this->m_pdata->isParticleLocal(tag);
 
-<<<<<<< HEAD
     // do we have to compute energetic contribution?
     auto patch = m_mc->getPatchInteraction();
-=======
-    // update the image list
-    auto &image_list = m_mc->updateImageList();
-
-    // check for overlaps
-    ArrayHandle<Scalar4> h_postype(m_pdata->getPositions(), access_location::host, access_mode::read);
-    ArrayHandle<Scalar4> h_orientation(m_pdata->getOrientationArray(), access_location::host, access_mode::read);
->>>>>>> 0c1d09ea
+
+    // if not, no overlaps generated, return happily
+    if (!patch) return true;
+
+    // type
+    unsigned int type = this->m_pdata->getType(tag);
+
 
     // if not, no overlaps generated, return happily
     if (!patch) return true;
@@ -1461,7 +1459,7 @@
         const detail::AABBTree& aabb_tree = m_mc->buildAABBTree();
 
         // update the image list
-        const std::vector<vec3<Scalar> >&image_list = m_mc->updateImageList();
+        auto &image_list = m_mc->updateImageList();
 
         // check for overlaps
         ArrayHandle<unsigned int> h_tag(m_pdata->getTags(), access_location::host, access_mode::read);
@@ -1584,7 +1582,7 @@
     if (is_local)
         {
         // update the image list
-        const std::vector<vec3<Scalar> >&image_list = m_mc->updateImageList();
+        auto& image_list = m_mc->updateImageList();
 
         // check for overlaps
         auto params = m_mc->getParams();
@@ -1972,7 +1970,7 @@
     const detail::AABBTree& aabb_tree = m_mc->buildAABBTree();
 
     // update the image list
-    auto &image_list = m_mc->updateImageList();
+    auto& image_list = m_mc->updateImageList();
 
     quat<Scalar> orientation(m_pdata->getOrientation(tag));
 
