--- conflicted
+++ resolved
@@ -182,11 +182,6 @@
         std::vector<unsigned int> m_transfer_types;  //!< List of types being insert/removed/transfered between boxes
         std::vector<unsigned int> m_parallel_types;  //!< List of non-interacting types
 
-        GPUVector<Scalar4> m_pos_backup;             //!< Backup of particle positions for volume move
-        GPUVector<Scalar4> m_orientation_backup;     //!< Backup of particle orientations for volume move
-        GPUVector<Scalar> m_charge_backup;           //!< Backup of particle charges for volume move
-        GPUVector<Scalar> m_diameter_backup;         //!< Backup of particle diameters for volume move
-
         /*! Check for overlaps of a fictituous particle
          * \param timestep Current time step
          * \param type Type of particle to test
@@ -206,9 +201,6 @@
             \param lnboltzmann Log of Boltzmann weight of removal attempt (return value)
             \returns True if boltzmann weight is non-zero
          */
-<<<<<<< HEAD
-        virtual bool tryRemoveParticle(unsigned int timestep, unsigned int tag, Scalar &lnboltzmann);
-=======
         virtual bool tryRemoveParticle(unsigned int timestep, unsigned int tag, Scalar &lnboltzmann,
             bool communicate, unsigned int seed);
 
@@ -230,7 +222,6 @@
             // just check against existing particles
             return UpdaterMuVT<Shape>::tryInsertParticle(timestep, type, pos, orientation, lnboltzmann, communicate, seed);
             }
->>>>>>> a47fa71a
 
         /*! Try switching particle type
          * \param timestep Current time step
@@ -268,16 +259,6 @@
 
         //! Get number of particles of a given type
         unsigned int getNumParticlesType(unsigned int type);
-
-    private:
-        //! Handle MaxParticleNumberChange signal
-        /*! Resize the m_pos_backup array
-        */
-        void slotMaxNChange()
-            {
-            unsigned int MaxN = m_pdata->getMaxN();
-            m_pos_backup.resize(MaxN);
-            }
     };
 
 //! Export the UpdaterMuVT class to python
@@ -360,9 +341,6 @@
 
     // initialize list of tags per type
     mapTypes();
-
-    // Connect to the MaxParticleNumberChange signal
-    m_pdata->getMaxParticleNumberChangeSignal().template connect<UpdaterMuVT<Shape>, &UpdaterMuVT<Shape>::slotMaxNChange>(this);
     }
 
 //! Destructor
@@ -371,7 +349,6 @@
     {
     m_pdata->getNumTypesChangeSignal().template disconnect<UpdaterMuVT<Shape>, &UpdaterMuVT<Shape>::slotNumTypesChange>(this);
     m_pdata->getParticleSortSignal().template disconnect<UpdaterMuVT<Shape>, &UpdaterMuVT<Shape>::mapTypes>(this);
-    m_pdata->getMaxParticleNumberChangeSignal().template disconnect<UpdaterMuVT<Shape>, &UpdaterMuVT<Shape>::slotMaxNChange>(this);
     }
 
 template<class Shape>
@@ -1437,12 +1414,8 @@
     }
 
 template<class Shape>
-<<<<<<< HEAD
-bool UpdaterMuVT<Shape>::tryRemoveParticle(unsigned int timestep, unsigned int tag, Scalar &lnboltzmann)
-=======
 bool UpdaterMuVT<Shape>::tryRemoveParticle(unsigned int timestep, unsigned int tag, Scalar &lnboltzmann,
     bool communicate, unsigned int seed)
->>>>>>> a47fa71a
     {
     lnboltzmann = Scalar(0.0);
 
@@ -1479,11 +1452,7 @@
         const detail::AABBTree& aabb_tree = m_mc->buildAABBTree();
 
         // update the image list
-<<<<<<< HEAD
         auto& image_list = m_mc->updateImageList();
-=======
-        auto &image_list = m_mc->updateImageList();
->>>>>>> a47fa71a
 
         // check for overlaps
         ArrayHandle<unsigned int> h_tag(m_pdata->getTags(), access_location::host, access_mode::read);
@@ -1522,43 +1491,6 @@
 
             detail::AABB aabb = aabb_local;
             aabb.translate(pos_image);
-<<<<<<< HEAD
-
-            // stackless search
-            for (unsigned int cur_node_idx = 0; cur_node_idx < aabb_tree.getNumNodes(); cur_node_idx++)
-                {
-                if (detail::overlap(aabb_tree.getNodeAABB(cur_node_idx), aabb))
-                    {
-                    if (aabb_tree.isNodeLeaf(cur_node_idx))
-                        {
-                        for (unsigned int cur_p = 0; cur_p < aabb_tree.getNodeNumParticles(cur_node_idx); cur_p++)
-                            {
-                            // read in its position and orientation
-                            unsigned int j = aabb_tree.getNodeParticle(cur_node_idx, cur_p);
-
-                            Scalar4 postype_j = h_postype.data[j];
-                            Scalar4 orientation_j = h_orientation.data[j];
-
-                            // put particles in coordinate system of particle i
-                            vec3<Scalar> r_ij = vec3<Scalar>(postype_j) - pos_image;
-
-                            unsigned int typ_j = __scalar_as_int(postype_j.w);
-
-                            // we computed the self-interaction above
-                            if (h_tag.data[j] == tag) continue;
-
-                            if (dot(r_ij,r_ij) <= r_cut_patch*r_cut_patch)
-                                {
-                                lnboltzmann += patch->energy(r_ij,
-                                    type,
-                                    quat<float>(orientation),
-                                    diameter,
-                                    charge,
-                                    typ_j,
-                                    quat<float>(orientation_j),
-                                    h_diameter.data[j],
-                                    h_charge.data[j]);
-=======
 
             // stackless search
             for (unsigned int cur_node_idx = 0; cur_node_idx < aabb_tree.getNumNodes(); cur_node_idx++)
@@ -1718,184 +1650,6 @@
             for (unsigned int cur_image = 0; cur_image < n_images; cur_image++)
                 {
                 vec3<Scalar> pos_image = pos + image_list[cur_image];
-
-                detail::AABB aabb = aabb_local;
-                aabb.translate(pos_image);
-
-                // stackless search
-                for (unsigned int cur_node_idx = 0; cur_node_idx < aabb_tree.getNumNodes(); cur_node_idx++)
-                    {
-                    if (detail::overlap(aabb_tree.getNodeAABB(cur_node_idx), aabb))
-                        {
-                        if (aabb_tree.isNodeLeaf(cur_node_idx))
-                            {
-                            for (unsigned int cur_p = 0; cur_p < aabb_tree.getNodeNumParticles(cur_node_idx); cur_p++)
-                                {
-                                // read in its position and orientation
-                                unsigned int j = aabb_tree.getNodeParticle(cur_node_idx, cur_p);
-
-                                Scalar4 postype_j = h_postype.data[j];
-                                Scalar4 orientation_j = h_orientation.data[j];
-
-                                // put particles in coordinate system of particle i
-                                vec3<Scalar> r_ij = vec3<Scalar>(postype_j) - pos_image;
-
-                                unsigned int typ_j = __scalar_as_int(postype_j.w);
-                                Shape shape_j(quat<Scalar>(orientation_j), params[typ_j]);
-
-                                if (h_overlaps.data[overlap_idx(type, typ_j)]
-                                    && check_circumsphere_overlap(r_ij, shape, shape_j)
-                                    && test_overlap(r_ij, shape, shape_j, err_count))
-                                    {
-                                    overlap = 1;
-                                    break;
-                                    }
-                                else if (patch && dot(r_ij,r_ij) <= r_cut_patch*r_cut_patch)
-                                    {
-                                    lnboltzmann -= patch->energy(r_ij,
-                                        type,
-                                        quat<float>(orientation),
-                                        1.0, // diameter i
-                                        0.0, // charge i
-                                        typ_j,
-                                        quat<float>(orientation_j),
-                                        h_diameter.data[j],
-                                        h_charge.data[j]);
-                                    }
->>>>>>> a47fa71a
-                                }
-                            }
-                        }
-                    else
-                        {
-                        // skip ahead
-                        cur_node_idx += aabb_tree.getNodeSkip(cur_node_idx);
-                        }
-
-                    if (overlap)
-                        {
-                        break;
-                        }
-                    } // end loop over AABB nodes
-
-                if (overlap)
-                    {
-                    break;
-                    }
-<<<<<<< HEAD
-                else
-                    {
-                    // skip ahead
-                    cur_node_idx += aabb_tree.getNodeSkip(cur_node_idx);
-                    }
-                } // end loop over AABB nodes
-            } // end loop over images
-        }
-
-    #ifdef ENABLE_MPI
-    if (m_comm)
-        {
-        MPI_Allreduce(MPI_IN_PLACE, &lnboltzmann, 1, MPI_HOOMD_SCALAR, MPI_SUM, m_exec_conf->getMPICommunicator());
-        }
-    #endif
-
-    return true;
-    }
-
-
-template<class Shape>
-bool UpdaterMuVT<Shape>::tryInsertParticle(unsigned int timestep, unsigned int type, vec3<Scalar> pos,
-    quat<Scalar> orientation, Scalar &lnboltzmann)
-    {
-    // do we have to compute energetic contribution?
-    auto patch = m_mc->getPatchInteraction();
-
-    lnboltzmann = Scalar(0.0);
-
-    unsigned int overlap = 0;
-
-    bool is_local = true;
-    #ifdef ENABLE_MPI
-    if (this->m_pdata->getDomainDecomposition())
-        {
-        const BoxDim& global_box = this->m_pdata->getGlobalBox();
-        is_local = this->m_exec_conf->getRank() == this->m_pdata->getDomainDecomposition()->placeParticle(global_box, vec_to_scalar3(pos));
-        }
-    #endif
-
-    unsigned int nptl_local = m_pdata->getN() + m_pdata->getNGhosts();
-
-    if (is_local)
-        {
-        // update the image list
-        auto& image_list = m_mc->updateImageList();
-
-        // check for overlaps
-        ArrayHandle<Scalar4> h_postype(m_pdata->getPositions(), access_location::host, access_mode::read);
-        ArrayHandle<Scalar4> h_orientation(m_pdata->getOrientationArray(), access_location::host, access_mode::read);
-        ArrayHandle<Scalar> h_diameter(m_pdata->getDiameters(), access_location::host, access_mode::read);
-        ArrayHandle<Scalar> h_charge(m_pdata->getCharges(), access_location::host, access_mode::read);
-
-        const std::vector<typename Shape::param_type, managed_allocator<typename Shape::param_type> > & params = m_mc->getParams();
-
-        ArrayHandle<unsigned int> h_overlaps(m_mc->getInteractionMatrix(), access_location::host, access_mode::read);
-        const Index2D& overlap_idx = m_mc->getOverlapIndexer();
-
-        // read in the current position and orientation
-        Shape shape(orientation, params[type]);
-
-        OverlapReal r_cut_patch(0.0);
-        if (patch) r_cut_patch = patch->getRCut();
-
-        unsigned int err_count = 0;
-
-        const unsigned int n_images = image_list.size();
-        for (unsigned int cur_image = 0; cur_image < n_images; cur_image++)
-            {
-            vec3<Scalar> pos_image = pos + image_list[cur_image];
-
-            if (cur_image != 0)
-                {
-                // check for self-overlap with all images except the original
-                vec3<Scalar> r_ij = pos - pos_image;
-                if (h_overlaps.data[overlap_idx(type, type)]
-                    && check_circumsphere_overlap(r_ij, shape, shape)
-                    && test_overlap(r_ij, shape, shape, err_count))
-                    {
-                    overlap = 1;
-                    break;
-                    }
-
-                // self-energy
-                if (patch && dot(r_ij,r_ij) <= r_cut_patch*r_cut_patch)
-                    {
-                    lnboltzmann -= patch->energy(r_ij,
-                        type,
-                        quat<float>(orientation),
-                        1.0, // diameter i
-                        0.0, // charge i
-                        type,
-                        quat<float>(orientation),
-                        1.0, // diameter i
-                        0.0 // charge i
-                        );
-                    }
-                }
-            }
-
-        // we cannot rely on a valid AABB tree when there are 0 particles
-        if (! overlap && nptl_local > 0)
-            {
-            // Check particle against AABB tree for neighbors
-            const detail::AABBTree& aabb_tree = m_mc->buildAABBTree();
-
-            OverlapReal R_query = std::max(shape.getCircumsphereDiameter()/OverlapReal(2.0), r_cut_patch - m_mc->getMinCoreDiameter()/(OverlapReal)2.0);
-            detail::AABB aabb_local = detail::AABB(vec3<Scalar>(0,0,0),R_query);
-
-            for (unsigned int cur_image = 0; cur_image < n_images; cur_image++)
-                {
-                vec3<Scalar> pos_image = pos + image_list[cur_image];
-
 
                 detail::AABB aabb = aabb_local;
                 aabb.translate(pos_image);
@@ -1964,18 +1718,6 @@
         } // end if local
 
     #ifdef ENABLE_MPI
-    if (m_comm)
-        {
-        MPI_Allreduce(MPI_IN_PLACE, &lnboltzmann, 1, MPI_HOOMD_SCALAR, MPI_SUM, m_exec_conf->getMPICommunicator());
-        MPI_Allreduce(MPI_IN_PLACE, &overlap, 1, MPI_UNSIGNED, MPI_MAX, m_exec_conf->getMPICommunicator());
-        }
-    #endif
-=======
-                } // end loop over images
-            } // end if nptl_local > 0
-        } // end if local
-
-    #ifdef ENABLE_MPI
     if (communicate && m_comm)
         {
         MPI_Allreduce(MPI_IN_PLACE, &lnboltzmann, 1, MPI_HOOMD_SCALAR, MPI_SUM, m_exec_conf->getMPICommunicator());
@@ -2203,7 +1945,6 @@
         // types have changed
         m_pdata->notifyParticleSort();
         } // end loop over types that can be inserted in parallel
->>>>>>> a47fa71a
 
     if (m_prof)
         m_prof->pop();
