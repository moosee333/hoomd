--- conflicted
+++ resolved
@@ -1314,12 +1314,7 @@
     // guard against trying to modify empty particle data
     if (tag == UINT_MAX) return false;
 
-<<<<<<< HEAD
     bool is_local = this->m_pdata->isParticleLocal(tag);
-=======
-    // update the image list
-    auto &image_list = m_mc->updateImageList();
->>>>>>> 0c1d09ea
 
     // do we have to compute energetic contribution?
     auto patch = m_mc->getPatchInteraction();
@@ -1349,7 +1344,7 @@
         const detail::AABBTree& aabb_tree = m_mc->buildAABBTree();
 
         // update the image list
-        const std::vector<vec3<Scalar> >&image_list = m_mc->updateImageList();
+        auto& image_list = m_mc->updateImageList();
 
         // check for overlaps
         ArrayHandle<unsigned int> h_tag(m_pdata->getTags(), access_location::host, access_mode::read);
@@ -1472,7 +1467,7 @@
     if (is_local)
         {
         // update the image list
-        const std::vector<vec3<Scalar> >&image_list = m_mc->updateImageList();
+        auto& image_list = m_mc->updateImageList();
 
         // check for overlaps
         ArrayHandle<Scalar4> h_postype(m_pdata->getPositions(), access_location::host, access_mode::read);
