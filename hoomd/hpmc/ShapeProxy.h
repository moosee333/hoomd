--- conflicted
+++ resolved
@@ -537,11 +537,7 @@
 
     bool getOrientable()
         {
-<<<<<<< HEAD
-        std::vector<param_type, managed_allocator<param_type> > & params = m_mc->getParams();
-=======
-        auto& params = m_mc->getParams();
->>>>>>> a47fa71a
+        auto& params = m_mc->getParams();
         return m_access(params[m_typeid]).isOriented;
         }
 };
