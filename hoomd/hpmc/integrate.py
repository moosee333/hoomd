--- conflicted
+++ resolved
@@ -336,17 +336,12 @@
 
     def initialize_shape_params(self):
         shape_param_type = None;
-<<<<<<< HEAD
         # have to have a few extra checks because the sized class don't actually exist yet.
         if isinstance(self, convex_polyhedron):
             shape_param_type = data.convex_polyhedron_params.get_sized_class(self.max_verts);
         elif isinstance(self, convex_spheropolyhedron):
             shape_param_type = data.convex_spheropolyhedron_params.get_sized_class(self.max_verts);
         elif isinstance(self, sphere_union):
-=======
-        # have to have a few extra checks becuase the sized class don't actually exist yet.
-        if isinstance(self, sphere_union):
->>>>>>> 001fe3c8
             shape_param_type = data.sphere_union_params.get_sized_class(self.capacity);
         else:
             shape_param_type = data.__dict__[self.__class__.__name__ + "_params"]; # using the naming convention for convenience.
@@ -1677,11 +1672,7 @@
         hoomd.util.print_status_line();
 
         if max_members is not None:
-<<<<<<< HEAD
-            hoomd.context.msg.warning("max_members is deprecated and unnecessary. Ignoring.\n")
-=======
             hoomd.context.msg.warning("max_members is deprecated. Ignoring.\n")
->>>>>>> 001fe3c8
 
         # initialize base class
         mode_hpmc.__init__(self,implicit);
