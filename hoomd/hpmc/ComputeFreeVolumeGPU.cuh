// Copyright (c) 2009-2016 The Regents of the University of Michigan
// This file is part of the HOOMD-blue project, released under the BSD 3-Clause License.

#ifndef _COMPUTE_FREE_VOLUME_CUH_
#define _COMPUTE_FREE_VOLUME_CUH_

#include "HPMCCounters.h"
#include "HPMCPrecisionSetup.h"

#include "hoomd/HOOMDMath.h"
#include "hoomd/ParticleData.cuh"
#include "hoomd/Index1D.h"

#include <curand_kernel.h>

#ifdef NVCC
#include "Moves.h"
#include "hoomd/extern/saruprngCUDA.h"
#include "hoomd/TextureTools.h"
#endif

namespace hpmc
{

namespace detail
{

/*! \file IntegratorHPMCMonoImplicit.cuh
    \brief Declaration of CUDA kernels drivers
*/

//! Wraps arguments to gpu_hpmc_free_volume
/*! \ingroup hpmc_data_structs */
struct hpmc_free_volume_args_t
    {
    //! Construct a pair_args_t
    hpmc_free_volume_args_t(
                unsigned int _n_sample,
                unsigned int _type,
                Scalar4 *_d_postype,
                Scalar4 *_d_orientation,
                const unsigned int *_d_cell_idx,
                const unsigned int *_d_cell_size,
                const Index3D& _ci,
                const Index2D& _cli,
                const unsigned int *_d_excell_idx,
                const unsigned int *_d_excell_size,
                const Index2D& _excli,
                const uint3& _cell_dim,
                const unsigned int _N,
                const unsigned int _num_types,
                const unsigned int _seed,
                unsigned int _select,
                const unsigned int _timestep,
                const unsigned int _dim,
                const BoxDim& _box,
                const unsigned int _block_size,
                const unsigned int _stride,
                const unsigned int _group_size,
                const unsigned int _max_n,
                unsigned int *_d_n_overlap_all,
                const Scalar3 _ghost_width,
                const unsigned int *_d_check_overlaps,
                Index2D _overlap_idx,
<<<<<<< HEAD
                cudaStream_t _stream
=======
                cudaStream_t _stream,
                const cudaDeviceProp& _devprop
>>>>>>> 001fe3c8
                )
                : n_sample(_n_sample),
                  type(_type),
                  d_postype(_d_postype),
                  d_orientation(_d_orientation),
                  d_cell_idx(_d_cell_idx),
                  d_cell_size(_d_cell_size),
                  ci(_ci),
                  cli(_cli),
                  d_excell_idx(_d_excell_idx),
                  d_excell_size(_d_excell_size),
                  excli(_excli),
                  cell_dim(_cell_dim),
                  N(_N),
                  num_types(_num_types),
                  seed(_seed),
                  select(_select),
                  timestep(_timestep),
                  dim(_dim),
                  box(_box),
                  block_size(_block_size),
                  stride(_stride),
                  group_size(_group_size),
                  max_n(_max_n),
                  d_n_overlap_all(_d_n_overlap_all),
                  ghost_width(_ghost_width),
                  d_check_overlaps(_d_check_overlaps),
                  overlap_idx(_overlap_idx),
<<<<<<< HEAD
                  stream(_stream)
=======
                  stream(_stream),
                  devprop(_devprop)
>>>>>>> 001fe3c8
        {
        };

    unsigned int n_sample;            //!< Number of depletants particles to generate
    unsigned int type;                //!< Type of depletant particle
    Scalar4 *d_postype;               //!< postype array
    Scalar4 *d_orientation;           //!< orientation array
    const unsigned int *d_cell_idx;   //!< Index data for each cell
    const unsigned int *d_cell_size;  //!< Number of particles in each cell
    const Index3D& ci;                //!< Cell indexer
    const Index2D& cli;               //!< Indexer for d_cell_idx
    const unsigned int *d_excell_idx; //!< Expanded cell neighbors
    const unsigned int *d_excell_size; //!< Size of expanded cell list per cell
    const Index2D excli;              //!< Expanded cell indexer
    const uint3& cell_dim;            //!< Cell dimensions
    const unsigned int N;             //!< Number of particles
    const unsigned int num_types;     //!< Number of particle types
    const unsigned int seed;          //!< RNG seed
    unsigned int select;              //!< RNG select value
    const unsigned int timestep;      //!< Current time step
    const unsigned int dim;           //!< Number of dimensions
    const BoxDim& box;                //!< Current simulation box
    unsigned int block_size;          //!< Block size to execute
    unsigned int stride;              //!< Number of threads per overlap check
    unsigned int group_size;          //!< Size of the group to execute
    const unsigned int max_n;         //!< Maximum size of pdata arrays
    unsigned int *d_n_overlap_all;    //!< Total number of depletants in overlap volume
    const Scalar3 ghost_width;       //!< Width of ghost layer
    const unsigned int *d_check_overlaps;   //!< Interaction matrix
    Index2D overlap_idx;              //!< Interaction matrix indexer
    cudaStream_t stream;               //!< Stream for kernel execution
<<<<<<< HEAD
=======
    const cudaDeviceProp& devprop;    //!< CUDA device properties
>>>>>>> 001fe3c8
    };

template< class Shape >
cudaError_t gpu_hpmc_free_volume(const hpmc_free_volume_args_t &args, const typename Shape::param_type *d_params);

#ifdef NVCC
//! Texture for reading postype
scalar4_tex_t free_volume_postype_tex;
//! Texture for reading orientation
scalar4_tex_t free_volume_orientation_tex;

//! Compute the cell that a particle sits in
__device__ inline unsigned int compute_cell_idx(const Scalar3 p,
                                               const BoxDim& box,
                                               const Scalar3& ghost_width,
                                               const uint3& cell_dim,
                                               const Index3D& ci)
    {
    // find the bin each particle belongs in
    Scalar3 f = box.makeFraction(p,ghost_width);
    uchar3 periodic = box.getPeriodic();
    int ib = (unsigned int)(f.x * cell_dim.x);
    int jb = (unsigned int)(f.y * cell_dim.y);
    int kb = (unsigned int)(f.z * cell_dim.z);

    // need to handle the case where the particle is exactly at the box hi
    if (ib == (int)cell_dim.x && periodic.x)
        ib = 0;
    if (jb == (int)cell_dim.y && periodic.y)
        jb = 0;
    if (kb == (int)cell_dim.z && periodic.z)
        kb = 0;

    // identify the bin
    return ci(ib,jb,kb);
    }


//! Kernel to estimate the colloid overlap volume and the depletant free volume
/*! \param n_sample Number of probe depletant particles to generate
    \param type Type of depletant particle
    \param d_postype Particle positions and types by index
    \param d_orientation Particle orientation
    \param d_cell_size The size of each cell
    \param ci Cell indexer
    \param cli Cell list indexer
    \param d_cell_adj List of adjacent cells
    \param cadji Cell adjacency indexer
    \param cell_dim Dimensions of the cell list
    \param N number of particles
    \param num_types Number of particle types
    \param seed User chosen random number seed
    \param a Size of rotation move (per type)
    \param timestep Current timestep of the simulation
    \param dim Dimension of the simulation box
    \param box Simulation box
    \param d_n_overlap_all Total overlap counter (output value)
    \param ghost_width Width of ghost layer
    \param d_params Per-type shape parameters
    \param d_overlaps Per-type pair interaction matrix
*/
template< class Shape >
__global__ void gpu_hpmc_free_volume_kernel(unsigned int n_sample,
                                     unsigned int type,
                                     Scalar4 *d_postype,
                                     Scalar4 *d_orientation,
                                     const unsigned int *d_cell_size,
                                     const Index3D ci,
                                     const Index2D cli,
                                     const unsigned int *d_excell_idx,
                                     const unsigned int *d_excell_size,
                                     const Index2D excli,
                                     const uint3 cell_dim,
                                     const unsigned int N,
                                     const unsigned int num_types,
                                     const unsigned int seed,
                                     const unsigned int select,
                                     const unsigned int timestep,
                                     const unsigned int dim,
                                     const BoxDim box,
                                     unsigned int *d_n_overlap_all,
                                     Scalar3 ghost_width,
                                     const unsigned int *d_check_overlaps,
                                     Index2D overlap_idx,
                                     const typename Shape::param_type *d_params,
                                     unsigned int max_extra_bytes)
    {
    unsigned int group = threadIdx.z;
    unsigned int offset = threadIdx.y;
    unsigned int group_size = blockDim.y;
    bool master = (offset == 0 && threadIdx.x == 0);
    unsigned int n_groups = blockDim.z;

    // determine sample idx
    unsigned int i;
    if (gridDim.y > 1)
        {
        // if gridDim.y > 1, then the fermi workaround is in place, index blocks on a 2D grid
        i = (blockIdx.x + blockIdx.y * 65535) * n_groups + group;
        }
    else
        {
        i = blockIdx.x * n_groups + group;
        }


    // load the per type pair parameters into shared memory
    extern __shared__ char s_data[];
    typename Shape::param_type *s_params = (typename Shape::param_type *)(&s_data[0]);
    unsigned int *s_check_overlaps = (unsigned int *) (s_params + num_types);
    unsigned int ntyppairs = overlap_idx.getNumElements();
    unsigned int *s_overlap = (unsigned int *)(&s_check_overlaps[ntyppairs]);

    // copy over parameters one int per thread for fast loads
        {
        unsigned int tidx = threadIdx.x+blockDim.x*threadIdx.y + blockDim.x*blockDim.y*threadIdx.z;
        unsigned int block_size = blockDim.x*blockDim.y*blockDim.z;
        unsigned int param_size = num_types*sizeof(typename Shape::param_type) / sizeof(int);

        for (unsigned int cur_offset = 0; cur_offset < param_size; cur_offset += block_size)
            {
            if (cur_offset + tidx < param_size)
                {
                ((int *)s_params)[cur_offset + tidx] = ((int *)d_params)[cur_offset + tidx];
                }
            }

        for (unsigned int cur_offset = 0; cur_offset < ntyppairs; cur_offset += block_size)
            {
            if (cur_offset + tidx < ntyppairs)
                {
                s_check_overlaps[cur_offset + tidx] = d_check_overlaps[cur_offset + tidx];
                }
            }
        }

    __syncthreads();

    // initialize extra shared mem
    char *s_extra = (char *)(s_overlap + n_groups);
<<<<<<< HEAD

    for (unsigned int cur_type = 0; cur_type < num_types; ++cur_type)
        s_params[cur_type].load_shared(s_extra, true);
=======
    char *s_extra_begin = s_extra;

    for (unsigned int cur_type = 0; cur_type < num_types; ++cur_type)
        s_params[cur_type].load_shared(s_extra, true, s_extra_begin + max_extra_bytes);
>>>>>>> 001fe3c8

    __shared__ unsigned int s_n_overlap;

    if (master)
        {
        s_overlap[group] = 0;
        }

    if (master && group == 0)
        {
        s_n_overlap = 0;
        }

    __syncthreads();

    bool active = true;

    if (i >= n_sample)
        {
        active = false;
        }

    // one RNG per particle
    SaruGPU rng(i, seed+select, timestep);

    unsigned int my_cell;

    // test depletant position
    vec3<Scalar> pos_i;
    quat<Scalar> orientation_i;
    Shape shape_i(orientation_i, s_params[type]);

    if (active)
        {
        // select a random particle coordinate in the box
        Scalar xrand = rng.template s<Scalar>();
        Scalar yrand = rng.template s<Scalar>();
        Scalar zrand = rng.template s<Scalar>();

        Scalar3 f = make_scalar3(xrand, yrand, zrand);
        pos_i = vec3<Scalar>(box.makeCoordinates(f));

        if (shape_i.hasOrientation())
            {
            shape_i.orientation = generateRandomOrientation(rng);
            }

        // find cell the particle is in
        Scalar3 p = vec_to_scalar3(pos_i);
        my_cell = compute_cell_idx(p, box, ghost_width, cell_dim, ci);
        }

    if (active)
        {
        // loop over neighboring cells and check for overlaps
        unsigned int excell_size = d_excell_size[my_cell];

        for (unsigned int k = 0; k < excell_size; k += group_size)
            {
            unsigned int local_k = k + offset;
            if (local_k < excell_size)
                {
                // read in position, and orientation of neighboring particle
                #if ( __CUDA_ARCH__ > 300)
                unsigned int j = __ldg(&d_excell_idx[excli(local_k, my_cell)]);
                #else
                unsigned int j = d_excell_idx[excli(local_k, my_cell)];
                #endif

                Scalar4 postype_j = texFetchScalar4(d_postype, free_volume_postype_tex, j);
                Scalar4 orientation_j = make_scalar4(1,0,0,0);
                unsigned int typ_j = __scalar_as_int(postype_j.w);
                Shape shape_j(quat<Scalar>(orientation_j), s_params[typ_j]);
                if (shape_j.hasOrientation())
                    shape_j.orientation = quat<Scalar>(texFetchScalar4(d_orientation, free_volume_orientation_tex, j));

                // put particle j into the coordinate system of particle i
                vec3<Scalar> r_ij = vec3<Scalar>(postype_j) - pos_i;
                r_ij = vec3<Scalar>(box.minImage(vec_to_scalar3(r_ij)));

                // check for overlaps
                OverlapReal rsq = dot(r_ij,r_ij);
                OverlapReal DaDb = shape_i.getCircumsphereDiameter() + shape_j.getCircumsphereDiameter();

                if (rsq*OverlapReal(4.0) <= DaDb * DaDb)
                    {
                    // circumsphere overlap
                    unsigned int err_count;
                    if (s_check_overlaps[overlap_idx(typ_j, type)] && test_overlap(r_ij, shape_i, shape_j, err_count))
                        {
                        atomicAdd(&s_overlap[group],1);
                        break;
                        }
                    }
                }
            }
        }

    __syncthreads();

    unsigned int overlap = s_overlap[group];

    if (master)
        {
        // this thread counts towards the total overlap volume
        if (overlap)
            {
            atomicAdd(&s_n_overlap, 1);
            }
        }

    __syncthreads();

    if (master && group == 0 && s_n_overlap)
        {
        // final tally into global mem
        atomicAdd(d_n_overlap_all, s_n_overlap);
        }
    }

//! Kernel driver for gpu_hpmc_free_volume_kernel()
/*! \param args Bundled arguments
    \param d_params Per-type shape parameters
    \returns Error codes generated by any CUDA calls, or cudaSuccess when there is no error

    This templatized method is the kernel driver for parallel update of any shape. It is instantiated for every shape at the
    bottom of this file.

    \ingroup hpmc_kernels
*/
template< class Shape >
cudaError_t gpu_hpmc_free_volume(const hpmc_free_volume_args_t& args, const typename Shape::param_type *d_params)
    {
    assert(args.d_postype);
    assert(args.d_orientation);
    assert(args.d_cell_size);
    assert(args.group_size >= 1);
    assert(args.group_size <= 32);  // note, really should be warp size of the device
    assert(args.block_size%(args.stride*args.group_size)==0);


    // bind the textures
    free_volume_postype_tex.normalized = false;
    free_volume_postype_tex.filterMode = cudaFilterModePoint;
    cudaError_t error = cudaBindTexture(0, free_volume_postype_tex, args.d_postype, sizeof(Scalar4)*args.max_n);
    if (error != cudaSuccess)
        return error;

    free_volume_orientation_tex.normalized = false;
    free_volume_orientation_tex.filterMode = cudaFilterModePoint;
    error = cudaBindTexture(0, free_volume_orientation_tex, args.d_orientation, sizeof(Scalar4)*args.max_n);
    if (error != cudaSuccess)
        return error;

    // reset counters
    cudaMemsetAsync(args.d_n_overlap_all,0, sizeof(unsigned int), args.stream);

    // determine the maximum block size and clamp the input block size down
    static int max_block_size = -1;
    static int sm = -1;
    static cudaFuncAttributes attr;
    if (max_block_size == -1)
        {
        cudaFuncGetAttributes(&attr, gpu_hpmc_free_volume_kernel<Shape>);
        max_block_size = attr.maxThreadsPerBlock;
        sm = attr.binaryVersion;
        }

    // setup the grid to run the kernel
    unsigned int n_groups = min(args.block_size, (unsigned int)max_block_size) / args.group_size / args.stride;

    dim3 threads(args.stride, args.group_size, n_groups);
    dim3 grid( args.n_sample / n_groups + 1, 1, 1);

    // hack to enable grids of more than 65k blocks
    if (sm < 30 && grid.x > 65535)
        {
        grid.y = grid.x / 65535 + 1;
        grid.x = 65535;
        }

    // required for memory coherency
    cudaDeviceSynchronize();

    // attach the parameters to the kernel stream so that they are visible
    // when other kernels are called
    cudaStreamAttachMemAsync(args.stream, d_params, 0, cudaMemAttachSingle);
    for (unsigned int i = 0; i < args.num_types; ++i)
        {
        // attach nested memory regions
        d_params[i].attach_to_stream(args.stream);
        }

    // determine dynamically requested shared memory
    char *ptr_begin = nullptr;
    char *ptr =  ptr_begin;
    for (unsigned int i = 0; i < args.num_types; ++i)
        {
        d_params[i].load_shared(ptr,false);
        }
    unsigned int extra_bytes = ptr - ptr_begin;

    unsigned int shared_bytes = args.num_types * sizeof(typename Shape::param_type) + n_groups*sizeof(unsigned int)
        + args.overlap_idx.getNumElements()*sizeof(unsigned int) + extra_bytes;

<<<<<<< HEAD
=======
    // required for memory coherency
    cudaDeviceSynchronize();

    unsigned int max_extra_bytes = args.devprop.sharedMemPerBlock - attr.sharedSizeBytes - shared_bytes;

    // attach the parameters to the kernel stream so that they are visible
    // when other kernels are called
    cudaStreamAttachMemAsync(args.stream, d_params, 0, cudaMemAttachSingle);
    for (unsigned int i = 0; i < args.num_types; ++i)
        {
        // attach nested memory regions
        d_params[i].attach_to_stream(args.stream);
        }

    // determine dynamically requested shared memory
    char *ptr_begin = (char *)nullptr + shared_bytes + attr.sharedSizeBytes; // start after statically & dynamically allocated shared memory
    char *ptr =  ptr_begin;
    for (unsigned int i = 0; i < args.num_types; ++i)
        {
        d_params[i].load_shared(ptr,false, ptr_begin + max_extra_bytes);
        }
    unsigned int extra_bytes = ptr - ptr_begin;

    shared_bytes += extra_bytes;

>>>>>>> 001fe3c8
    gpu_hpmc_free_volume_kernel<Shape><<<grid, threads, shared_bytes, args.stream>>>(
                                                     args.n_sample,
                                                     args.type,
                                                     args.d_postype,
                                                     args.d_orientation,
                                                     args.d_cell_size,
                                                     args.ci,
                                                     args.cli,
                                                     args.d_excell_idx,
                                                     args.d_excell_size,
                                                     args.excli,
                                                     args.cell_dim,
                                                     args.N,
                                                     args.num_types,
                                                     args.seed,
                                                     args.select,
                                                     args.timestep,
                                                     args.dim,
                                                     args.box,
                                                     args.d_n_overlap_all,
                                                     args.ghost_width,
                                                     args.d_check_overlaps,
                                                     args.overlap_idx,
                                                     d_params,
                                                     max_extra_bytes);

    // return control of managed memory
    cudaDeviceSynchronize();

    // return control of managed memory
    cudaDeviceSynchronize();

    return cudaSuccess;
    }

#endif // NVCC

}; // end namespace detail

} // end namespace hpmc

#endif // _COMPUTE_FREE_VOLUME_CUH_
<|MERGE_RESOLUTION|>--- conflicted
+++ resolved
@@ -62,12 +62,8 @@
                 const Scalar3 _ghost_width,
                 const unsigned int *_d_check_overlaps,
                 Index2D _overlap_idx,
-<<<<<<< HEAD
-                cudaStream_t _stream
-=======
                 cudaStream_t _stream,
                 const cudaDeviceProp& _devprop
->>>>>>> 001fe3c8
                 )
                 : n_sample(_n_sample),
                   type(_type),
@@ -96,12 +92,8 @@
                   ghost_width(_ghost_width),
                   d_check_overlaps(_d_check_overlaps),
                   overlap_idx(_overlap_idx),
-<<<<<<< HEAD
-                  stream(_stream)
-=======
                   stream(_stream),
                   devprop(_devprop)
->>>>>>> 001fe3c8
         {
         };
 
@@ -133,10 +125,7 @@
     const unsigned int *d_check_overlaps;   //!< Interaction matrix
     Index2D overlap_idx;              //!< Interaction matrix indexer
     cudaStream_t stream;               //!< Stream for kernel execution
-<<<<<<< HEAD
-=======
     const cudaDeviceProp& devprop;    //!< CUDA device properties
->>>>>>> 001fe3c8
     };
 
 template< class Shape >
@@ -277,16 +266,10 @@
 
     // initialize extra shared mem
     char *s_extra = (char *)(s_overlap + n_groups);
-<<<<<<< HEAD
-
-    for (unsigned int cur_type = 0; cur_type < num_types; ++cur_type)
-        s_params[cur_type].load_shared(s_extra, true);
-=======
     char *s_extra_begin = s_extra;
 
     for (unsigned int cur_type = 0; cur_type < num_types; ++cur_type)
         s_params[cur_type].load_shared(s_extra, true, s_extra_begin + max_extra_bytes);
->>>>>>> 001fe3c8
 
     __shared__ unsigned int s_n_overlap;
 
@@ -468,8 +451,13 @@
         grid.x = 65535;
         }
 
+    unsigned int shared_bytes = args.num_types * sizeof(typename Shape::param_type) + n_groups*sizeof(unsigned int)
+        + args.overlap_idx.getNumElements()*sizeof(unsigned int);
+
     // required for memory coherency
     cudaDeviceSynchronize();
+
+    unsigned int max_extra_bytes = args.devprop.sharedMemPerBlock - attr.sharedSizeBytes - shared_bytes;
 
     // attach the parameters to the kernel stream so that they are visible
     // when other kernels are called
@@ -481,34 +469,6 @@
         }
 
     // determine dynamically requested shared memory
-    char *ptr_begin = nullptr;
-    char *ptr =  ptr_begin;
-    for (unsigned int i = 0; i < args.num_types; ++i)
-        {
-        d_params[i].load_shared(ptr,false);
-        }
-    unsigned int extra_bytes = ptr - ptr_begin;
-
-    unsigned int shared_bytes = args.num_types * sizeof(typename Shape::param_type) + n_groups*sizeof(unsigned int)
-        + args.overlap_idx.getNumElements()*sizeof(unsigned int) + extra_bytes;
-
-<<<<<<< HEAD
-=======
-    // required for memory coherency
-    cudaDeviceSynchronize();
-
-    unsigned int max_extra_bytes = args.devprop.sharedMemPerBlock - attr.sharedSizeBytes - shared_bytes;
-
-    // attach the parameters to the kernel stream so that they are visible
-    // when other kernels are called
-    cudaStreamAttachMemAsync(args.stream, d_params, 0, cudaMemAttachSingle);
-    for (unsigned int i = 0; i < args.num_types; ++i)
-        {
-        // attach nested memory regions
-        d_params[i].attach_to_stream(args.stream);
-        }
-
-    // determine dynamically requested shared memory
     char *ptr_begin = (char *)nullptr + shared_bytes + attr.sharedSizeBytes; // start after statically & dynamically allocated shared memory
     char *ptr =  ptr_begin;
     for (unsigned int i = 0; i < args.num_types; ++i)
@@ -519,7 +479,6 @@
 
     shared_bytes += extra_bytes;
 
->>>>>>> 001fe3c8
     gpu_hpmc_free_volume_kernel<Shape><<<grid, threads, shared_bytes, args.stream>>>(
                                                      args.n_sample,
                                                      args.type,
@@ -549,9 +508,6 @@
     // return control of managed memory
     cudaDeviceSynchronize();
 
-    // return control of managed memory
-    cudaDeviceSynchronize();
-
     return cudaSuccess;
     }
 
