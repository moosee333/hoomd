--- conflicted
+++ resolved
@@ -268,12 +268,8 @@
                                                    this->m_cl->getGhostWidth(),
                                                    d_overlaps.data,
                                                    overlap_idx,
-<<<<<<< HEAD
-                                                   m_stream);
-=======
                                                    m_stream,
                                                    this->m_exec_conf->dev_prop);
->>>>>>> 001fe3c8
 
 
         // invoke kernel for counting total overlap volume
