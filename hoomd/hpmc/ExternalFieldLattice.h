// Copyright (c) 2009-2017 The Regents of the University of Michigan
// This file is part of the HOOMD-blue project, released under the BSD 3-Clause License.

#ifndef _EXTERNAL_FIELD_LATTICE_H_
#define _EXTERNAL_FIELD_LATTICE_H_

/*! \file ExternalField.h
    \brief Declaration of ExternalField base class
*/

#include "hoomd/Compute.h"
#include "hoomd/Saru.h"
#include "hoomd/VectorMath.h"
#include "hoomd/HOOMDMPI.h"

#include "ExternalField.h"

#ifndef NVCC
#include <hoomd/extern/pybind/include/pybind11/pybind11.h>
#endif

namespace hpmc
{
/*
For simplicity and consistency both the positional and orientational versions of
the external field will take in a list of either positions or orientations that
are the reference values. the i-th reference point will correspond to the particle
with tag i.
*/
inline void python_list_to_vector_scalar3(const pybind11::list& r0, std::vector<Scalar3>& ret, unsigned int ndim)
    {
    // validate input type and rank
    pybind11::ssize_t n = pybind11::len(r0);
    ret.resize(n);
    for ( pybind11::ssize_t i=0; i<n; i++)
        {
        pybind11::ssize_t d = pybind11::len(r0[i]);
        pybind11::list r0_tuple = pybind11::cast<pybind11::list >(r0[i]);
        if( d < ndim )
            {
            throw std::runtime_error("dimension of the list does not match the dimension of the simulation.");
            }
        Scalar x = pybind11::cast<Scalar>(r0_tuple[0]), y = pybind11::cast<Scalar>(r0_tuple[1]), z = 0.0;
        if(d == 3)
            {
            z = pybind11::cast<Scalar>(r0_tuple[2]);
            }
        ret[i] = make_scalar3(x, y, z);
        }
    }

inline void python_list_to_vector_scalar4(const pybind11::list& r0, std::vector<Scalar4>& ret)
    {
    // validate input type and rank
    pybind11::ssize_t n = pybind11::len(r0);
    ret.resize(n);
    for ( pybind11::ssize_t i=0; i<n; i++)
        {
        pybind11::list r0_tuple = pybind11::cast<pybind11::list >(r0[i]);

        ret[i] = make_scalar4(  pybind11::cast<Scalar>(r0_tuple[0]),
                                pybind11::cast<Scalar>(r0_tuple[1]),
                                pybind11::cast<Scalar>(r0_tuple[2]),
                                pybind11::cast<Scalar>(r0_tuple[3]));
        }
    }


template< class ScalarType >
class LatticeReferenceList
    {
    public:
        LatticeReferenceList() : m_N(0) {}

        template<class InputIterator >
        LatticeReferenceList(InputIterator first, InputIterator last, const std::shared_ptr<ParticleData> pdata, std::shared_ptr<const ExecutionConfiguration> exec_conf)
            {
            initialize(first, last, pdata, exec_conf);
            }

        ~LatticeReferenceList() {}

        template <class InputIterator>
        void initialize(InputIterator first, InputIterator last, const std::shared_ptr<ParticleData> pdata, std::shared_ptr<const ExecutionConfiguration> exec_conf)
            {
            m_N = std::distance(first, last);
            if( m_N > 0 )
                {
                setReferences(first, last, pdata, exec_conf);
                }
            }

        const ScalarType& getReference( const unsigned int& tag ) { ArrayHandle<ScalarType> h_ref(m_reference, access_location::host, access_mode::read); return h_ref.data[tag]; }

        const GPUArray< ScalarType >& getReferenceArray() { return m_reference; }

        template <class InputIterator>
        void setReferences(InputIterator first, InputIterator last, const std::shared_ptr<ParticleData> pdata, std::shared_ptr<const ExecutionConfiguration> exec_conf)
        {
            size_t numPoints = std::distance(first, last);
            if(!numPoints)
                {
                clear();
                return;
                }

            if(!exec_conf || !pdata || pdata->getNGlobal() != numPoints)
                {
                if(exec_conf) exec_conf->msg->error() << "Check pointers and initialization list" << std::endl;
                throw std::runtime_error("Error setting LatticeReferenceList");
                }
            m_N = numPoints;
            GPUArray<ScalarType> temp(numPoints, exec_conf);
            { // scope the copy.
            ArrayHandle<ScalarType> h_temp(temp, access_location::host, access_mode::overwrite);
            // now copy and swap the data.
            std::copy(first, last, h_temp.data);
            }
            m_reference.swap(temp);
        }

        void scale(const Scalar& s)
            {
            ArrayHandle<ScalarType> h_ref(m_reference, access_location::host, access_mode::readwrite);
            for(unsigned int i = 0; i < m_N; i++)
                {
                h_ref.data[i].x *= s;
                h_ref.data[i].y *= s;
                h_ref.data[i].z *= s;
                }
            }

        void clear()
            {
            m_N = 0;
            GPUArray<ScalarType> nullArray;
            m_reference.swap(nullArray);
            }

        bool isValid() { return m_N != 0 && !m_reference.isNull(); }

    private:
        GPUArray<ScalarType> m_reference;
        unsigned int         m_N;
    };


#define LATTICE_ENERGY_LOG_NAME                 "lattice_energy"
#define LATTICE_ENERGY_AVG_LOG_NAME             "lattice_energy_pp_avg"
#define LATTICE_ENERGY_SIGMA_LOG_NAME           "lattice_energy_pp_sigma"
#define LATTICE_TRANS_SPRING_CONSTANT_LOG_NAME  "lattice_translational_spring_constant"
#define LATTICE_ROTAT_SPRING_CONSTANT_LOG_NAME  "lattice_rotational_spring_constant"
#define LATTICE_NUM_SAMPLES_LOG_NAME            "lattice_num_samples"

template< class Shape>
class ExternalFieldLattice : public ExternalFieldMono<Shape>
    {
    using ExternalFieldMono<Shape>::m_pdata;
    using ExternalFieldMono<Shape>::m_exec_conf;
    using ExternalFieldMono<Shape>::m_sysdef;
    public:
        ExternalFieldLattice(  std::shared_ptr<SystemDefinition> sysdef,
                                        pybind11::list r0,
                                        Scalar k,
                                        pybind11::list q0,
                                        Scalar q,
                                        pybind11::list symRotations
                                    ) : ExternalFieldMono<Shape>(sysdef), m_k(k), m_q(q), m_Energy(0)
            {
            m_ProvidedQuantities.push_back(LATTICE_ENERGY_LOG_NAME);
            m_ProvidedQuantities.push_back(LATTICE_ENERGY_AVG_LOG_NAME);
            m_ProvidedQuantities.push_back(LATTICE_ENERGY_SIGMA_LOG_NAME);
            m_ProvidedQuantities.push_back(LATTICE_TRANS_SPRING_CONSTANT_LOG_NAME);
            m_ProvidedQuantities.push_back(LATTICE_ROTAT_SPRING_CONSTANT_LOG_NAME);
            m_ProvidedQuantities.push_back(LATTICE_NUM_SAMPLES_LOG_NAME);
            // Connect to the BoxChange signal
            m_box = m_pdata->getBox();
            m_pdata->getBoxChangeSignal().template connect<ExternalFieldLattice<Shape>, &ExternalFieldLattice<Shape>::scaleReferencePoints>(this);
            setReferences(r0, q0);

            std::vector<Scalar4> rots;
            python_list_to_vector_scalar4(symRotations, rots);
            bool identityFound = false;
            quat<Scalar> identity(1, vec3<Scalar>(0, 0, 0));
            Scalar tol = 1e-5;
            for(size_t i = 0; i < rots.size(); i++)
                {
                quat<Scalar> qi(rots[i]);
                identityFound = !identityFound ? norm2(qi-identity) < tol : identityFound;
                m_symmetry.push_back(qi);
                }
            if(!identityFound) // ensure that the identity rotation is provided.
                {
                m_symmetry.push_back(identity);
                }
            reset(0); // initializes all of the energy logging parameters.
            }

        ~ExternalFieldLattice()
        {
            m_pdata->getBoxChangeSignal().template disconnect<ExternalFieldLattice<Shape>, &ExternalFieldLattice<Shape>::scaleReferencePoints>(this);
        }

        Scalar calculateBoltzmannWeight(unsigned int timestep) { return 0.0; }

        Scalar calculateBoltzmannFactor(const Scalar4 * const position_old_arg,
                                        const Scalar4 * const orientation_old_arg,
                                        const BoxDim * const box_old_arg
                                        )
            {
            // TODO: rethink the formatting a bit.
            ArrayHandle<Scalar4> h_pos(m_pdata->getPositions(), access_location::host, access_mode::readwrite);
            ArrayHandle<Scalar4> h_orient(m_pdata->getOrientationArray(), access_location::host, access_mode::readwrite);
            const Scalar4 * const position_new = h_pos.data;
            const Scalar4 * const orientation_new = h_orient.data;
            const BoxDim * const box_new = &m_pdata->getGlobalBox();
            const Scalar4 * position_old=position_old_arg, * orientation_old=orientation_old_arg;
            const BoxDim * box_old = box_old_arg;
            if( !position_old )
                position_old = position_new;
            if( !orientation_old )
                orientation_old = orientation_new;
            if( !box_old )
                box_old = box_new;

            Scalar curVolume = m_box.getVolume();
            Scalar newVolume = box_new->getVolume();
            Scalar oldVolume = box_old->getVolume();
            Scalar scaleOld = pow((oldVolume/curVolume), Scalar(1.0/3.0));
            Scalar scaleNew = pow((newVolume/curVolume), Scalar(1.0/3.0));

            Scalar dE = 0.0;
            for(size_t i = 0; i < m_pdata->getN(); i++)
                {
                Scalar old_E = calcE(i, vec3<Scalar>(*(position_old+i)), quat<Scalar>(*(orientation_old+i)), scaleOld);
                Scalar new_E = calcE(i, vec3<Scalar>(*(position_new+i)), quat<Scalar>(*(orientation_new+i)), scaleNew);
                dE += new_E - old_E;
                }

            #ifdef ENABLE_MPI
            if (this->m_pdata->getDomainDecomposition())
                {
                MPI_Allreduce(MPI_IN_PLACE, &dE, 1, MPI_HOOMD_SCALAR, MPI_SUM, m_exec_conf->getMPICommunicator());
                }
            #endif

            return fast::exp(dE);
            }

        void compute(unsigned int timestep)
            {
            if(!this->shouldCompute(timestep))
                {
                return;
                }
            m_Energy = Scalar(0.0);
            // access particle data and system box
            ArrayHandle<Scalar4> h_postype(m_pdata->getPositions(), access_location::host, access_mode::read);
            ArrayHandle<Scalar4> h_orient(m_pdata->getOrientationArray(), access_location::host, access_mode::read);
            for(size_t i = 0; i < m_pdata->getN(); i++)
                {
                vec3<Scalar> position(h_postype.data[i]);
                quat<Scalar> orientation(h_orient.data[i]);
                m_Energy += calcE(i, position, orientation);
                }

            #ifdef ENABLE_MPI
            if (this->m_pdata->getDomainDecomposition())
                {
                MPI_Allreduce(MPI_IN_PLACE, &m_Energy, 1, MPI_HOOMD_SCALAR, MPI_SUM, m_exec_conf->getMPICommunicator());
                }
            #endif

            Scalar energy_per = m_Energy / Scalar(m_pdata->getNGlobal());
            m_EnergySum_y    = energy_per - m_EnergySum_c;
            m_EnergySum_t    = m_EnergySum + m_EnergySum_y;
            m_EnergySum_c    = (m_EnergySum_t-m_EnergySum) - m_EnergySum_y;
            m_EnergySum      = m_EnergySum_t;

            Scalar energy_sq_per = energy_per*energy_per;
            m_EnergySqSum_y    = energy_sq_per - m_EnergySqSum_c;
            m_EnergySqSum_t    = m_EnergySqSum + m_EnergySqSum_y;
            m_EnergySqSum_c    = (m_EnergySqSum_t-m_EnergySqSum) - m_EnergySqSum_y;
            m_EnergySqSum      = m_EnergySqSum_t;
            m_num_samples++;
            }

<<<<<<< HEAD
        bool accept(const unsigned int& index, const unsigned int type_i, const vec3<Scalar>& position_old, const Shape& shape_old, const vec3<Scalar>& position_new, const Shape& shape_new, Saru& rng)
=======
        bool accept(const unsigned int& index, const vec3<Scalar>& position_old, const Shape& shape_old, const vec3<Scalar>& position_new, const Shape& shape_new, hoomd::detail::Saru& rng)
>>>>>>> 2f34b224
            {
            // calc boltzmann factor from springs
            Scalar boltz = boltzmann(index, position_old, shape_old, position_new, shape_new);
            bool reject = false;
            if(rng.s(Scalar(0.0),Scalar(1.0)) < boltz)
                reject = false;
            else
                reject = true;

            return !reject;
            }

        Scalar boltzmann(const unsigned int& index, const vec3<Scalar>& position_old, const Shape& shape_old, const vec3<Scalar>& position_new, const Shape& shape_new)
            {
            Scalar old_U = calcE(index, position_old, shape_old), new_U = calcE(index, position_new, shape_new);
            return fast::exp(old_U-new_U);
            }

        void setReferences(const pybind11::list& r0, const pybind11::list& q0)
            {
            unsigned int ndim = m_sysdef->getNDimensions();
            std::vector<Scalar3> lattice_positions;
            std::vector<Scalar> pbuffer;
            std::vector<Scalar4> lattice_orientations;
            std::vector<Scalar> qbuffer;
            #ifdef ENABLE_MPI
            unsigned int psz = 0, qsz = 0;

            if ( this->m_exec_conf->isRoot() )
                {
                python_list_to_vector_scalar3(r0, lattice_positions, ndim);
                python_list_to_vector_scalar4(q0, lattice_orientations);
                psz = lattice_positions.size();
                qsz = lattice_orientations.size();
                }
            if( this->m_pdata->getDomainDecomposition())
                {
                if(psz)
                    {
                    pbuffer.resize(3*psz, 0.0);
                    for(size_t i = 0; i < psz; i++)
                        {
                        pbuffer[3*i] = lattice_positions[i].x;
                        pbuffer[3*i+1] = lattice_positions[i].y;
                        pbuffer[3*i+2] = lattice_positions[i].z;
                        }
                    }
                if(qsz)
                    {
                    qbuffer.resize(4*qsz, 0.0);
                    for(size_t i = 0; i < qsz; i++)
                        {
                        qbuffer[4*i] = lattice_orientations[i].x;
                        qbuffer[4*i+1] = lattice_orientations[i].y;
                        qbuffer[4*i+2] = lattice_orientations[i].z;
                        qbuffer[4*i+3] = lattice_orientations[i].w;
                        }
                    }
                MPI_Bcast(&psz, 1, MPI_UNSIGNED, 0, m_exec_conf->getMPICommunicator());
                if(psz)
                    {
                    if(!pbuffer.size())
                        pbuffer.resize(3*psz, 0.0);
                    MPI_Bcast(&pbuffer.front(), 3*psz, MPI_HOOMD_SCALAR, 0, m_exec_conf->getMPICommunicator());
                    if(!lattice_positions.size())
                        {
                        lattice_positions.resize(psz, make_scalar3(0.0, 0.0, 0.0));
                        for(size_t i = 0; i < psz; i++)
                            {
                            lattice_positions[i].x = pbuffer[3*i];
                            lattice_positions[i].y = pbuffer[3*i+1];
                            lattice_positions[i].z = pbuffer[3*i+2];
                            }
                        }
                    }
                MPI_Bcast(&qsz, 1, MPI_UNSIGNED, 0, m_exec_conf->getMPICommunicator());
                if(qsz)
                    {
                    if(!qbuffer.size())
                        qbuffer.resize(4*qsz, 0.0);
                    MPI_Bcast(&qbuffer.front(), 4*qsz, MPI_HOOMD_SCALAR, 0, m_exec_conf->getMPICommunicator());
                    if(!lattice_orientations.size())
                        {
                        lattice_orientations.resize(qsz, make_scalar4(0, 0, 0, 0));
                        for(size_t i = 0; i < qsz; i++)
                            {
                            lattice_orientations[i].x = qbuffer[4*i];
                            lattice_orientations[i].y = qbuffer[4*i+1];
                            lattice_orientations[i].z = qbuffer[4*i+2];
                            lattice_orientations[i].w = qbuffer[4*i+3];
                            }
                        }
                    }
                }

            #else
            python_list_to_vector_scalar3(r0, lattice_positions, ndim);
            python_list_to_vector_scalar4(q0, lattice_orientations);
            #endif

            if( lattice_positions.size() )
                m_latticePositions.setReferences(lattice_positions.begin(), lattice_positions.end(), m_pdata, m_exec_conf);

            if( lattice_orientations.size() )
                m_latticeOrientations.setReferences(lattice_orientations.begin(), lattice_orientations.end(), m_pdata, m_exec_conf);
            }

        void clearPositions() { m_latticePositions.clear(); }

        void clearOrientations() { m_latticeOrientations.clear(); }

        void scaleReferencePoints()
            {
                BoxDim newBox = m_pdata->getBox();
                Scalar newVol = newBox.getVolume();
                Scalar lastVol = m_box.getVolume();
                Scalar scale = pow((newVol/lastVol), Scalar(1.0/3.0));
                m_latticePositions.scale(scale);
                m_box = newBox;
            }

        //! Returns a list of log quantities this compute calculates
        std::vector< std::string > getProvidedLogQuantities()
            {
            return m_ProvidedQuantities;
            }

        //! Calculates the requested log value and returns it
        Scalar getLogValue(const std::string& quantity, unsigned int timestep)
            {
            compute(timestep);

            if( quantity == LATTICE_ENERGY_LOG_NAME )
                {
                return m_Energy;
                }
            else if( quantity == LATTICE_ENERGY_AVG_LOG_NAME )
                {
                if( !m_num_samples )
                    return 0.0;
                return m_EnergySum/double(m_num_samples);
                }
            else if ( quantity == LATTICE_ENERGY_SIGMA_LOG_NAME )
                {
                if( !m_num_samples )
                    return 0.0;
                Scalar first_moment = m_EnergySum/double(m_num_samples);
                Scalar second_moment = m_EnergySqSum/double(m_num_samples);
                return sqrt(second_moment - (first_moment*first_moment));
                }
            else if ( quantity == LATTICE_TRANS_SPRING_CONSTANT_LOG_NAME )
                {
                return m_k;
                }
            else if ( quantity == LATTICE_ROTAT_SPRING_CONSTANT_LOG_NAME )
                {
                return m_q;
                }
            else if ( quantity == LATTICE_NUM_SAMPLES_LOG_NAME )
                {
                return m_num_samples;
                }
            else
                {
                m_exec_conf->msg->error() << "compute.lattice_field: " << quantity << " is not a valid log quantity" << std::endl;
                throw std::runtime_error("Error getting log value");
                }
            }

        void setParams(Scalar k, Scalar q)
            {
            m_k = k;
            m_q = q;
            }

        const GPUArray< Scalar3 >& getReferenceLatticePositions()
            {
            return m_latticePositions.getReferenceArray();
            }

        const GPUArray< Scalar4 >& getReferenceLatticeOrientations()
            {
            return m_latticeOrientations.getReferenceArray();
            }

        void reset( unsigned int ) // TODO: remove the timestep
            {
            m_EnergySum = m_EnergySum_y = m_EnergySum_t = m_EnergySum_c = Scalar(0.0);
            m_EnergySqSum = m_EnergySqSum_y = m_EnergySqSum_t = m_EnergySqSum_c = Scalar(0.0);
            m_num_samples = 0;
            }

        Scalar getEnergy(unsigned int timestep)
        {
            compute(timestep);
            return m_Energy;
        }
        Scalar getAvgEnergy(unsigned int timestep)
        {
            compute(timestep);
            if( !m_num_samples )
                return 0.0;
            return m_EnergySum/double(m_num_samples);
        }
        Scalar getSigma(unsigned int timestep)
        {
            compute(timestep);
            if( !m_num_samples )
                return 0.0;
            Scalar first_moment = m_EnergySum/double(m_num_samples);
            Scalar second_moment = m_EnergySqSum/double(m_num_samples);
            return sqrt(second_moment - (first_moment*first_moment));
        }


    protected:

        // These could be a little redundant. think about this more later.
        Scalar calcE_trans(const unsigned int& index, const vec3<Scalar>& position, const Scalar& scale = 1.0)
            {
            ArrayHandle<unsigned int> h_tags(m_pdata->getTags(), access_location::host, access_mode::read);
            int3 dummy = make_int3(0,0,0);
            vec3<Scalar> origin(m_pdata->getOrigin());
            const BoxDim& box = this->m_pdata->getGlobalBox();
            vec3<Scalar> r0(m_latticePositions.getReference(h_tags.data[index]));
            r0 *= scale;
            Scalar3 t = vec_to_scalar3(position - origin);
            box.wrap(t, dummy);
            vec3<Scalar> shifted_pos(t);
            vec3<Scalar> dr = vec3<Scalar>(box.minImage(vec_to_scalar3(r0 - position + origin)));
            return m_k*dot(dr,dr);
            }

        Scalar calcE_rot(const unsigned int& index, const quat<Scalar>& orientation)
            {
            assert(m_symmetry.size());
            ArrayHandle<unsigned int> h_tags(m_pdata->getTags(), access_location::host, access_mode::read);
            quat<Scalar> q0(m_latticeOrientations.getReference(h_tags.data[index]));
            Scalar dqmin = 0.0;
            for(size_t i = 0; i < m_symmetry.size(); i++)
                {
                quat<Scalar> equiv_orientation = orientation*m_symmetry[i];
                quat<Scalar> dq = q0 - equiv_orientation;
                dqmin = (i == 0) ? norm2(dq) : fmin(dqmin, norm2(dq));
                }
            return m_q*dqmin;
            }
        Scalar calcE_rot(const unsigned int& index, const Shape& shape)
            {
            if(!shape.hasOrientation())
                return Scalar(0.0);

            return calcE_rot(index, shape.orientation);
            }
        Scalar calcE(const unsigned int& index, const vec3<Scalar>& position, const quat<Scalar>& orientation, const Scalar& scale = 1.0)
            {
            Scalar energy = 0.0;
            if(m_latticePositions.isValid())
                {
                energy += calcE_trans(index, position, scale);
                }
            if(m_latticeOrientations.isValid())
                {
                energy += calcE_rot(index, orientation);
                }
            return energy;
            }
        Scalar calcE(const unsigned int& index, const vec3<Scalar>& position, const Shape& shape, const Scalar& scale = 1.0)
            {
            return calcE(index, position, shape.orientation, scale);
            }
    private:
        LatticeReferenceList<Scalar3>   m_latticePositions;         // positions of the lattice.
        Scalar                          m_k;                        // spring constant

        LatticeReferenceList<Scalar4>   m_latticeOrientations;      // orientation of the lattice particles.
        Scalar                          m_q;                        // spring constant

        std::vector< quat<Scalar> >     m_symmetry;       // quaternions in the symmetry group of the shape.

        Scalar                          m_Energy;                   // Store the total energy of the last computed timestep

        // All of these are on a per particle basis
        Scalar                          m_EnergySum;
        Scalar                          m_EnergySum_y;
        Scalar                          m_EnergySum_t;
        Scalar                          m_EnergySum_c;

        Scalar                          m_EnergySqSum;
        Scalar                          m_EnergySqSum_y;
        Scalar                          m_EnergySqSum_t;
        Scalar                          m_EnergySqSum_c;

        unsigned int                    m_num_samples;

        std::vector<std::string>        m_ProvidedQuantities;
        BoxDim                          m_box;              //!< Save the last known box;
    };

template<class Shape>
void export_LatticeField(pybind11::module& m, std::string name)
    {
   pybind11::class_<ExternalFieldLattice<Shape>, std::shared_ptr< ExternalFieldLattice<Shape> > >(m, name.c_str(), pybind11::base< ExternalFieldMono<Shape> >())
    .def(pybind11::init< std::shared_ptr<SystemDefinition>, pybind11::list, Scalar, pybind11::list, Scalar, pybind11::list>())
    .def("setReferences", &ExternalFieldLattice<Shape>::setReferences)
    .def("setParams", &ExternalFieldLattice<Shape>::setParams)
    .def("reset", &ExternalFieldLattice<Shape>::reset)
    .def("clearPositions", &ExternalFieldLattice<Shape>::clearPositions)
    .def("clearOrientations", &ExternalFieldLattice<Shape>::clearOrientations)
    .def("getEnergy", &ExternalFieldLattice<Shape>::getEnergy)
    .def("getAvgEnergy", &ExternalFieldLattice<Shape>::getAvgEnergy)
    .def("getSigma", &ExternalFieldLattice<Shape>::getSigma)
    ;
    }

void export_LatticeFields(pybind11::module& m);

} // namespace hpmc

#endif // _EXTERNAL_FIELD_LATTICE_H_<|MERGE_RESOLUTION|>--- conflicted
+++ resolved
@@ -285,11 +285,7 @@
             m_num_samples++;
             }
 
-<<<<<<< HEAD
         bool accept(const unsigned int& index, const unsigned int type_i, const vec3<Scalar>& position_old, const Shape& shape_old, const vec3<Scalar>& position_new, const Shape& shape_new, Saru& rng)
-=======
-        bool accept(const unsigned int& index, const vec3<Scalar>& position_old, const Shape& shape_old, const vec3<Scalar>& position_new, const Shape& shape_new, hoomd::detail::Saru& rng)
->>>>>>> 2f34b224
             {
             // calc boltzmann factor from springs
             Scalar boltz = boltzmann(index, position_old, shape_old, position_new, shape_new);
