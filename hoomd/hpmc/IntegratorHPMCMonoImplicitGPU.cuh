// Copyright (c) 2009-2016 The Regents of the University of Michigan
// This file is part of the HOOMD-blue project, released under the BSD 3-Clause License.

#ifndef _HPMC_IMPLICIT_CUH_
#define _HPMC_IMPLICIT_CUH_

#include "HPMCCounters.h"

#include "hoomd/HOOMDMath.h"
#include "hoomd/ParticleData.cuh"
#include "hoomd/Index1D.h"

#include "hoomd/extern/util/mgpucontext.h"

#include <curand_kernel.h>

#include <cassert>

#ifdef NVCC
#include "HPMCPrecisionSetup.h"
#include "Moves.h"
#include "hoomd/extern/saruprngCUDA.h"
#include "hoomd/TextureTools.h"
#include "hoomd/extern/kernels/segreducecsr.cuh"
#include "hoomd/extern/kernels/segreduce.cuh"
#include "hoomd/extern/kernels/intervalmove.cuh"
#include "hoomd/extern/kernels/scan.cuh"
#endif

namespace hpmc
{

namespace detail
{

/*! \file IntegratorHPMCMonoImplicit.cuh
    \brief Declaration of CUDA kernels drivers
*/

//! Wraps arguments to gpu_hpmc_implicit_update
/*! \ingroup hpmc_data_structs */
struct hpmc_implicit_args_t
    {
    //! Construct a pair_args_t
    hpmc_implicit_args_t(Scalar4 *_d_postype,
                Scalar4 *_d_orientation,
                const Scalar4 *_d_postype_old,
                const Scalar4 *_d_orientation_old,
                const unsigned int *_d_cell_idx,
                const unsigned int *_d_cell_size,
                const unsigned int *_d_excell_idx,
                const unsigned int *_d_excell_size,
                const Index3D& _ci,
                const Index2D& _cli,
                const Index2D& _excli,
                const uint3& _cell_dim,
                const Scalar3& _ghost_width,
                const unsigned int *_d_cell_set,
                const unsigned int _n_active_cells,
                const unsigned int _N,
                const unsigned int _num_types,
                const unsigned int _seed,
                const unsigned int *_d_check_overlaps,
                const Index2D& _overlap_idx,
                const unsigned int _timestep,
                const unsigned int _dim,
                const BoxDim& _box,
                const unsigned int _select,
                const unsigned int _block_size,
                const unsigned int _stride,
                const unsigned int _group_size,
                const bool _has_orientation,
                const unsigned int _max_n,
                const cudaDeviceProp& _devprop,
                curandState_t *_d_state_cell,
                curandState_t *_d_state_cell_new,
                const unsigned int _depletant_type,
                hpmc_counters_t *_d_counters,
                hpmc_implicit_counters_t *_d_implicit_count,
                const curandDiscreteDistribution_t *_d_poisson,
                unsigned int *_d_overlap_cell,
                unsigned int *_d_overlap_cell_scan,
                unsigned int _groups_per_cell,
                const unsigned int *_d_active_cell_ptl_idx,
                const unsigned int *_d_active_cell_accept,
                const unsigned int *_d_active_cell_move_type_translate,
                float *_d_lnb,
                unsigned int *_d_n_success_zero,
                unsigned int _ntrial,
                unsigned int *_d_depletant_active_cell,
                unsigned int &_n_overlaps,
                unsigned int *_d_n_success_forward,
                unsigned int *_d_n_overlap_shape_forward,
                unsigned int *_d_n_success_reverse,
                unsigned int *_d_n_overlap_shape_reverse,
                float *_d_depletant_lnb,
                const Scalar *_d_d_min,
                const Scalar *_d_d_max,
                bool _update_shape_param,
                mgpu::ContextPtr _mgpu_context,
                cudaStream_t _stream
                )
                : d_postype(_d_postype),
                  d_orientation(_d_orientation),
                  d_postype_old(_d_postype_old),
                  d_orientation_old(_d_orientation_old),
                  d_cell_idx(_d_cell_idx),
                  d_cell_size(_d_cell_size),
                  d_excell_idx(_d_excell_idx),
                  d_excell_size(_d_excell_size),
                  ci(_ci),
                  cli(_cli),
                  excli(_excli),
                  cell_dim(_cell_dim),
                  ghost_width(_ghost_width),
                  d_cell_set(_d_cell_set),
                  n_active_cells(_n_active_cells),
                  N(_N),
                  num_types(_num_types),
                  seed(_seed),
                  d_check_overlaps(_d_check_overlaps),
                  overlap_idx(_overlap_idx),
                  timestep(_timestep),
                  dim(_dim),
                  box(_box),
                  select(_select),
                  block_size(_block_size),
                  stride(_stride),
                  group_size(_group_size),
                  has_orientation(_has_orientation),
                  max_n(_max_n),
                  devprop(_devprop),
                  d_state_cell(_d_state_cell),
                  d_state_cell_new(_d_state_cell_new),
                  depletant_type(_depletant_type),
                  d_counters(_d_counters),
                  d_implicit_count(_d_implicit_count),
                  d_poisson(_d_poisson),
                  d_overlap_cell(_d_overlap_cell),
                  d_overlap_cell_scan(_d_overlap_cell_scan),
                  groups_per_cell(_groups_per_cell),
                  d_active_cell_ptl_idx(_d_active_cell_ptl_idx),
                  d_active_cell_accept(_d_active_cell_accept),
                  d_active_cell_move_type_translate(_d_active_cell_move_type_translate),
                  d_lnb(_d_lnb),
                  d_n_success_zero(_d_n_success_zero),
                  ntrial(_ntrial),
                  d_depletant_active_cell(_d_depletant_active_cell),
                  n_overlaps(_n_overlaps),
                  d_n_success_forward(_d_n_success_forward),
                  d_n_overlap_shape_forward(_d_n_overlap_shape_forward),
                  d_n_success_reverse(_d_n_success_reverse),
                  d_n_overlap_shape_reverse(_d_n_overlap_shape_reverse),
                  d_depletant_lnb(_d_depletant_lnb),
                  d_d_min(_d_d_min),
                  d_d_max(_d_d_max),
                  update_shape_param(_update_shape_param),
                  mgpu_context(_mgpu_context),
                  stream(_stream)
        {
        };

    Scalar4 *d_postype;               //!< postype array
    Scalar4 *d_orientation;           //!< orientation array
    const Scalar4 *d_postype_old;     //!< old postype array
    const Scalar4 *d_orientation_old; //!< old orientatino array
    const unsigned int *d_cell_idx;   //!< Index data for each cell
    const unsigned int *d_cell_size;  //!< Number of particles in each cell
    const unsigned int *d_excell_idx; //!< Index data for each expanded cell
    const unsigned int *d_excell_size;//!< Number of particles in each expanded cell
    const Index3D& ci;                //!< Cell indexer
    const Index2D& cli;               //!< Indexer for d_cell_idx
    const Index2D& excli;             //!< Indexer for d_excell_idx
    const uint3& cell_dim;            //!< Cell dimensions
    const Scalar3& ghost_width;       //!< Width of the ghost layer
    const unsigned int *d_cell_set;   //!< List of active cells
    const unsigned int n_active_cells;//!< Number of active cells
    const unsigned int N;             //!< Number of particles
    const unsigned int num_types;     //!< Number of particle types
    const unsigned int seed;          //!< RNG seed
    const unsigned int *d_check_overlaps; //!< Interaction matrix
    const Index2D& overlap_idx;       //!< Indexer for interaction matrix
    const unsigned int timestep;      //!< Current time step
    const unsigned int dim;           //!< Number of dimensions
    const BoxDim& box;                //!< Current simulation box
    const unsigned int select;        //!< Current selection
    const unsigned int block_size;    //!< Block size to execute
    const unsigned int stride;        //!< Number of threads per overlap check
    const unsigned int group_size;    //!< Size of the group to execute
    const bool has_orientation;       //!< True if the shape has orientation
    const unsigned int max_n;         //!< Maximum size of pdata arrays
    const cudaDeviceProp& devprop;    //!< CUDA device properties
    curandState_t *d_state_cell;        //!< RNG state per cell
    curandState_t *d_state_cell_new;    //!< RNG state per cell
    const unsigned int depletant_type; //!< Particle type of depletant
    hpmc_counters_t *d_counters;      //!< Aceptance/rejection counters
    hpmc_implicit_counters_t *d_implicit_count; //!< Active cell acceptance/rejection counts
    const curandDiscreteDistribution_t *d_poisson; //!< Handle for precomputed poisson distribution (per type)
    unsigned int *d_overlap_cell;     //!< Overlap flag per active cell
    unsigned int *d_overlap_cell_scan; //!< Overlap flag per active cell (scan result)
    unsigned int groups_per_cell;     //!< Number of groups to process in parallel per cell
    const unsigned int *d_active_cell_ptl_idx; //!< Updated particle index per active cell
    const unsigned int *d_active_cell_accept;//!< =1 if active cell move has been accepted, =0 otherwise
    const unsigned int *d_active_cell_move_type_translate;//!< =1 if active cell move was a translation, =0 if rotation
    float *d_lnb;                     //!< Logarithm of Boltzmann factor
    unsigned int *d_n_success_zero;   //!< If the number of successful re-insertion attempts is zero (new position)
    unsigned int ntrial;              //!< Number of reinsertion attempts
    unsigned int *d_depletant_active_cell; //!< Lookup of active-cell idx per depletant
    unsigned int &n_overlaps;          //!< Total number of inserted overlapping depletants
    unsigned int *d_n_success_forward; //!< successful reinsertions in forward move, per depletant
    unsigned int *d_n_overlap_shape_forward; //!< reinsertions into old colloid positiion, per depletant
    unsigned int *d_n_success_reverse; //!< successful reinsertions in reverse move, per depletant
    unsigned int *d_n_overlap_shape_reverse; //!< reinsertions into new colloid position, per depletant
    float *d_depletant_lnb;            //!< logarithm of configurational bias weight, per depletant
    const Scalar *d_d_min;             //!< Minimum insertion diameter for depletants (per type)
    const Scalar *d_d_max;             //!< Maximum insertion diameter for depletants (per type)
    bool update_shape_param;           //!< True if this is the first iteration
    mgpu::ContextPtr mgpu_context;    //!< ModernGPU context
    cudaStream_t stream;               //!< CUDA stream for kernel execution
    };

template< class Shape >
void gpu_hpmc_implicit_count_overlaps(const hpmc_implicit_args_t &args, const typename Shape::param_type *d_params);

template< class Shape >
cudaError_t gpu_hpmc_implicit_accept_reject(const hpmc_implicit_args_t &args, const typename Shape::param_type *d_params);

#ifdef NVCC
/*!
 * Definition of function templates and templated GPU kernels
 */

//! Texture for reading postype
scalar4_tex_t implicit_postype_tex;
//! Texture for reading orientation
scalar4_tex_t implicit_orientation_tex;
//! Texture for reading postype
scalar4_tex_t implicit_postype_old_tex;
//! Texture for reading orientation
scalar4_tex_t implicit_orientation_old_tex;

//! Texture for reading cell index data
texture<unsigned int, 1, cudaReadModeElementType> implicit_cell_idx_tex;

#if (__CUDA_ARCH__ >= 300)
//! CTA allreduce
__device__ inline int warp_reduce(int val, int width)
    {
    #pragma unroll
    for (int i = width/2; i > 0; i >>= 1)
        {
        val += __shfl_xor(val,i);
        }
    return val;
    }
#endif

//! HPMC implicit count overlaps kernel
/*! \param d_postype Particle positions and types by index
    \param d_orientation Particle orientation
    \param d_counters Acceptance counters to increment
    \param d_cell_idx Particle index stored in the cell list
    \param d_cell_size The size of each cell
    \param d_excell_idx Indices of particles in extended cells
    \param d_excell_size Number of particles in each extended cell
    \param ci Cell indexer
    \param cli Cell list indexer
    \param excli Extended cell list indexer
    \param cell_dim Dimensions of the cell list
    \param ghost_width Width of the ghost layer
    \param d_cell_set List of active cells
    \param n_active_cells Number of active cells
    \param N number of particles
    \param num_types Number of particle types
    \param seed User chosen random number seed
    \param d_check_overlaps Interaction matrix
    \param overlap_idx Indexer for interactinon matrix
    \param timestep Current timestep of the simulation
    \param dim Dimension of the simulation box
    \param box Simulation box
    \param select Current index within the loop over nselect selections (for RNG generation)
    \param d_params Per-type shape parameters

    \ingroup hpmc_kernels
*/
template< class Shape >
__global__ void gpu_hpmc_implicit_count_overlaps_kernel(Scalar4 *d_postype,
                                     Scalar4 *d_orientation,
                                     const Scalar4 *d_postype_old,
                                     const Scalar4 *d_orientation_old,
                                     const unsigned int *d_cell_idx,
                                     const unsigned int *d_cell_size,
                                     const unsigned int *d_excell_idx,
                                     const unsigned int *d_excell_size,
                                     const Index3D ci,
                                     const Index2D cli,
                                     const Index2D excli,
                                     const uint3 cell_dim,
                                     const Scalar3 ghost_width,
                                     const unsigned int *d_cell_set,
                                     const unsigned int n_active_cells,
                                     const unsigned int N,
                                     const unsigned int num_types,
                                     const unsigned int seed,
                                     const unsigned int *d_check_overlaps,
                                     const Index2D overlap_idx,
                                     const unsigned int timestep,
                                     const unsigned int dim,
                                     const BoxDim box,
                                     const unsigned int select,
                                     curandState_t *d_state_cell,
                                     curandState_t *d_state_cell_new,
                                     const curandDiscreteDistribution_t *d_poisson,
                                     unsigned int depletant_type,
                                     unsigned int *d_overlap_cell,
                                     const unsigned int *d_active_cell_ptl_idx,
                                     const unsigned int *d_active_cell_accept,
                                     hpmc_counters_t *d_counters,
                                     hpmc_implicit_counters_t *d_implicit_counters,
                                     const unsigned int groups_per_cell,
                                     const Scalar *d_d_min,
                                     const Scalar *d_d_max,
                                     const typename Shape::param_type *d_params,
                                     unsigned int max_extra_bytes)
    {
    // flags to tell what type of thread we are
    unsigned int group;
    unsigned int offset;
    unsigned int group_size;
    bool master;
    unsigned int n_groups;

    if (Shape::isParallel())
        {
        // use 3d thread block layout
        group = threadIdx.z;
        offset = threadIdx.y;
        group_size = blockDim.y;
        master = (offset == 0 && threadIdx.x == 0);
        n_groups = blockDim.z;
        }
    else
        {
        group = threadIdx.y;
        offset = threadIdx.x;
        group_size = blockDim.x;
        master = (offset == 0);
        n_groups = blockDim.y;
        }

    unsigned int err_count = 0;

    // load the per type pair parameters into shared memory
    extern __shared__ char s_data[];
    typename Shape::param_type *s_params = (typename Shape::param_type *)(&s_data[0]);
    unsigned int *s_check_overlaps = (unsigned int *)(s_params + num_types);

    // copy over parameters one int per thread for fast loads
        {
        unsigned int tidx = threadIdx.x+blockDim.x*threadIdx.y + blockDim.x*blockDim.y*threadIdx.z;
        unsigned int block_size = blockDim.x*blockDim.y*blockDim.z;
        unsigned int param_size = num_types*sizeof(typename Shape::param_type) / sizeof(int);

        for (unsigned int cur_offset = 0; cur_offset < param_size; cur_offset += block_size)
            {
            if (cur_offset + tidx < param_size)
                {
                ((int *)s_params)[cur_offset + tidx] = ((int *)d_params)[cur_offset + tidx];
                }
            }

        unsigned int ntyppairs = overlap_idx.getNumElements();
        for (unsigned int cur_offset = 0; cur_offset < ntyppairs; cur_offset += block_size)
            {
            if (cur_offset + tidx < ntyppairs)
                {
                s_check_overlaps[cur_offset + tidx] = d_check_overlaps[cur_offset + tidx];
                }
            }
        }

    __syncthreads();

    // initialize extra shared mem
    char *s_extra = (char *)(s_check_overlaps + overlap_idx.getNumElements());
<<<<<<< HEAD

    for (unsigned int cur_type = 0; cur_type < num_types; ++cur_type)
        s_params[cur_type].load_shared(s_extra, true);
=======
    char *s_extra_begin = s_extra;

    for (unsigned int cur_type = 0; cur_type < num_types; ++cur_type)
        s_params[cur_type].load_shared(s_extra, true, s_extra_begin + max_extra_bytes);
>>>>>>> 001fe3c8

    __syncthreads();

    // determine global CTA index
    unsigned int group_global = 0;
    if (gridDim.y > 1)
        {
        // if gridDim.y > 1, then the fermi workaround is in place, index blocks on a 2D grid
        group_global = (blockIdx.x + blockIdx.y * 65535) * n_groups + group;
        }
    else
        {
        group_global = blockIdx.x * n_groups + group;
        }

    // active cell corresponding to this group
    unsigned int active_cell_idx = group_global / groups_per_cell;

    bool active = true;

    // this thread is inactive if it indexes past the end of the active cell list
    if (active_cell_idx >= n_active_cells)
        {
        active = false;
        }

    // pull in the index of our cell
    unsigned int my_cell = 0;
    unsigned int my_cell_size = 0;

    if (active)
        {
        my_cell = d_cell_set[active_cell_idx];
        my_cell_size = d_cell_size[my_cell];

        // ignore if there are no particles in this cell
        if (my_cell_size == 0)
            active = false;
        }

    // load updated particle index
    unsigned int idx_i;

    if (active)
        {
        idx_i = d_active_cell_ptl_idx[active_cell_idx];

        // if the move was not performed or has been rejected before, nothing to do here
        if (idx_i == UINT_MAX || !d_active_cell_accept[active_cell_idx])
            {
            active = false;
            }
        }

    Scalar4 postype_i;
    unsigned int type_i;
    vec3<Scalar> pos_i;
    Scalar4 orientation_i = make_scalar4(1,0,0,0);

    if (active)
        {
        // load updated particle position
        postype_i = texFetchScalar4(d_postype, implicit_postype_tex, idx_i);
        type_i = __scalar_as_int(postype_i.w);
        pos_i = vec3<Scalar>(postype_i);
        }

    // load RNG state per cell
    curandState_t local_state;

    if (active_cell_idx < n_active_cells)
        {
        local_state = d_state_cell[active_cell_idx];
        }

    unsigned int n_depletants;
    if (active)
        {
        // for every active cell, draw a poisson random number
        n_depletants = curand_discrete(&local_state, d_poisson[type_i]);
        }

    // save RNG state per cell
    if (active_cell_idx < n_active_cells && master && (group_global % groups_per_cell == 0))
        {
        d_state_cell_new[active_cell_idx] = local_state;
        }

    // we no longer need to do any processing for inactive cells after this point
    if (!active)
        return;

    Shape shape_i(quat<Scalar>(orientation_i), s_params[__scalar_as_int(postype_i.w)]);
    if (shape_i.hasOrientation())
        {
        orientation_i = texFetchScalar4(d_orientation, implicit_orientation_tex, idx_i);
        shape_i.orientation = quat<Scalar>(orientation_i);
        }


    SaruGPU rng(group_global, seed+select, timestep);

    unsigned int overlap_checks = 0;

    // number of overlapping depletants
    unsigned int n_overlap = 0;

    // number of depletants inserted
    unsigned int n_inserted = 0;

    // number of depletants in free volume
    unsigned int n_free_volume = 0;

    Shape shape_test(quat<Scalar>(), s_params[depletant_type]);

    Scalar d_min = d_d_min[type_i];
    Scalar d_max = d_d_max[type_i];

    // iterate over depletants
    for (unsigned int i_dep = 0; i_dep < n_depletants; i_dep += groups_per_cell)
        {
        unsigned int i_dep_local = i_dep + group_global % groups_per_cell;

        unsigned int overlap = 0;

        vec3<Scalar> pos_test;

        if (i_dep_local < n_depletants)
            {
            n_inserted++;
            // draw a random vector in the excluded volume sphere of the large particle
            Scalar theta = Scalar(2.0*M_PI)*rng.template s<Scalar>();
            Scalar z = Scalar(2.0)*rng.template s<Scalar>()-Scalar(1.0);

            // random normalized vector
            vec3<Scalar> n(fast::sqrt(Scalar(1.0)-z*z)*fast::cos(theta),fast::sqrt(Scalar(1.0)-z*z)*fast::sin(theta),z);

            // draw random radial coordinate in test sphere
            Scalar r3 = rng.template s<Scalar>(fast::pow(d_min/d_max,Scalar(3.0)),Scalar(1.0));
            Scalar r = Scalar(0.5)*d_max*fast::pow(r3,Scalar(1.0/3.0));

            // test depletant position
            pos_test = pos_i+r*n;

            if (shape_test.hasOrientation())
                {
                shape_test.orientation = generateRandomOrientation(rng);
                }

            // check if depletant overlaps with the old configuration
            unsigned int excell_size = d_excell_size[my_cell];
            overlap_checks += excell_size;

            vec3<Scalar> r_ij;

            for (unsigned int k = 0; k < excell_size; k += group_size)
                {
                unsigned int local_k = k + offset;
                if (local_k < excell_size)
                    {
                    bool circumsphere_overlap = false;
                    unsigned int j;
                    Scalar4 postype_j;
                    do {
                        // read in position, and orientation of neighboring particle
                        #if (__CUDA_ARCH__ > 300)
                        j = __ldg(&d_excell_idx[excli(local_k, my_cell)]);
                        #else
                        j = d_excell_idx[excli(local_k, my_cell)];
                        #endif

                        // check against neighbor
                        postype_j = texFetchScalar4(d_postype_old, implicit_postype_old_tex, j);
                        Shape shape_j(quat<Scalar>(), s_params[__scalar_as_int(postype_j.w)]);
                        if (shape_j.hasOrientation())
                            {
                            shape_j.orientation = quat<Scalar>(texFetchScalar4(d_orientation_old, implicit_orientation_old_tex, j));
                            }

                        // test depletant in sphere around new particle position
                        r_ij = vec3<Scalar>(postype_j) - pos_test;
                        r_ij = vec3<Scalar>(box.minImage(vec_to_scalar3(r_ij)));

                        // test circumsphere overlap
                        OverlapReal rsq = dot(r_ij,r_ij);
                        OverlapReal DaDb = shape_test.getCircumsphereDiameter() + shape_j.getCircumsphereDiameter();
                        circumsphere_overlap = (rsq*OverlapReal(4.0) <= DaDb * DaDb);

                        if (!circumsphere_overlap)
                            {
                            // fetch next element
                            local_k += group_size;
                            k += group_size;
                            }
                        } while(!circumsphere_overlap && (local_k < excell_size));

                    if (circumsphere_overlap)
                        {
                        unsigned int typ_j = __scalar_as_int(postype_j.w);
                        Shape shape_j(quat<Scalar>(), s_params[typ_j]);
                        if (shape_j.hasOrientation())
                            {
                            shape_j.orientation = quat<Scalar>(texFetchScalar4(d_orientation_old, implicit_orientation_old_tex, j));
                            }

                        if (s_check_overlaps[overlap_idx(depletant_type, typ_j)]
                            && test_overlap(r_ij, shape_test, shape_j, err_count))
                            {
                            overlap = 1;
                            }
                        }
                    }

                } // end loop over neighbors

            overlap_checks++;
            }

        #if (__CUDA_ARCH__ >= 300)
        // reduce over all threads in the CTA
        overlap = warp_reduce(overlap, group_size);
        #endif

        if (i_dep_local < n_depletants)
            {
            overlap_checks++;

            if (!overlap)
                {
                // depletant not overlapping in old configuration
                n_free_volume++;

                vec3<Scalar> r_ij = pos_i - pos_test;
                if (s_check_overlaps[overlap_idx(type_i, depletant_type)]
                    && test_overlap(r_ij, shape_test, shape_i, err_count))
                    {
                    // increase overlap count
                    if (master)
                        {
                        atomicAdd((unsigned int *)&d_overlap_cell[active_cell_idx], 1);
                        n_overlap++;
                        }
                    }
                }
            }
        } // end loop over depletants

    if (master)
        {
        // increment number of overlap checks
        atomicAdd(&d_counters->overlap_checks, overlap_checks);

        // increment number of overlap check errors
        atomicAdd(&d_counters->overlap_err_count, err_count);

        // increment number of inserted depletants
        atomicAdd(&d_implicit_counters->insert_count, n_inserted);

        // increment number of overlapping depletants
        atomicAdd(&d_implicit_counters->overlap_count, n_overlap);

        // increment number of depletants in free volume
        atomicAdd(&d_implicit_counters->free_volume_count, n_free_volume);
        }
    }

//! HPMC implicit depletant reinsertion kernel
/*! \param d_postype Particle positions and types by index
    \param d_orientation Particle orientation
    \param d_counters Acceptance counters to increment
    \param d_cell_idx Particle index stored in the cell list
    \param d_cell_size The size of each cell
    \param d_excell_idx Indices of particles in extended cells
    \param d_excell_size Number of particles in each extended cell
    \param ci Cell indexer
    \param cli Cell list indexer
    \param excli Extended cell list indexer
    \param cell_dim Dimensions of the cell list
    \param ghost_width Width of the ghost layer
    \param d_cell_set List of active cells
    \param n_active_cells Number of active cells
    \param N number of particles
    \param num_types Number of particle types
    \param seed User chosen random number seed
    \param timestep Current timestep of the simulation
    \param dim Dimension of the simulation box
    \param box Simulation box
    \param select Current index within the loop over nselect selections (for RNG generation)
    \param d_params Per-type shape parameters

    \ingroup hpmc_kernels
*/
template< class Shape >
__global__ void gpu_hpmc_implicit_reinsert_kernel(Scalar4 *d_postype,
                                     Scalar4 *d_orientation,
                                     const Scalar4 *d_postype_old,
                                     const Scalar4 *d_orientation_old,
                                     const unsigned int *d_cell_idx,
                                     const unsigned int *d_cell_size,
                                     const unsigned int *d_excell_idx,
                                     const unsigned int *d_excell_size,
                                     const Index3D ci,
                                     const Index2D cli,
                                     const Index2D excli,
                                     const uint3 cell_dim,
                                     const Scalar3 ghost_width,
                                     const unsigned int *d_cell_set,
                                     const unsigned int n_active_cells,
                                     const unsigned int N,
                                     const unsigned int num_types,
                                     const unsigned int seed,
                                     const unsigned int *d_check_overlaps,
                                     Index2D overlap_idx,
                                     const unsigned int timestep,
                                     const unsigned int dim,
                                     const BoxDim box,
                                     const unsigned int select,
                                     unsigned int depletant_type,
                                     const unsigned int *d_active_cell_ptl_idx,
                                     const unsigned int *d_active_cell_accept,
                                     hpmc_counters_t *d_counters,
                                     hpmc_implicit_counters_t *d_implicit_count,
                                     const unsigned int ntrial,
                                     unsigned int *d_n_success_forward,
                                     unsigned int *d_n_overlap_shape_forward,
                                     unsigned int *d_n_success_reverse,
                                     unsigned int *d_n_overlap_shape_reverse,
                                     const unsigned int *d_depletant_active_cell,
                                     unsigned int n_overlaps,
                                     const Scalar *d_d_min,
                                     const Scalar *d_d_max,
                                     const typename Shape::param_type *d_params,
                                     unsigned int max_queue_size,
                                     unsigned int max_extra_bytes)
    {
    // flags to tell what type of thread we are
    unsigned int group;
    unsigned int offset;
    unsigned int group_size;
    bool master;
    unsigned int n_groups;

    if (Shape::isParallel())
        {
        // use 3d thread block layout
        group = threadIdx.z;
        offset = threadIdx.y;
        group_size = blockDim.y;
        master = (offset == 0 && threadIdx.x == 0);
        n_groups = blockDim.z;
        }
    else
        {
        group = threadIdx.y;
        offset = threadIdx.x;
        group_size = blockDim.x;
        master = (offset == 0);
        n_groups = blockDim.y;
        }

    unsigned int err_count = 0;

    // load the per type pair parameters into shared memory
    extern __shared__ char s_data[];
    typename Shape::param_type *s_params = (typename Shape::param_type *)(&s_data[0]);

    Scalar4 *s_orientation_group = (Scalar4*)(s_params + num_types);
    Scalar3 *s_pos_group = (Scalar3*)(s_orientation_group + n_groups);
    unsigned int *s_check_overlaps = (unsigned int *)(s_pos_group + n_groups);
    unsigned int *s_queue_j =   (unsigned int*)(s_check_overlaps + overlap_idx.getNumElements());
    unsigned int *s_overlap =   (unsigned int*)(s_queue_j + max_queue_size);
    unsigned int *s_queue_gid = (unsigned int*)(s_overlap + n_groups);

    __shared__ unsigned int s_queue_size;
    __shared__ unsigned int s_still_searching;

    __shared__ unsigned int s_n_overlap_checks;
    __shared__ unsigned int s_n_overlap_errors;

    // copy over parameters one int per thread for fast loads
        {
        unsigned int tidx = threadIdx.x+blockDim.x*threadIdx.y + blockDim.x*blockDim.y*threadIdx.z;
        unsigned int block_size = blockDim.x*blockDim.y*blockDim.z;
        unsigned int param_size = num_types*sizeof(typename Shape::param_type) / sizeof(int);

        for (unsigned int cur_offset = 0; cur_offset < param_size; cur_offset += block_size)
            {
            if (cur_offset + tidx < param_size)
                {
                ((int *)s_params)[cur_offset + tidx] = ((int *)d_params)[cur_offset + tidx];
                }
            }

        unsigned int num_typpairs = overlap_idx.getNumElements();
        for (unsigned int cur_offset = 0; cur_offset < num_typpairs; cur_offset += block_size)
            {
            if (cur_offset + tidx < num_typpairs)
                {
                s_check_overlaps[cur_offset + tidx] = d_check_overlaps[cur_offset + tidx];
                }
            }
        }

    // initialize the shared memory array for communicating overlaps
    if (group == 0 && master)
        {
        s_n_overlap_checks = 0;
        s_n_overlap_errors = 0;
        }

    __syncthreads();

    // initialize extra shared mem
    char *s_extra = (char *)(s_queue_gid + max_queue_size);
<<<<<<< HEAD

    for (unsigned int cur_type = 0; cur_type < num_types; ++cur_type)
        s_params[cur_type].load_shared(s_extra, true);
=======
    char *s_extra_begin = s_extra;

    for (unsigned int cur_type = 0; cur_type < num_types; ++cur_type)
        s_params[cur_type].load_shared(s_extra, true, s_extra_begin + max_extra_bytes);
>>>>>>> 001fe3c8

    __syncthreads();

    // determine global CTA index
    unsigned int group_global = 0;
    if (gridDim.y > 1)
        {
        // if gridDim.y > 1, then the fermi workaround is in place, index blocks on a 2D grid
        group_global = (blockIdx.x + blockIdx.y * 65535) * n_groups + group;
        }
    else
        {
        group_global = blockIdx.x * n_groups + group;
        }

    // is this thread active?
    bool active = true;

    unsigned int i_dep = group_global / (2*ntrial);

    if (i_dep >= n_overlaps)
        {
        active = false;
        }

    // active cell corresponding to this group
    unsigned int active_cell_idx = 0;

    if (active)
        {
        active_cell_idx = d_depletant_active_cell[i_dep];
        }

    // pull in the index of our cell
    unsigned int my_cell = 0;

    if (active)
        {
        my_cell = d_cell_set[active_cell_idx];
        }

    SaruGPU rng(group_global, seed+select, timestep);

    unsigned int idx_i = UINT_MAX;

    if (active)
        {
        // load updated particle index
        idx_i = d_active_cell_ptl_idx[active_cell_idx];

        // if the move was not performed or has been rejected before, nothing to do here
        if (idx_i == UINT_MAX || !d_active_cell_accept[active_cell_idx])
            {
            active = false;
            }
        }

    Scalar4 postype_i = make_scalar4(0,0,0,0);
    Scalar4 orientation_i = make_scalar4(1,0,0,0);

    if (active)
        {
        // load updated particle position
        postype_i = texFetchScalar4(d_postype, implicit_postype_tex, idx_i);

        Shape shape_i(quat<Scalar>(), s_params[__scalar_as_int(postype_i.w)]);
        if (shape_i.hasOrientation())
            {
            orientation_i = texFetchScalar4(d_orientation, implicit_orientation_tex, idx_i);
            }
        }

    vec3<Scalar> pos_i_new(postype_i);

    unsigned int overlap_checks = 0;

    Shape shape_test(quat<Scalar>(), s_params[depletant_type]);

    vec3<Scalar> pos_i_old;
    if (active)
        {
        pos_i_old = vec3<Scalar>(texFetchScalar4(d_postype_old, implicit_postype_old_tex, idx_i));
        }

    unsigned int excell_size;

    if (active)
        {
        excell_size = d_excell_size[my_cell];
        }

    // we iterate over 2*ntrial attempts because for every attempt
    // we have to insert both in the new and in the old configuration
    unsigned int i_trial = group_global % (2*ntrial);

    // if we are inserting in the new configuration
    bool forward = (i_trial % 2 == 0);

    // the first depletant inserted is treated specially for the reverse move
    // because we have already inserted an overlapping depletant at the new position
    // (note we are doing forward and reverse, hence the factor of two)
    bool first_reverse = (i_trial < 2 && !forward);

    vec3<Scalar> pos_test;
    vec3<Scalar> r_ij;
    bool overlap_shape = false;

    if (master)
        {
        s_overlap[group] = 0;
        }

    if (active)
        {
        r_ij = pos_i_old - pos_i_new;
        Scalar d = fast::sqrt(dot(r_ij,r_ij));

        Scalar rmin(0.0);
        Scalar d_max = d_d_max[__scalar_as_int(postype_i.w)];
        Scalar rmax = Scalar(0.5)*d_max;

        Scalar ctheta_min(-1.0);
        bool do_rotate = false;

        // check against the updated particle
        Shape shape_i(quat<Scalar>(), s_params[__scalar_as_int(postype_i.w)]);
        Scalar R = shape_i.getInsphereRadius();

        if (d > Scalar(0.0) && R > Scalar(0.0))
            {
            // draw a random direction in the bounded sphereical shell
            Scalar ctheta = (R*R+d*d-d_max*d_max/Scalar(4.0))/(Scalar(2.0)*R*d);
            if (ctheta >= Scalar(-1.0) && ctheta < Scalar(1.0))
                {
                // true intersection, we can restrict angular sampling
                ctheta_min = ctheta;
                }

            // is there an intersection?
            if (Scalar(2.0)*d < d_max+Scalar(2.0)*R)
                {
                // sample in shell around smaller sphere
                rmin = R;
                rmax = d+d_max/Scalar(2.0);
                do_rotate = true;
                }
            }

        // draw random radial coordinate in a spherical shell
        Scalar r3 = rng.s(fast::pow(rmin/rmax,Scalar(3.0)),Scalar(1.0));
        Scalar r = rmax*fast::pow(r3,Scalar(1.0/3.0));

        // random direction in spherical shell
        Scalar z = rng.s(ctheta_min,Scalar(1.0));
        Scalar phi = Scalar(2.0*M_PI)*rng.template s<Scalar>();
        vec3<Scalar> n;
        if (do_rotate)
            {
            vec3<Scalar> u(r_ij/d);

            if (!forward)
                {
                u = -u;
                }

            // normal vector
            vec3<Scalar> v(cross(u,vec3<Scalar>(0,0,1)));
            if (dot(v,v) < EPSILON)
                {
                v = cross(u,vec3<Scalar>(0,1,0));
                }
            v *= fast::rsqrt(dot(v,v));

            quat<Scalar> q(quat<Scalar>::fromAxisAngle(u,phi));
            n = z*u+(fast::sqrt(Scalar(1.0)-z*z))*rotate(q,v);
            }
        else
            {
            n = vec3<Scalar>(fast::sqrt(Scalar(1.0)-z*z)*fast::cos(phi),fast::sqrt(Scalar(1.0)-z*z)*fast::sin(phi),z);
            }

        // test depletant position
        pos_test = r*n;

        if (forward^do_rotate)
            {
            // insert at old position of particle
            pos_test += pos_i_old;
            }
        else
            {
            // insert at new position of particle
            pos_test += pos_i_new;
            }

        if (shape_test.hasOrientation())
            {
            shape_test.orientation = generateRandomOrientation(rng);
            }

        // stash the trial move in shared memory so that other threads in this block can process overlap checks
        if (master)
            {
            s_pos_group[group] = make_scalar3(pos_test.x, pos_test.y, pos_test.z);
            s_orientation_group[group] = quat_to_scalar4(shape_test.orientation);
            }

        bool overlap_shape_old = false;
        bool overlap_shape_new = false;

        // check if depletant overlaps with particle at old position
        vec3<Scalar> r_ij = pos_i_old - pos_test;
        if (shape_i.hasOrientation())
            {
            shape_i.orientation = quat<Scalar>(texFetchScalar4(d_orientation_old, implicit_orientation_old_tex, idx_i));
            }

        // if depletant can be inserted in excluded volume at old (new) position, success
        if (s_check_overlaps[overlap_idx(__scalar_as_int(postype_i.w), depletant_type)]
            && test_overlap(r_ij, shape_test, shape_i, err_count))
            {
            overlap_shape_old = true;
            }

        // check if depletant overlaps with particle at new position
        r_ij = pos_i_new - pos_test;
        if (shape_i.hasOrientation())
            {
            shape_i.orientation = quat<Scalar>(orientation_i);
            }

        // if depletant can be inserted in excluded volume at old (new) position, success
        if (s_check_overlaps[overlap_idx(__scalar_as_int(postype_i.w), depletant_type)]
            && test_overlap(r_ij, shape_test, shape_i, err_count))
            {
            overlap_shape_new = true;
            }

        // we count a possible trial insertion as one that overlaps with the old shape or the new one,
        // depending on which Rosenbluth weight we are computing
        overlap_shape = ((forward && overlap_shape_old) || (!forward && overlap_shape_new));

        if ((forward && overlap_shape_new) || (!forward && overlap_shape_old))
            {
            // shortcut, reject
            if (master) s_overlap[group] = 1;
            }

        // check if depletant overlaps with the old configuration
        if (master && overlap_shape && !s_overlap[group])
            {
            overlap_checks += excell_size;
            }
        }

    __syncthreads();

    // if the check for the updated particle fails, no need to check for overlaps with other particles
    bool trial_active = true;
    if (!overlap_shape || s_overlap[group])
        {
        trial_active = false;
        }

    if (group == 0 && master)
        {
        // initialize queue
        s_queue_size = 0;
        s_still_searching = 1;
        }
    __syncthreads();

    unsigned int k = offset;

    while (s_still_searching)
        {
        // stage 1, fill the queue.
        // loop through particles in the excell list and add them to the queue if they pass the circumsphere check

        // active threads add to the queue
        if (trial_active)
            {
            // prefetch j
            unsigned int j, next_j = 0;
            if (k < excell_size)
                {
                #if (__CUDA_ARCH__ > 300)
                next_j = __ldg(&d_excell_idx[excli(k, my_cell)]);
                #else
                next_j = d_excell_idx[excli(k, my_cell)];
                #endif
                }

            // add to the queue as long as the queue is not full, and we have not yet reached the end of our own list
            // and as long as no overlaps have been found
            while (!s_overlap[group] && s_queue_size < max_queue_size && k < excell_size)
                {
                if (k < excell_size)
                    {
                    Scalar4 postype_j;

                    // build some shapes, but we only need them to get diameters, so don't load orientations
                    // build shape i from shared memory
                    Scalar3 pos_i = s_pos_group[group];
                    Shape shape_i(quat<Scalar>(), s_params[depletant_type]);

                    // prefetch next j
                    k += group_size;
                    j = next_j;

                    if (k < excell_size)
                        {
                        #if (__CUDA_ARCH__ > 300)
                        next_j = __ldg(&d_excell_idx[excli(k, my_cell)]);
                        #else
                        next_j = d_excell_idx[excli(k, my_cell)];
                        #endif
                        }

                    // read in position, and orientation of neighboring particle
                    postype_j = texFetchScalar4(d_postype_old, implicit_postype_old_tex, j);
                    Shape shape_j(quat<Scalar>(), s_params[__scalar_as_int(postype_j.w)]);

                    // put particle j into the coordinate system of depletant
                    r_ij = vec3<Scalar>(postype_j) - vec3<Scalar>(pos_i);
                    r_ij = vec3<Scalar>(box.minImage(vec_to_scalar3(r_ij)));

                    // test circumsphere overlap
                    OverlapReal rsq = dot(r_ij,r_ij);
                    OverlapReal DaDb = shape_i.getCircumsphereDiameter() + shape_j.getCircumsphereDiameter();

                    if (idx_i != j && rsq*OverlapReal(4.0) <= DaDb * DaDb)
                        {
                        // add this particle to the queue
                        unsigned int insert_point = atomicAdd(&s_queue_size, 1);

                        if (insert_point < max_queue_size)
                            {
                            s_queue_gid[insert_point] = group;
                            s_queue_j[insert_point] = j;
                            }
                        else
                            {
                            // or back up if the queue is already full
                            // we will recheck and insert this on the next time through
                            k -= group_size;
                            }
                        }

                    } // end if k < excell_size
                } // end while (s_queue_size < max_queue_size && k < excell_size)
            } // end if trial_active

        // sync to make sure all threads in the block are caught up
        __syncthreads();

        // when we get here, all threads have either finished their list, or encountered a full queue
        // either way, it is time to process overlaps
        // need to clear the still searching flag and sync first
        if (master && group == 0)
            s_still_searching = 0;

        unsigned int tidx_1d = offset + group*group_size;

        // max_queue_size is always <= block size, so we just need an if here
        if (tidx_1d < min(s_queue_size, max_queue_size))
            {
            // need to extract the overlap check to perform out of the shared mem queue
            unsigned int check_group = s_queue_gid[tidx_1d];
            unsigned int check_j = s_queue_j[tidx_1d];
            Scalar4 postype_j;
            Scalar4 orientation_j;

            // build shape i from shared memory
            Scalar3 pos_i = s_pos_group[check_group];
            Shape shape_i(quat<Scalar>(s_orientation_group[check_group]), s_params[depletant_type]);

            // build shape j from global memory
            postype_j = texFetchScalar4(d_postype_old, implicit_postype_old_tex, check_j);
            orientation_j = make_scalar4(1,0,0,0);
            unsigned int typ_j = __scalar_as_int(postype_j.w);
            Shape shape_j(quat<Scalar>(orientation_j), s_params[typ_j]);
            if (shape_j.hasOrientation())
                shape_j.orientation = quat<Scalar>(texFetchScalar4(d_orientation_old, implicit_orientation_old_tex, check_j));

            // put particle j into the coordinate system of particle i
            r_ij = vec3<Scalar>(postype_j) - vec3<Scalar>(pos_i);
            r_ij = vec3<Scalar>(box.minImage(vec_to_scalar3(r_ij)));

            if (s_check_overlaps[overlap_idx(depletant_type, typ_j)]
                && test_overlap(r_ij, shape_i, shape_j, err_count))
                {
                atomicAdd(&s_overlap[check_group], 1);
                }
            }

        // threads that need to do more looking set the still_searching flag
        __syncthreads();
        if (master && group == 0)
            {
            s_queue_size = 0;
            }

        if (trial_active && !s_overlap[group] && k < excell_size)
            atomicAdd(&s_still_searching, 1);
        __syncthreads();
        } // end while (s_still_searching)

    unsigned int overlap = s_overlap[group];

    // for every overlapping depletant
    if (active && master)
        {
        // tally into global mem

        if (forward)
            {
            if (overlap_shape)
                {
                if (!overlap)
                    {
                    atomicAdd(&d_n_success_forward[i_dep], 1);
                    }
                atomicAdd(&d_n_overlap_shape_forward[i_dep], 1);
                }
            }
        else
            {
            if (overlap_shape || first_reverse)
                {
                if (!overlap || first_reverse)
                    {
                    atomicAdd(&d_n_success_reverse[i_dep], 1);
                    }
                atomicAdd(&d_n_overlap_shape_reverse[i_dep], 1);
                }
            }

        // increment number of overlap checks
        atomicAdd(&s_n_overlap_checks, overlap_checks);

        // increment number of overlap check errors
        atomicAdd(&s_n_overlap_errors, err_count);
        }

    __syncthreads();

    if (master && group == 0)
        {
        // write out number of overlap checks
        atomicAdd(&d_counters->overlap_checks, s_n_overlap_checks);

        // write out number of overlap check errors
        atomicAdd(&d_counters->overlap_err_count, s_n_overlap_errors);
        }
    }

//! Definition of kernel to compute the configurational bias weights
__global__ void gpu_implicit_compute_weights_kernel(unsigned int n_overlaps,
             unsigned int *d_n_success_forward,
             unsigned int *d_n_overlap_shape_forward,
             unsigned int *d_n_success_reverse,
             unsigned int *d_n_overlap_shape_reverse,
             float *d_lnb,
             unsigned int *d_n_success_zero,
             unsigned int *d_depletant_active_cell);

//! Kernel to accept or reject moves on a per active cell basis
template<class Shape>
__global__ void gpu_implicit_accept_reject_kernel(
    unsigned int *d_overlap_cell,
    unsigned int n_active_cells,
    const unsigned int *d_cell_set,
    const unsigned int *d_cell_size,
    const unsigned int *d_cell_idx,
    Index2D cli,
    Scalar4 *d_postype,
    Scalar4 *d_orientation,
    const Scalar4 *d_postype_old,
    const Scalar4 *d_orientation_old,
    hpmc_counters_t *d_counters,
    const BoxDim box,
    const unsigned int *d_active_cell_ptl_idx,
    const unsigned int *d_active_cell_accept,
    const unsigned int *d_move_type_translate,
    const float *d_lnb,
    const unsigned int *d_n_success_zero,
    curandState_t *d_state_cell,
    unsigned int ntrial,
    const typename Shape::param_type *d_params
    )
    {
    unsigned int active_cell_idx = blockDim.x*blockIdx.x + threadIdx.x;
    if (active_cell_idx >= n_active_cells) return;

    // ignore if no move was proposed in this cell
    unsigned int updated_ptl_idx = d_active_cell_ptl_idx[active_cell_idx];
    if (updated_ptl_idx == UINT_MAX)
        {
        return;
        }

    // whether the particle move was accepted (== generated no overlap)
    bool accept = d_active_cell_accept[active_cell_idx];

    if (accept)
        {
        unsigned int n_overlap = d_overlap_cell[active_cell_idx];

        // if no overlap of depletant in new configuration, accept
        accept = !n_overlap;

        if (n_overlap && ntrial)
            {
            // take into account reinsertion attempts

            // log of acceptance probability
            unsigned int n_success_zero = d_n_success_zero[active_cell_idx];

            Scalar lnb = d_lnb[active_cell_idx];

            if (! n_success_zero)
                {
                // load RNG state per cell
                curandState_t local_state = d_state_cell[active_cell_idx];

                // apply acceptance criterium
                accept = curand_uniform(&local_state) < expf(lnb);

                // store RNG state
                d_state_cell[active_cell_idx] = local_state;
                }
            else
                {
                accept = false;
                }
            }
        }

    // the particle that was updated
    Scalar4 postype_i = d_postype[updated_ptl_idx];
    Shape shape_i(quat<Scalar>(), d_params[__scalar_as_int(postype_i.w)]);

    if (!accept)
        {
        // revert to old position and orientation
        d_postype[updated_ptl_idx] = d_postype_old[updated_ptl_idx];
        d_orientation[updated_ptl_idx] = d_orientation_old[updated_ptl_idx];

        if (!shape_i.ignoreStatistics())
            {
            // increment reject count
            if (d_move_type_translate[active_cell_idx])
                {
                atomicAdd(&d_counters->translate_reject_count, 1);
                }
            else
                {
                atomicAdd(&d_counters->rotate_reject_count, 1);
                }
            }
        }
    else
        {
        if (!shape_i.ignoreStatistics())
            {
            // increment accept count
            if (d_move_type_translate[active_cell_idx])
                {
                atomicAdd(&d_counters->translate_accept_count, 1);
                }
            else
                {
                atomicAdd(&d_counters->rotate_accept_count, 1);
                }
            }
        }
    }

//! Definition of kernel to set up cuRAND for the maximum kernel parameters
__global__ void gpu_curand_implicit_setup(unsigned int n_rng,
                                          unsigned int seed,
                                          unsigned int timestep,
                                          curandState_t *d_state);
/*!
 * Definition of templated GPU kernel drivers
 */

// Kernel driver for gpu_hpmc_implicit_count_overlaps_kernel()
/*! \param args Bundled arguments
    \param d_params Per-type shape parameters
    \returns Error codes generated by any CUDA calls, or cudaSuccess when there is no error

    This templatized method is the kernel driver for HPMC update of any shape. It is instantiated for every shape at the
    bottom of this file.

    \ingroup hpmc_kernels
*/
template< class Shape >
void gpu_hpmc_implicit_count_overlaps(const hpmc_implicit_args_t& args, const typename Shape::param_type *d_params)
    {
    assert(args.d_postype);
    assert(args.d_orientation);
    assert(args.d_cell_idx);
    assert(args.d_cell_size);
    assert(args.d_excell_idx);
    assert(args.d_excell_size);
    assert(args.d_cell_set);
    assert(args.group_size >= 1);
    assert(args.group_size <= 32);  // note, really should be warp size of the device
    assert(args.block_size%(args.stride*args.group_size)==0);

    // determine the maximum block size and clamp the input block size down
    static int max_block_size = -1;
    static int sm = -1;
    static cudaFuncAttributes attr;
    if (max_block_size == -1)
        {
        cudaFuncGetAttributes(&attr, gpu_hpmc_implicit_count_overlaps_kernel<Shape>);
        max_block_size = attr.maxThreadsPerBlock;
        sm = attr.binaryVersion;
        }

    // setup the grid to run the kernel
    unsigned int block_size = min(args.block_size, (unsigned int)max_block_size);
    unsigned int stride = min(block_size, args.stride);
    unsigned int group_size = args.group_size;

    while (stride*group_size > block_size)
         {
         group_size /= 2; // use power-of-two block size because of warp shuffle
         }

    unsigned int n_groups = block_size/ (group_size * stride);

    static unsigned int n_active_cells = UINT_MAX;

    if (n_active_cells != args.n_active_cells)
        {
        // (re-) initialize cuRAND
        unsigned int block_size = 512;
        gpu_curand_implicit_setup<<<args.n_active_cells/block_size + 1,block_size, 0, args.stream>>>
                                         (args.n_active_cells,
                                          args.seed,
                                          args.timestep,
                                          args.d_state_cell);
        n_active_cells = args.n_active_cells;
        }

    // bind the textures
    implicit_postype_tex.normalized = false;
    implicit_postype_tex.filterMode = cudaFilterModePoint;
    cudaError_t error = cudaBindTexture(0, implicit_postype_tex, args.d_postype, sizeof(Scalar4)*args.max_n);
    if (error != cudaSuccess)
        return;

    implicit_postype_old_tex.normalized = false;
    implicit_postype_old_tex.filterMode = cudaFilterModePoint;
    error = cudaBindTexture(0, implicit_postype_old_tex, args.d_postype_old, sizeof(Scalar4)*args.max_n);
    if (error != cudaSuccess)
        return;

    if (args.has_orientation)
        {
        implicit_orientation_tex.normalized = false;
        implicit_orientation_tex.filterMode = cudaFilterModePoint;
        error = cudaBindTexture(0, implicit_orientation_tex, args.d_orientation, sizeof(Scalar4)*args.max_n);
        if (error != cudaSuccess)
            return;

        implicit_orientation_old_tex.normalized = false;
        implicit_orientation_old_tex.filterMode = cudaFilterModePoint;
        error = cudaBindTexture(0, implicit_orientation_old_tex, args.d_orientation_old, sizeof(Scalar4)*args.max_n);
        if (error != cudaSuccess)
            return;
        }

    implicit_cell_idx_tex.normalized = false;
    implicit_cell_idx_tex.filterMode = cudaFilterModePoint;
    error = cudaBindTexture(0, implicit_cell_idx_tex, args.d_cell_idx, sizeof(unsigned int)*args.cli.getNumElements());
    if (error != cudaSuccess)
        return;

    unsigned int shared_bytes = args.num_types * (sizeof(typename Shape::param_type))
        + args.overlap_idx.getNumElements() * sizeof(unsigned int);

<<<<<<< HEAD
    static unsigned int extra_bytes = UINT_MAX;
    if (extra_bytes == UINT_MAX || args.update_shape_param)
=======
    static unsigned int base_shared_bytes = UINT_MAX;
    bool shared_bytes_changed = base_shared_bytes != shared_bytes;
    if (shared_bytes_changed != base_shared_bytes)
        base_shared_bytes = shared_bytes + attr.sharedSizeBytes;

    unsigned int max_extra_bytes = args.devprop.sharedMemPerBlock - base_shared_bytes;

    static unsigned int extra_bytes = UINT_MAX;
    if (extra_bytes == UINT_MAX || args.update_shape_param || shared_bytes_changed)
>>>>>>> 001fe3c8
        {
        // required for memory coherency
        cudaDeviceSynchronize();

        // determine dynamically requested shared memory
        char *ptr_begin = nullptr;
        char *ptr =  ptr_begin;
        for (unsigned int i = 0; i < args.num_types; ++i)
            {
<<<<<<< HEAD
            d_params[i].load_shared(ptr,false);
=======
            d_params[i].load_shared(ptr,false, ptr_begin + max_extra_bytes);
>>>>>>> 001fe3c8
            }
        extra_bytes = ptr - ptr_begin;
        }

    shared_bytes += extra_bytes;

    dim3 threads;
    if (Shape::isParallel())
        {
        // use three-dimensional thread-layout with blockDim.z < 64
        threads = dim3(stride, group_size, n_groups);
        }
    else
        {
        threads = dim3(group_size, n_groups, 1);
        }
    dim3 grid((args.n_active_cells*args.groups_per_cell)/n_groups+1, 1, 1);

    // hack to enable grids of more than 65k blocks
    if (sm < 30 && grid.x > 65535)
        {
        grid.y = grid.x / 65535 + 1;
        grid.x = 65535;
        }

    // reset counters
    cudaMemsetAsync(args.d_overlap_cell,0, sizeof(unsigned int)*args.n_active_cells, args.stream);

    // check for newly generated overlaps with depletants
    gpu_hpmc_implicit_count_overlaps_kernel<Shape><<<grid, threads, shared_bytes, args.stream>>>(args.d_postype,
                                                                 args.d_orientation,
                                                                 args.d_postype_old,
                                                                 args.d_orientation_old,
                                                                 args.d_cell_idx,
                                                                 args.d_cell_size,
                                                                 args.d_excell_idx,
                                                                 args.d_excell_size,
                                                                 args.ci,
                                                                 args.cli,
                                                                 args.excli,
                                                                 args.cell_dim,
                                                                 args.ghost_width,
                                                                 args.d_cell_set,
                                                                 args.n_active_cells,
                                                                 args.N,
                                                                 args.num_types,
                                                                 args.seed,
                                                                 args.d_check_overlaps,
                                                                 args.overlap_idx,
                                                                 args.timestep,
                                                                 args.dim,
                                                                 args.box,
                                                                 args.select,
                                                                 args.d_state_cell,
                                                                 args.d_state_cell_new,
                                                                 args.d_poisson,
                                                                 args.depletant_type,
                                                                 args.d_overlap_cell,
                                                                 args.d_active_cell_ptl_idx,
                                                                 args.d_active_cell_accept,
                                                                 args.d_counters,
                                                                 args.d_implicit_count,
                                                                 args.groups_per_cell,
                                                                 args.d_d_min,
                                                                 args.d_d_max,
                                                                 d_params,
                                                                 max_extra_bytes);

    // advance per-cell RNG states
    cudaMemcpyAsync(args.d_state_cell, args.d_state_cell_new, sizeof(curandState_t)*args.n_active_cells, cudaMemcpyDeviceToDevice, args.stream);

    // return total number of overlaps
    mgpu::Scan<mgpu::MgpuScanTypeExc>(args.d_overlap_cell, (int) args.n_active_cells, (unsigned int)0, mgpu::plus<unsigned int>(),
        (unsigned int *) 0, (args.ntrial ? &args.n_overlaps : (unsigned int *) 0), args.d_overlap_cell_scan, *args.mgpu_context);
    }

//! Kernel driver for gpu_hpmc_implicit_reinsert_kernel() and gpu_hpmc_implict_accept_reject_kernel()
/*! \param args Bundled arguments
    \param d_params Per-type shape parameters
    \returns Error codes generated by any CUDA calls, or cudaSuccess when there is no error

    This templatized method is the kernel driver for HPMC update of any shape. It is instantiated for every shape at the
    bottom of this file.

    \ingroup hpmc_kernels
*/
template< class Shape >
cudaError_t gpu_hpmc_implicit_accept_reject(const hpmc_implicit_args_t& args, const typename Shape::param_type *d_params)
    {
    assert(args.d_postype);
    assert(args.d_orientation);
    assert(args.d_cell_idx);
    assert(args.d_cell_size);
    assert(args.d_excell_idx);
    assert(args.d_excell_size);
    assert(args.d_cell_set);
    assert(args.group_size >= 1);
    assert(args.group_size <= 32);  // note, really should be warp size of the device

    if (args.n_overlaps && args.ntrial > 0)
        {
        // construct the lookup of active cell idx per depletant
        mgpu::IntervalExpand(args.n_overlaps, args.d_overlap_cell_scan,
            mgpu::counting_iterator<unsigned int>(0), args.n_active_cells, args.d_depletant_active_cell,
            *args.mgpu_context);

        // determine the maximum block size and clamp the input block size down
        static int max_block_size = -1;
        static int sm = -1;
        static cudaFuncAttributes attr;
        if (max_block_size == -1)
            {
            cudaFuncGetAttributes(&attr, gpu_hpmc_implicit_reinsert_kernel<Shape>);
            max_block_size = attr.maxThreadsPerBlock;
            sm = attr.binaryVersion;
            }

        unsigned int block_size = min(args.block_size, (unsigned int)max_block_size);
        unsigned int stride = min(block_size, args.stride);


        // the new block size might not be a multiple of group size, decrease group size until it is
        unsigned int group_size = args.group_size;

        while ((block_size%(stride*group_size)) != 0)
            {
            // decrease block_size further until it is a multiple of group_size
            // (because the kernel uses warp-shuffle instructions we cannot use non-power-of-two group sizes)
            block_size--;
            }
        // setup the grid to run the kernel
        unsigned int n_groups = block_size / group_size / stride;
<<<<<<< HEAD

        static unsigned int extra_bytes = UINT_MAX;
        if (extra_bytes == UINT_MAX || args.update_shape_param)
            {
            // required for memory coherency
            cudaDeviceSynchronize();

            // determine dynamically requested shared memory
            char *ptr_begin = nullptr;
            char *ptr =  ptr_begin;
            for (unsigned int i = 0; i < args.num_types; ++i)
                {
                d_params[i].load_shared(ptr,false);
                }
            extra_bytes = ptr - ptr_begin;
            }
=======
>>>>>>> 001fe3c8

        unsigned int shared_bytes = n_groups * (sizeof(unsigned int) + sizeof(Scalar4) + sizeof(Scalar3)) +
                                    block_size*sizeof(unsigned int)*2 +
                                    args.num_types * (sizeof(typename Shape::param_type)) +
                                    args.overlap_idx.getNumElements() * sizeof(unsigned int) + extra_bytes;

        while (shared_bytes + attr.sharedSizeBytes >= args.devprop.sharedMemPerBlock)
            {
            block_size -= args.devprop.warpSize;

            // the new block size might not be a multiple of group size, decrease group size until it is
            group_size = args.group_size;

            while ((block_size%(stride*group_size)) != 0)
                {
                block_size--;
                }

            n_groups = block_size / group_size / stride;
            shared_bytes = n_groups * (sizeof(unsigned int) + sizeof(Scalar4) + sizeof(Scalar3)) +
                           block_size*sizeof(unsigned int)*2 +
                           args.num_types * (sizeof(typename Shape::param_type)) +
                           args.overlap_idx.getNumElements() * sizeof(unsigned int) + extra_bytes;
            }

        static unsigned int base_shared_bytes = UINT_MAX;
        bool shared_bytes_changed = base_shared_bytes != shared_bytes;
        if (shared_bytes_changed != base_shared_bytes)
            base_shared_bytes = shared_bytes + attr.sharedSizeBytes;

        unsigned int max_extra_bytes = args.devprop.sharedMemPerBlock - base_shared_bytes;

        static unsigned int extra_bytes = UINT_MAX;
        if (extra_bytes == UINT_MAX || args.update_shape_param || shared_bytes_changed)
            {
            // required for memory coherency
            cudaDeviceSynchronize();

            // determine dynamically requested shared memory
            char *ptr_begin = nullptr;
            char *ptr =  ptr_begin;
            for (unsigned int i = 0; i < args.num_types; ++i)
                {
                d_params[i].load_shared(ptr,false, ptr_begin + max_extra_bytes);
                }
            extra_bytes = ptr - ptr_begin;
            }

        shared_bytes += extra_bytes;

        // reset counters
        cudaMemsetAsync(args.d_n_success_forward,0, sizeof(unsigned int)*args.n_overlaps, args.stream);
        cudaMemsetAsync(args.d_n_overlap_shape_forward,0, sizeof(unsigned int)*args.n_overlaps, args.stream);
        cudaMemsetAsync(args.d_n_success_reverse,0, sizeof(unsigned int)*args.n_overlaps, args.stream);
        cudaMemsetAsync(args.d_n_overlap_shape_reverse,0, sizeof(unsigned int)*args.n_overlaps, args.stream);

        dim3 threads;
        if (Shape::isParallel())
            {
            // use three-dimensional thread-layout with blockDim.z < 64
            threads = dim3(stride, group_size, n_groups);
            }
        else
            {
            threads = dim3(group_size, n_groups, 1);
            }
        dim3 grid((args.n_overlaps*2*args.ntrial)/n_groups+1, 1, 1);

        // hack to enable grids of more than 65k blocks
        if (sm < 30 && grid.x > 65535)
            {
            grid.y = grid.x / 65535 + 1;
            grid.x = 65535;
            }

        // check for newly generated overlaps with depletants
        gpu_hpmc_implicit_reinsert_kernel<Shape><<<grid, threads, shared_bytes, args.stream>>>(args.d_postype,
                                                                     args.d_orientation,
                                                                     args.d_postype_old,
                                                                     args.d_orientation_old,
                                                                     args.d_cell_idx,
                                                                     args.d_cell_size,
                                                                     args.d_excell_idx,
                                                                     args.d_excell_size,
                                                                     args.ci,
                                                                     args.cli,
                                                                     args.excli,
                                                                     args.cell_dim,
                                                                     args.ghost_width,
                                                                     args.d_cell_set,
                                                                     args.n_active_cells,
                                                                     args.N,
                                                                     args.num_types,
                                                                     args.seed,
                                                                     args.d_check_overlaps,
                                                                     args.overlap_idx,
                                                                     args.timestep,
                                                                     args.dim,
                                                                     args.box,
                                                                     args.select,
                                                                     args.depletant_type,
                                                                     args.d_active_cell_ptl_idx,
                                                                     args.d_active_cell_accept,
                                                                     args.d_counters,
                                                                     args.d_implicit_count,
                                                                     args.ntrial,
                                                                     args.d_n_success_forward,
                                                                     args.d_n_overlap_shape_forward,
                                                                     args.d_n_success_reverse,
                                                                     args.d_n_overlap_shape_reverse,
                                                                     args.d_depletant_active_cell,
                                                                     args.n_overlaps,
                                                                     args.d_d_min,
                                                                     args.d_d_max,
                                                                     d_params,
                                                                     block_size,
                                                                     max_extra_bytes);

        block_size = 256;

        // reset flags
        cudaMemsetAsync(args.d_n_success_zero,0, sizeof(unsigned int)*args.n_active_cells, args.stream);

        // compute logarithm of configurational bias weights per active cell
        gpu_implicit_compute_weights_kernel<<<args.n_overlaps/block_size+1,block_size, 0, args.stream>>>(args.n_overlaps,
             args.d_n_success_forward,
             args.d_n_overlap_shape_forward,
             args.d_n_success_reverse,
             args.d_n_overlap_shape_reverse,
             args.d_depletant_lnb,
             args.d_n_success_zero,
             args.d_depletant_active_cell);

        // do a segmented reduction
        mgpu::SegReduceCsr(args.d_depletant_lnb, args.d_overlap_cell_scan, args.n_overlaps,
            args.n_active_cells, true, args.d_lnb, 0.0f, mgpu::plus<float>(), *args.mgpu_context);
        }

    // accept-reject on a per cell basis
    unsigned int block_size = 256;
    gpu_implicit_accept_reject_kernel<Shape><<<args.n_active_cells/block_size + 1, block_size, 0, args.stream>>>(
        args.d_overlap_cell,
        args.n_active_cells,
        args.d_cell_set,
        args.d_cell_size,
        args.d_cell_idx,
        args.cli,
        args.d_postype,
        args.d_orientation,
        args.d_postype_old,
        args.d_orientation_old,
        args.d_counters,
        args.box,
        args.d_active_cell_ptl_idx,
        args.d_active_cell_accept,
        args.d_active_cell_move_type_translate,
        args.d_lnb,
        args.d_n_success_zero,
        args.d_state_cell,
        args.ntrial,
        d_params);

    return cudaSuccess;
    }

#endif // NVCC

}; // end namespace detail

} // end namespace hpmc

#endif // _HPMC_IMPLICIT_CUH_
<|MERGE_RESOLUTION|>--- conflicted
+++ resolved
@@ -383,16 +383,10 @@
 
     // initialize extra shared mem
     char *s_extra = (char *)(s_check_overlaps + overlap_idx.getNumElements());
-<<<<<<< HEAD
-
-    for (unsigned int cur_type = 0; cur_type < num_types; ++cur_type)
-        s_params[cur_type].load_shared(s_extra, true);
-=======
     char *s_extra_begin = s_extra;
 
     for (unsigned int cur_type = 0; cur_type < num_types; ++cur_type)
         s_params[cur_type].load_shared(s_extra, true, s_extra_begin + max_extra_bytes);
->>>>>>> 001fe3c8
 
     __syncthreads();
 
@@ -807,16 +801,10 @@
 
     // initialize extra shared mem
     char *s_extra = (char *)(s_queue_gid + max_queue_size);
-<<<<<<< HEAD
-
-    for (unsigned int cur_type = 0; cur_type < num_types; ++cur_type)
-        s_params[cur_type].load_shared(s_extra, true);
-=======
     char *s_extra_begin = s_extra;
 
     for (unsigned int cur_type = 0; cur_type < num_types; ++cur_type)
         s_params[cur_type].load_shared(s_extra, true, s_extra_begin + max_extra_bytes);
->>>>>>> 001fe3c8
 
     __syncthreads();
 
@@ -1503,10 +1491,6 @@
     unsigned int shared_bytes = args.num_types * (sizeof(typename Shape::param_type))
         + args.overlap_idx.getNumElements() * sizeof(unsigned int);
 
-<<<<<<< HEAD
-    static unsigned int extra_bytes = UINT_MAX;
-    if (extra_bytes == UINT_MAX || args.update_shape_param)
-=======
     static unsigned int base_shared_bytes = UINT_MAX;
     bool shared_bytes_changed = base_shared_bytes != shared_bytes;
     if (shared_bytes_changed != base_shared_bytes)
@@ -1516,7 +1500,6 @@
 
     static unsigned int extra_bytes = UINT_MAX;
     if (extra_bytes == UINT_MAX || args.update_shape_param || shared_bytes_changed)
->>>>>>> 001fe3c8
         {
         // required for memory coherency
         cudaDeviceSynchronize();
@@ -1526,11 +1509,7 @@
         char *ptr =  ptr_begin;
         for (unsigned int i = 0; i < args.num_types; ++i)
             {
-<<<<<<< HEAD
-            d_params[i].load_shared(ptr,false);
-=======
             d_params[i].load_shared(ptr,false, ptr_begin + max_extra_bytes);
->>>>>>> 001fe3c8
             }
         extra_bytes = ptr - ptr_begin;
         }
@@ -1663,30 +1642,11 @@
             }
         // setup the grid to run the kernel
         unsigned int n_groups = block_size / group_size / stride;
-<<<<<<< HEAD
-
-        static unsigned int extra_bytes = UINT_MAX;
-        if (extra_bytes == UINT_MAX || args.update_shape_param)
-            {
-            // required for memory coherency
-            cudaDeviceSynchronize();
-
-            // determine dynamically requested shared memory
-            char *ptr_begin = nullptr;
-            char *ptr =  ptr_begin;
-            for (unsigned int i = 0; i < args.num_types; ++i)
-                {
-                d_params[i].load_shared(ptr,false);
-                }
-            extra_bytes = ptr - ptr_begin;
-            }
-=======
->>>>>>> 001fe3c8
 
         unsigned int shared_bytes = n_groups * (sizeof(unsigned int) + sizeof(Scalar4) + sizeof(Scalar3)) +
                                     block_size*sizeof(unsigned int)*2 +
                                     args.num_types * (sizeof(typename Shape::param_type)) +
-                                    args.overlap_idx.getNumElements() * sizeof(unsigned int) + extra_bytes;
+                                    args.overlap_idx.getNumElements() * sizeof(unsigned int);
 
         while (shared_bytes + attr.sharedSizeBytes >= args.devprop.sharedMemPerBlock)
             {
@@ -1704,7 +1664,7 @@
             shared_bytes = n_groups * (sizeof(unsigned int) + sizeof(Scalar4) + sizeof(Scalar3)) +
                            block_size*sizeof(unsigned int)*2 +
                            args.num_types * (sizeof(typename Shape::param_type)) +
-                           args.overlap_idx.getNumElements() * sizeof(unsigned int) + extra_bytes;
+                           args.overlap_idx.getNumElements() * sizeof(unsigned int);
             }
 
         static unsigned int base_shared_bytes = UINT_MAX;
