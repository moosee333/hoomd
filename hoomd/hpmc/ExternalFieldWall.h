--- conflicted
+++ resolved
@@ -411,11 +411,7 @@
           m_pdata->getBoxChangeSignal().template disconnect<ExternalFieldWall<Shape>, &ExternalFieldWall<Shape>::scaleWalls>(this);
           }
 
-<<<<<<< HEAD
         bool accept(const unsigned int& index, const unsigned int type_i, const vec3<Scalar>& position_old, const Shape& shape_old, const vec3<Scalar>& position_new, const Shape& shape_new, Saru&)
-=======
-        bool accept(const unsigned int& index, const vec3<Scalar>& position_old, const Shape& shape_old, const vec3<Scalar>& position_new, const Shape& shape_new, hoomd::detail::Saru&)
->>>>>>> 2f34b224
             {
             return fabs(boltzmann(index, position_old, shape_old, position_new, shape_new) - Scalar(1.0)) < SMALL;
             }
