// Copyright (c) 2009-2016 The Regents of the University of Michigan
// This file is part of the HOOMD-blue project, released under the BSD 3-Clause License.

#ifndef _INTEGRATOR_HPMC_CUH_
#define _INTEGRATOR_HPMC_CUH_


#include "hoomd/HOOMDMath.h"
#include "hoomd/ParticleData.cuh"
#include "hoomd/Index1D.h"
#include "hoomd/extern/saruprngCUDA.h"

#include <cassert>

#include "HPMCCounters.h"

#ifdef NVCC
#include "HPMCPrecisionSetup.h"
#include "Moves.h"
#include "hoomd/TextureTools.h"
#endif

namespace hpmc
{

namespace detail
{

/*! \file IntegratorHPMCMonoGPU.cuh
    \brief Declaration of CUDA kernels drivers
*/

//! Wraps arguments to gpu_hpmc_up
/*! \ingroup hpmc_data_structs */
struct hpmc_args_t
    {
    //! Construct a pair_args_t
    hpmc_args_t(Scalar4 *_d_postype,
                Scalar4 *_d_orientation,
                hpmc_counters_t *_d_counters,
                const unsigned int *_d_cell_idx,
                const unsigned int *_d_cell_size,
                const unsigned int *_d_excell_idx,
                const unsigned int *_d_excell_size,
                const Index3D& _ci,
                const Index2D& _cli,
                const Index2D& _excli,
                const uint3& _cell_dim,
                const Scalar3& _ghost_width,
                const unsigned int *_d_cell_set,
                const unsigned int _n_active_cells,
                const unsigned int _N,
                const unsigned int _num_types,
                const unsigned int _seed,
                const Scalar* _d,
                const Scalar* _a,
                const unsigned int *_check_overlaps,
                const Index2D& _overlap_idx,
                const unsigned int _move_ratio,
                const unsigned int _timestep,
                const unsigned int _dim,
                const BoxDim& _box,
                const unsigned int _select,
                const Scalar3 _ghost_fraction,
                const bool _domain_decomposition,
                const unsigned int _block_size,
                const unsigned int _stride,
                const unsigned int _group_size,
                const bool _has_orientation,
                const unsigned int _max_n,
                const cudaDeviceProp& _devprop,
                bool _update_shape_param,
                cudaStream_t _stream,
                unsigned int *_d_active_cell_ptl_idx = NULL,
                unsigned int *_d_active_cell_accept = NULL,
                unsigned int *_d_active_cell_move_type_translate = NULL)
                : d_postype(_d_postype),
                  d_orientation(_d_orientation),
                  d_counters(_d_counters),
                  d_cell_idx(_d_cell_idx),
                  d_cell_size(_d_cell_size),
                  d_excell_idx(_d_excell_idx),
                  d_excell_size(_d_excell_size),
                  ci(_ci),
                  cli(_cli),
                  excli(_excli),
                  cell_dim(_cell_dim),
                  ghost_width(_ghost_width),
                  d_cell_set(_d_cell_set),
                  n_active_cells(_n_active_cells),
                  N(_N),
                  num_types(_num_types),
                  seed(_seed),
                  d_d(_d),
                  d_a(_a),
                  d_check_overlaps(_check_overlaps),
                  overlap_idx(_overlap_idx),
                  move_ratio(_move_ratio),
                  timestep(_timestep),
                  dim(_dim),
                  box(_box),
                  select(_select),
                  ghost_fraction(_ghost_fraction),
                  domain_decomposition(_domain_decomposition),
                  block_size(_block_size),
                  stride(_stride),
                  group_size(_group_size),
                  has_orientation(_has_orientation),
                  max_n(_max_n),
                  devprop(_devprop),
                  update_shape_param(_update_shape_param),
                  stream(_stream),
                  d_active_cell_ptl_idx(_d_active_cell_ptl_idx),
                  d_active_cell_accept(_d_active_cell_accept),
                  d_active_cell_move_type_translate(_d_active_cell_move_type_translate)
        {
        };

    Scalar4 *d_postype;               //!< postype array
    Scalar4 *d_orientation;           //!< orientation array
    hpmc_counters_t *d_counters;      //!< Move accept/reject counters
    const unsigned int *d_cell_idx;   //!< Index data for each cell
    const unsigned int *d_cell_size;  //!< Number of particles in each cell
    const unsigned int *d_excell_idx; //!< Index data for each expanded cell
    const unsigned int *d_excell_size;//!< Number of particles in each expanded cell
    const Index3D& ci;                //!< Cell indexer
    const Index2D& cli;               //!< Indexer for d_cell_idx
    const Index2D& excli;             //!< Indexer for d_excell_idx
    const uint3& cell_dim;            //!< Cell dimensions
    const Scalar3& ghost_width;       //!< Width of the ghost layer
    const unsigned int *d_cell_set;   //!< List of active cells
    const unsigned int n_active_cells;//!< Number of active cells
    const unsigned int N;             //!< Number of particles
    const unsigned int num_types;     //!< Number of particle types
    const unsigned int seed;          //!< RNG seed
    const Scalar* d_d;                //!< Maximum move displacement
    const Scalar* d_a;                //!< Maximum move angular displacement
    const unsigned int *d_check_overlaps; //!< Interaction matrix
    const Index2D& overlap_idx;       //!< Indexer into interaction matrix
    const unsigned int move_ratio;    //!< Ratio of translation to rotation moves
    const unsigned int timestep;      //!< Current time step
    const unsigned int dim;           //!< Number of dimensions
    const BoxDim& box;                //!< Current simulation box
    const unsigned int select;        //!< Current selection
    const Scalar3 ghost_fraction;     //!< Width of the inactive layer
    const bool domain_decomposition;  //!< Is domain decomposition mode enabled?
    const unsigned int block_size;    //!< Block size to execute
    const unsigned int stride;        //!< Number of threads per overlap check
    const unsigned int group_size;    //!< Size of the group to execute
    const bool has_orientation;       //!< True if the shape has orientation
    const unsigned int max_n;         //!< Maximum size of pdata arrays
    const cudaDeviceProp& devprop;    //!< CUDA device properties
    bool update_shape_param;          //!< If true, update size of shape param and synchronize GPU execution stream
    cudaStream_t stream;              //!< The CUDA stream associated with the update kernel
    unsigned int *d_active_cell_ptl_idx; //!< Updated particle index per active cell (ignore if NULL)
    unsigned int *d_active_cell_accept;//!< =1 if active cell move has been accepted, =0 otherwise (ignore if NULL)
    unsigned int *d_active_cell_move_type_translate;//!< =1 if active cell move was a translation, =0 if rotation
    };

cudaError_t gpu_hpmc_excell(unsigned int *d_excell_idx,
                            unsigned int *d_excell_size,
                            const Index2D& excli,
                            const unsigned int *d_cell_idx,
                            const unsigned int *d_cell_size,
                            const unsigned int *d_cell_adj,
                            const Index3D& ci,
                            const Index2D& cli,
                            const Index2D& cadji,
                            const unsigned int block_size);

template< class Shape >
cudaError_t gpu_hpmc_update(const hpmc_args_t& args, const typename Shape::param_type *params);

cudaError_t gpu_hpmc_shift(Scalar4 *d_postype,
                           int3 *d_image,
                           const unsigned int N,
                           const BoxDim& box,
                           const Scalar3 shift,
                           const unsigned int block_size);

#ifdef NVCC
/*!
 * Definition of function templates and templated GPU kernels
 */

//! Texture for reading postype
scalar4_tex_t postype_tex;
//! Texture for reading orientation
scalar4_tex_t orientation_tex;
//! Texture for reading cell index data
texture<unsigned int, 1, cudaReadModeElementType> cell_idx_tex;

//! Device function to compute the cell that a particle sits in
__device__ inline unsigned int computeParticleCell(const Scalar3& p,
                                                   const BoxDim& box,
                                                   const Scalar3& ghost_width,
                                                   const uint3& cell_dim,
                                                   const Index3D& ci)
    {
    // find the bin each particle belongs in
    Scalar3 f = box.makeFraction(p,ghost_width);
    uchar3 periodic = box.getPeriodic();
    int ib = (unsigned int)(f.x * cell_dim.x);
    int jb = (unsigned int)(f.y * cell_dim.y);
    int kb = (unsigned int)(f.z * cell_dim.z);

    // need to handle the case where the particle is exactly at the box hi
    if (ib == (int)cell_dim.x && periodic.x)
        ib = 0;
    if (jb == (int)cell_dim.y && periodic.y)
        jb = 0;
    if (kb == (int)cell_dim.z && periodic.z)
        kb = 0;

    // identify the bin
    if (f.x >= Scalar(0.0) && f.x < Scalar(1.0) && f.y >= Scalar(0.0) && f.y < Scalar(1.0) && f.z >= Scalar(0.0) && f.z < Scalar(1.0))
        return ci(ib,jb,kb);
    else
        return 0xffffffff;
    }

//! HPMC  update kernel
/*! \param d_postype Particle positions and types by index
    \param d_orientation Particle orientation
    \param d_counters Acceptance counters to increment
    \param d_cell_idx Particle index stored in the cell list
    \param d_cell_size The size of each cell
    \param d_excell_idx Indices of particles in extended cells
    \param d_excell_size Number of particles in each extended cell
    \param ci Cell indexer
    \param cli Cell list indexer
    \param excli Extended cell list indexer
    \param cell_dim Dimensions of the cell list
    \param ghost_width Width of the ghost layer
    \param d_cell_set List of active cells
    \param n_active_cells Number of active cells
    \param N number of particles
    \param num_types Number of particle types
    \param seed User chosen random number seed
    \param d_d Array of maximum move displacements
    \param d_a Array of rotation move sizes
    \param d_check_overlaps Interaction matrix
    \parma overlap_idx Indexer into interaction matrix
    \param move_ratio Ratio of translation moves to rotation moves
    \param timestep Current timestep of the simulation
    \param dim Dimension of the simulation box
    \param box Simulation box
    \param select Current index within the loop over nselect selections (for RNG generation)
    \param ghost_fraction Width of the inactive layer in MPI domain decomposition simulations
    \param domain_decomposition True if executing with domain decomposition
    \param d_params Per-type shape parameters

    MPMC in its published form has a severe limit on the number of parallel threads in 3D. This implementation launches
    group_size threads per cell (1,2,4,8,16,32). Each thread in the group performs the same trial move on the same
    particle, and then checks for overlaps against different particles from the extended cell list. The entire extended
    cell list is covered in a batched loop. The group_size is autotuned to find the fastest performance. Smaller systems
    tend to run fastest with a large group_size due to the increased parallelism. Larger systems tend to run faster
    at smaller group_sizes because they already have the parallelism from the system size - however, even the largest
    systems benefit from group_size > 1 on K20. Shared memory is used to set an overlap flag to 1 if any of the threads
    in the group detect an overlap. After all checks are complete, the master thread in the group applies the trial move
    update if accepted.

    No __synchtreads is needed after the overlap checks because the group_size is always chosen to be a power of 2 and
    smaller than the warp size. Only a __threadfence_block() is needed to ensure memory consistency.

    Move stats are tallied in local memory, then totaled in shared memory at the end and finally a single thread in the
    block runs an atomicAdd on global memory to get the system wide total. This isn't as good as a reduction, but it
    is only a tiny fraction of the compute time.

    In order to simplify indexing and boundary checks, a list of active cells is determined on the host and passed into
    the kernel. That way, only a linear indexing of threads is needed to handle any geometry of active cells.

    Heavily divergent warps are avoided by pre-building a list of all particles in the neighboring region of any given
    cell. Otherwise, extremely non-uniform cell lengths (i.e. avg 1, max 4) don't cause massive performance degradation.

    **Indexing**
        - threadIdx.y indexes the current group in the block
        - threadIdx.x is the offset within the current group
        - blockIdx.x runs enough blocks so that all active cells are covered

    **Possible enhancements**
        - Use __ldg and not tex1Dfetch on sm35

    \ingroup hpmc_kernels
*/
template< class Shape >
__global__ void gpu_hpmc_mpmc_kernel(Scalar4 *d_postype,
                                     Scalar4 *d_orientation,
                                     hpmc_counters_t *d_counters,
                                     const unsigned int *d_cell_idx,
                                     const unsigned int *d_cell_size,
                                     const unsigned int *d_excell_idx,
                                     const unsigned int *d_excell_size,
                                     const Index3D ci,
                                     const Index2D cli,
                                     const Index2D excli,
                                     const uint3 cell_dim,
                                     const Scalar3 ghost_width,
                                     const unsigned int *d_cell_set,
                                     const unsigned int n_active_cells,
                                     const unsigned int N,
                                     const unsigned int num_types,
                                     const unsigned int seed,
                                     const Scalar* d_d,
                                     const Scalar* d_a,
                                     const unsigned int *d_check_overlaps,
                                     const Index2D overlap_idx,
                                     const unsigned int move_ratio,
                                     const unsigned int timestep,
                                     const unsigned int dim,
                                     const BoxDim box,
                                     const unsigned int select,
                                     const Scalar3 ghost_fraction,
                                     const bool domain_decomposition,
                                     unsigned int *d_active_cell_ptl_idx,
                                     unsigned int *d_active_cell_accept,
                                     unsigned int *d_active_cell_move_type_translate,
                                     const typename Shape::param_type *d_params,
                                     unsigned int max_queue_size,
                                     unsigned int max_extra_bytes)
    {
    // flags to tell what type of thread we are
    bool active = true;
    unsigned int group;
    unsigned int offset;
    unsigned int group_size;
    bool master;
    unsigned int n_groups;

    if (Shape::isParallel())
        {
        // use 3d thread block layout
        group = threadIdx.z;
        offset = threadIdx.y;
        group_size = blockDim.y;
        master = (offset == 0 && threadIdx.x == 0);
        n_groups = blockDim.z;
        }
    else
        {
        group = threadIdx.y;
        offset = threadIdx.x;
        group_size = blockDim.x;
        master = (offset == 0);
        n_groups = blockDim.y;
        }

    unsigned int err_count = 0;

    // shared arrays for per type pair parameters
    __shared__ unsigned int s_translate_accept_count;
    __shared__ unsigned int s_translate_reject_count;
    __shared__ unsigned int s_rotate_accept_count;
    __shared__ unsigned int s_rotate_reject_count;
    __shared__ unsigned int s_overlap_checks;
    __shared__ unsigned int s_overlap_err_count;

    __shared__ unsigned int s_queue_size;
    __shared__ unsigned int s_still_searching;

    // load the per type pair parameters into shared memory
    extern __shared__ char s_data[];

    typename Shape::param_type *s_params = (typename Shape::param_type *)(&s_data[0]);
    Scalar4 *s_orientation_group = (Scalar4*)(s_params + num_types);
    Scalar3 *s_pos_group = (Scalar3*)(s_orientation_group + n_groups);
    Scalar *s_d = (Scalar *)(s_pos_group + n_groups);
    Scalar *s_a = (Scalar *)(s_d + num_types);
    unsigned int *s_check_overlaps = (unsigned int *) (s_a + num_types);
    unsigned int *s_queue_j =   (unsigned int*)(s_check_overlaps + overlap_idx.getNumElements());
    unsigned int *s_overlap =   (unsigned int*)(s_queue_j + max_queue_size);
    unsigned int *s_queue_gid = (unsigned int*)(s_overlap + n_groups);
    unsigned int *s_type_group = (unsigned int*)(s_queue_gid + max_queue_size);

    // copy over parameters one int per thread for fast loads
        {
        unsigned int tidx = threadIdx.x+blockDim.x*threadIdx.y + blockDim.x*blockDim.y*threadIdx.z;
        unsigned int block_size = blockDim.x*blockDim.y*blockDim.z;
        unsigned int param_size = num_types*sizeof(typename Shape::param_type) / sizeof(int);

        for (unsigned int cur_offset = 0; cur_offset < param_size; cur_offset += block_size)
            {
            if (cur_offset + tidx < param_size)
                {
                ((int *)s_params)[cur_offset + tidx] = ((int *)d_params)[cur_offset + tidx];
                }
            }

        for (unsigned int cur_offset = 0; cur_offset < num_types; cur_offset += block_size)
            {
            if (cur_offset + tidx < num_types)
                {
                s_a[cur_offset + tidx] = d_a[cur_offset + tidx];
                s_d[cur_offset + tidx] = d_d[cur_offset + tidx];
                }
            }

        unsigned int ntyppairs = overlap_idx.getNumElements();

        for (unsigned int cur_offset = 0; cur_offset < ntyppairs; cur_offset += block_size)
            {
            if (cur_offset + tidx < ntyppairs)
                {
                s_check_overlaps[cur_offset + tidx] = d_check_overlaps[cur_offset + tidx];
                }
            }
        }

    __syncthreads();

    // initialize extra shared mem
    char *s_extra = (char *)(s_type_group + n_groups);
<<<<<<< HEAD

    for (unsigned int cur_type = 0; cur_type < num_types; ++cur_type)
        s_params[cur_type].load_shared(s_extra, true);
=======
    char *s_extra_begin = s_extra;

    for (unsigned int cur_type = 0; cur_type < num_types; ++cur_type)
        s_params[cur_type].load_shared(s_extra, true, s_extra_begin + max_extra_bytes);
>>>>>>> 001fe3c8

    // initialize the shared memory array for communicating overlaps
    if (master && group == 0)
        {
        s_translate_accept_count = 0;
        s_translate_reject_count = 0;
        s_rotate_accept_count = 0;
        s_rotate_reject_count = 0;
        s_overlap_checks = 0;
        s_overlap_err_count = 0;
        s_queue_size = 0;
        s_still_searching = 1;
        }
    if (master)
        {
        s_overlap[group] = 0;
        }

    // identify the active cell that this thread handles
    unsigned int active_cell_idx = 0;
    if (gridDim.y > 1)
        {
        // if gridDim.y > 1, then the fermi workaround is in place, index blocks on a 2D grid
        active_cell_idx = (blockIdx.x + blockIdx.y * 65535) * n_groups + group;
        }
    else
        {
        active_cell_idx = blockIdx.x * n_groups + group;
        }


    // this thread is inactive if it indexes past the end of the active cell list
    if (active_cell_idx >= n_active_cells)
        active = false;

    // pull in the index of our cell
    unsigned int my_cell = 0;
    unsigned int my_cell_size = 0;
    if (active)
        {
        my_cell = d_cell_set[active_cell_idx];
        my_cell_size = d_cell_size[my_cell];
        }

    // need to deactivate if there are no particles in this cell
    if (my_cell_size == 0)
        active = false;

    __syncthreads();

    // initial implementation just moves one particle per cell (nselect=1).
    // these variables are ugly, but needed to get the updated quantities outside of the scope
    unsigned int i;
    unsigned int overlap_checks = 0;
    bool move_type_translate = false;
    bool move_active = true;
    int ignore_stats = 0;

    if (active)
        {
        // one RNG per cell
        SaruGPU rng(my_cell, seed+select, timestep);

        // select one of the particles randomly from the cell
        unsigned int my_cell_offset = rand_select(rng, my_cell_size-1);
        i = tex1Dfetch(cell_idx_tex, cli(my_cell_offset, my_cell));

        // read in the position and orientation of our particle.
        Scalar4 postype_i = texFetchScalar4(d_postype, postype_tex, i);
        Scalar4 orientation_i = make_scalar4(1,0,0,0);

        unsigned int typ_i = __scalar_as_int(postype_i.w);
        Shape shape_i(quat<Scalar>(orientation_i), s_params[typ_i]);

        if (shape_i.hasOrientation())
            orientation_i = texFetchScalar4(d_orientation, orientation_tex, i);

        shape_i.orientation = quat<Scalar>(orientation_i);

        // if this looks funny, that is because it is. Using ignore_stats as a bool setting ignore_stats = ...
        // causes a compiler bug.
        if (shape_i.ignoreStatistics())
            ignore_stats = 1;

        vec3<Scalar> pos_i = vec3<Scalar>(postype_i);

        // for domain decomposition simulations, we need to leave all particles in the inactive region alone
        // in order to avoid even more divergence, this is done by setting the move_active flag
        // overlap checks are still processed, but the final move acceptance will be skipped
        if (domain_decomposition && !isActive(make_scalar3(postype_i.x, postype_i.y, postype_i.z), box, ghost_fraction))
            move_active = false;

        // make the move
        unsigned int move_type_select = rng.u32() & 0xffff;
        move_type_translate = !shape_i.hasOrientation() || (move_type_select < move_ratio);

        if (move_type_translate)
            {
            move_translate(pos_i, rng, s_d[typ_i], dim);

            // need to reject any move that puts the particle in the inactive region
            if (domain_decomposition && !isActive(vec_to_scalar3(pos_i), box, ghost_fraction))
                move_active = false;
            }
        else
            {
            move_rotate(shape_i.orientation, rng, s_a[typ_i], dim);
            }

        // stash the trial move in shared memory so that other threads in this block can process overlap checks
        if (master)
            {
            s_pos_group[group] = make_scalar3(pos_i.x, pos_i.y, pos_i.z);
            s_type_group[group] = typ_i;
            s_orientation_group[group] = quat_to_scalar4(shape_i.orientation);
            }
        }

    // sync so that s_postype_group and s_orientation are available before other threads might process overlap checks
    __syncthreads();

    // counters to track progress through the loop over potential neighbors
    unsigned int excell_size;
    unsigned int k = offset;
    if (active)
        {
        excell_size = d_excell_size[my_cell];
        overlap_checks += excell_size;
        }

    // loop while still searching
    while (s_still_searching)
        {
        // stage 1, fill the queue.
        // loop through particles in the excell list and add them to the queue if they pass the circumsphere check

        // active threads add to the queue
        if (active)
            {
            // prefetch j
            unsigned int j, next_j = 0;
            if (k < excell_size)
                {
                #if (__CUDA_ARCH__ > 300)
                next_j = __ldg(&d_excell_idx[excli(k, my_cell)]);
                #else
                next_j = d_excell_idx[excli(k, my_cell)];
                #endif
                }

            // add to the queue as long as the queue is not full, and we have not yet reached the end of our own list
            // and as long as no overlaps have been found
            while (!s_overlap[group] && s_queue_size < max_queue_size && k < excell_size)
                {
                if (k < excell_size)
                    {
                    Scalar4 postype_j;
                    Scalar4 orientation_j;
                    vec3<Scalar> r_ij;

                    // build some shapes, but we only need them to get diameters, so don't load orientations
                    // build shape i from shared memory
                    Scalar3 pos_i = s_pos_group[group];
                    Shape shape_i(quat<Scalar>(), s_params[s_type_group[group]]);

                    // prefetch next j
                    k += group_size;
                    j = next_j;

                    if (k < excell_size)
                        {
                        #if (__CUDA_ARCH__ > 300)
                        next_j = __ldg(&d_excell_idx[excli(k, my_cell)]);
                        #else
                        next_j = d_excell_idx[excli(k, my_cell)];
                        #endif
                        }

                    // read in position, and orientation of neighboring particle
                    postype_j = texFetchScalar4(d_postype, postype_tex, j);
                    Shape shape_j(quat<Scalar>(orientation_j), s_params[__scalar_as_int(postype_j.w)]);

                    // put particle j into the coordinate system of particle i
                    r_ij = vec3<Scalar>(postype_j) - vec3<Scalar>(pos_i);
                    r_ij = vec3<Scalar>(box.minImage(vec_to_scalar3(r_ij)));

                    // test circumsphere overlap
                    OverlapReal rsq = dot(r_ij,r_ij);
                    OverlapReal DaDb = shape_i.getCircumsphereDiameter() + shape_j.getCircumsphereDiameter();

                    if (i != j && rsq*OverlapReal(4.0) <= DaDb * DaDb)
                        {
                        // add this particle to the queue
                        unsigned int insert_point = atomicAdd(&s_queue_size, 1);

                        if (insert_point < max_queue_size)
                            {
                            s_queue_gid[insert_point] = group;
                            s_queue_j[insert_point] = j;
                            }
                        else
                            {
                            // or back up if the queue is already full
                            // we will recheck and insert this on the next time through
                            k -= group_size;
                            }
                        }

                    } // end if k < excell_size
                } // end while (s_queue_size < max_queue_size && k < excell_size)
            } // end if active

        // sync to make sure all threads in the block are caught up
        __syncthreads();

        // when we get here, all threads have either finished their list, or encountered a full queue
        // either way, it is time to process overlaps
        // need to clear the still searching flag and sync first
        if (master && group == 0)
            s_still_searching = 0;

        unsigned int tidx_1d = offset + group_size*group;  // z component is for Shape parallelism

        // max_queue_size is always <= block size, so we just need an if here
        if (tidx_1d < min(s_queue_size, max_queue_size))
            {
            // need to extract the overlap check to perform out of the shared mem queue
            unsigned int check_group = s_queue_gid[tidx_1d];
            unsigned int check_j = s_queue_j[tidx_1d];
            Scalar4 postype_j;
            Scalar4 orientation_j;
            vec3<Scalar> r_ij;

            // build shape i from shared memory
            Scalar3 pos_i = s_pos_group[check_group];
            unsigned int type_i = s_type_group[check_group];
            Shape shape_i(quat<Scalar>(s_orientation_group[check_group]), s_params[type_i]);

            // build shape j from global memory
            postype_j = texFetchScalar4(d_postype, postype_tex, check_j);
            orientation_j = make_scalar4(1,0,0,0);
            unsigned int type_j = __scalar_as_int(postype_j.w);
            Shape shape_j(quat<Scalar>(orientation_j), s_params[type_j]);
            if (shape_j.hasOrientation())
                shape_j.orientation = quat<Scalar>(texFetchScalar4(d_orientation, orientation_tex, check_j));

            // put particle j into the coordinate system of particle i
            r_ij = vec3<Scalar>(postype_j) - vec3<Scalar>(pos_i);
            r_ij = vec3<Scalar>(box.minImage(vec_to_scalar3(r_ij)));

            if (s_check_overlaps[overlap_idx(type_i, type_j)] && test_overlap(r_ij, shape_i, shape_j, err_count))
                {
                atomicAdd(&s_overlap[check_group], 1);
                }
            }

        // threads that need to do more looking set the still_searching flag
        __syncthreads();
        if (master && group == 0)
            s_queue_size = 0;

        if (active && !s_overlap[group] && k < excell_size)
            atomicAdd(&s_still_searching, 1);
        __syncthreads();

        } // end while (s_still_searching)

    // update the data if accepted
    if (master)
        {
        if (active && move_active)
            {
            // first need to check if the particle remains in its cell
            Scalar3 xnew_i = s_pos_group[group];
            unsigned int new_cell = computeParticleCell(xnew_i, box, ghost_width, cell_dim, ci);
            bool accepted=true;
            if (s_overlap[group])
                accepted=false;
            if (new_cell != my_cell)
                accepted=false;

            if (accepted)
                {
                // write out the updated position and orientation
                d_postype[i] = make_scalar4(xnew_i.x, xnew_i.y, xnew_i.z, __int_as_scalar(s_type_group[group]));
                d_orientation[i] = s_orientation_group[group];
                }

            if (d_active_cell_accept)
                {
                // store particle index
                d_active_cell_ptl_idx[active_cell_idx] = i;
                }

            if (d_active_cell_accept)
                {
                // store accept flag
                d_active_cell_accept[active_cell_idx] = accepted ? 1 : 0;
                }

            if (d_active_cell_move_type_translate)
                {
                // store move type
                d_active_cell_move_type_translate[active_cell_idx] = move_type_translate ? 1 : 0;
                }

            // if an auxillary array was provided, defer writing out statistics
            if (d_active_cell_ptl_idx)
                {
                ignore_stats = 1;
                }

            if (!ignore_stats && accepted && move_type_translate)
                atomicAdd(&s_translate_accept_count, 1);
            if (!ignore_stats && accepted && !move_type_translate)
                atomicAdd(&s_rotate_accept_count, 1);
            if (!ignore_stats && !accepted && move_type_translate)
                atomicAdd(&s_translate_reject_count, 1);
            if (!ignore_stats && !accepted && !move_type_translate)
                atomicAdd(&s_rotate_reject_count, 1);
            }
        else // active && move_active
            {
            if (d_active_cell_ptl_idx && active_cell_idx < n_active_cells)
                {
                // indicate that no particle was selected
                d_active_cell_ptl_idx[active_cell_idx] = UINT_MAX;
                }
            }

        // count the overlap checks
        atomicAdd(&s_overlap_checks, overlap_checks);
        }

    if (err_count > 0)
        atomicAdd(&s_overlap_err_count, err_count);

    __syncthreads();

    // final tally into global mem
    if (master && group == 0)
        {
        atomicAdd(&d_counters->translate_accept_count, s_translate_accept_count);
        atomicAdd(&d_counters->translate_reject_count, s_translate_reject_count);
        atomicAdd(&d_counters->rotate_accept_count, s_rotate_accept_count);
        atomicAdd(&d_counters->rotate_reject_count, s_rotate_reject_count);
        atomicAdd(&d_counters->overlap_checks, s_overlap_checks);
        atomicAdd(&d_counters->overlap_err_count, s_overlap_err_count);
        }
    }

//! Kernel driver for gpu_update_hpmc_kernel()
/*! \param args Bundled arguments
    \param d_params Per-type shape parameters
    \returns Error codes generated by any CUDA calls, or cudaSuccess when there is no error

    This templatized method is the kernel driver for HPMC update of any shape. It is instantiated for every shape at the
    bottom of this file.

    \ingroup hpmc_kernels
*/
template< class Shape >
cudaError_t gpu_hpmc_update(const hpmc_args_t& args, const typename Shape::param_type *params)
    {
    assert(args.d_postype);
    assert(args.d_orientation);
    assert(args.d_counters);
    assert(args.d_cell_idx);
    assert(args.d_cell_size);
    assert(args.d_excell_idx);
    assert(args.d_excell_size);
    assert(args.d_cell_set);
    assert(args.d_d);
    assert(args.d_a);
    assert(args.d_check_overlaps);
    assert(args.group_size >= 1);
    assert(args.stride >= 1);

    // determine the maximum block size and clamp the input block size down
    static int max_block_size = -1;
    static int sm = -1;
    static cudaFuncAttributes attr;
    if (max_block_size == -1)
        {
        cudaFuncGetAttributes(&attr, gpu_hpmc_mpmc_kernel<Shape>);
        max_block_size = attr.maxThreadsPerBlock;
        sm = attr.binaryVersion;
        }

    // might need to modify group_size to make the kernel runnable
    unsigned int group_size = args.group_size;

    // choose a block size based on the max block size by regs (max_block_size) and include dynamic shared memory usage
    unsigned int block_size = min(args.block_size, (unsigned int)max_block_size);

    // the new block size might not fit the group size and stride, decrease group size until it is
    group_size = args.group_size;

    unsigned int stride = min(block_size, args.stride);
<<<<<<< HEAD

=======
>>>>>>> 001fe3c8
    while (stride*group_size > block_size)
        {
        group_size--;
        }

<<<<<<< HEAD
    static unsigned int extra_bytes = UINT_MAX;
    if (extra_bytes == UINT_MAX || args.update_shape_param)
        {
        // required for memory coherency
        cudaDeviceSynchronize();

        // determine dynamically requested shared memory
        char *ptr_begin = nullptr;
        char *ptr =  ptr_begin;
        for (unsigned int i = 0; i < args.num_types; ++i)
            {
            params[i].load_shared(ptr,false);
            }
        extra_bytes = ptr - ptr_begin;
        }

=======
>>>>>>> 001fe3c8
    unsigned int n_groups = block_size / (group_size * stride);
    unsigned int max_queue_size = n_groups*group_size;
    unsigned int shared_bytes = n_groups * (sizeof(unsigned int)*2 + sizeof(Scalar4) + sizeof(Scalar3)) +
                                max_queue_size*(sizeof(unsigned int) + sizeof(unsigned int)) +
                                args.num_types * (sizeof(typename Shape::param_type) + 2*sizeof(Scalar)) +
                                args.overlap_idx.getNumElements() * sizeof(unsigned int) +
                                extra_bytes;

    unsigned int min_shared_bytes = args.num_types * (sizeof(typename Shape::param_type) + 2*sizeof(Scalar)) +
               args.overlap_idx.getNumElements() * sizeof(unsigned int) + extra_bytes;

<<<<<<< HEAD
=======
    unsigned int min_shared_bytes = args.num_types * (sizeof(typename Shape::param_type) + 2*sizeof(Scalar)) +
               args.overlap_idx.getNumElements() * sizeof(unsigned int);

>>>>>>> 001fe3c8
    if (min_shared_bytes >= args.devprop.sharedMemPerBlock)
        throw std::runtime_error("Insufficient shared memory for HPMC kernel: reduce number of particle types or size of shape parameters");

    while (shared_bytes + attr.sharedSizeBytes >= args.devprop.sharedMemPerBlock)
        {
        block_size -= args.devprop.warpSize;
        if (block_size == 0)
            throw std::runtime_error("Insufficient shared memory for HPMC kernel");

        // the new block size might not fit the group size and stride, decrease group size until it is
        stride = args.stride;
        group_size = args.group_size;

<<<<<<< HEAD
        stride = min(block_size, args.stride);
=======
        unsigned int stride = min(block_size, args.stride);
>>>>>>> 001fe3c8
        while (stride*group_size > block_size)
            {
            group_size--;
            }

        n_groups = block_size / (group_size * stride);
        max_queue_size = n_groups*group_size;
        shared_bytes = n_groups * (sizeof(unsigned int)*2 + sizeof(Scalar4) + sizeof(Scalar3)) +
                       max_queue_size*(sizeof(unsigned int) + sizeof(unsigned int)) +
                       min_shared_bytes;
<<<<<<< HEAD
=======
        }

    static unsigned int base_shared_bytes = UINT_MAX;
    bool shared_bytes_changed = base_shared_bytes != shared_bytes;
    if (shared_bytes_changed != base_shared_bytes)
        base_shared_bytes = shared_bytes + attr.sharedSizeBytes;

    unsigned int max_extra_bytes = args.devprop.sharedMemPerBlock - base_shared_bytes;
    static unsigned int extra_bytes = UINT_MAX;
    if (extra_bytes == UINT_MAX || args.update_shape_param || shared_bytes_changed)
        {
        // required for memory coherency
        cudaDeviceSynchronize();

        // determine dynamically requested shared memory
        char *ptr_begin = (char *)nullptr + base_shared_bytes; // start after dynamically allocated shared memory
        char *ptr =  ptr_begin;
        for (unsigned int i = 0; i < args.num_types; ++i)
            {
            params[i].load_shared(ptr,false, ptr_begin + max_extra_bytes);
            }
        extra_bytes = ptr - ptr_begin;
>>>>>>> 001fe3c8
        }

    shared_bytes += extra_bytes;

    // setup the grid to run the kernel
    dim3 threads;
    if (Shape::isParallel())
        {
        // use three-dimensional thread-layout with blockDim.z < 64
        threads = dim3(stride, group_size, n_groups);
        }
    else
        {
        threads = dim3(group_size, n_groups,1);
        }

    dim3 grid( args.n_active_cells / n_groups + 1, 1, 1);

    // hack to enable grids of more than 65k blocks
    if (sm < 30 && grid.x > 65535)
        {
        grid.y = grid.x / 65535 + 1;
        grid.x = 65535;
        }

    // bind the textures
    postype_tex.normalized = false;
    postype_tex.filterMode = cudaFilterModePoint;
    cudaError_t error = cudaBindTexture(0, postype_tex, args.d_postype, sizeof(Scalar4)*args.max_n);
    if (error != cudaSuccess)
        return error;

    if (args.has_orientation)
        {
        orientation_tex.normalized = false;
        orientation_tex.filterMode = cudaFilterModePoint;
        error = cudaBindTexture(0, orientation_tex, args.d_orientation, sizeof(Scalar4)*args.max_n);
        if (error != cudaSuccess)
            return error;
        }

    cell_idx_tex.normalized = false;
    cell_idx_tex.filterMode = cudaFilterModePoint;
    error = cudaBindTexture(0, cell_idx_tex, args.d_cell_idx, sizeof(Scalar4)*args.cli.getNumElements());
    if (error != cudaSuccess)
        return error;

    gpu_hpmc_mpmc_kernel<Shape><<<grid, threads, shared_bytes, args.stream>>>(args.d_postype,
                                                                 args.d_orientation,
                                                                 args.d_counters,
                                                                 args.d_cell_idx,
                                                                 args.d_cell_size,
                                                                 args.d_excell_idx,
                                                                 args.d_excell_size,
                                                                 args.ci,
                                                                 args.cli,
                                                                 args.excli,
                                                                 args.cell_dim,
                                                                 args.ghost_width,
                                                                 args.d_cell_set,
                                                                 args.n_active_cells,
                                                                 args.N,
                                                                 args.num_types,
                                                                 args.seed,
                                                                 args.d_d,
                                                                 args.d_a,
                                                                 args.d_check_overlaps,
                                                                 args.overlap_idx,
                                                                 args.move_ratio,
                                                                 args.timestep,
                                                                 args.dim,
                                                                 args.box,
                                                                 args.select,
                                                                 args.ghost_fraction,
                                                                 args.domain_decomposition,
                                                                 args.d_active_cell_ptl_idx,
                                                                 args.d_active_cell_accept,
                                                                 args.d_active_cell_move_type_translate,
                                                                 params,
<<<<<<< HEAD
                                                                 max_queue_size);
=======
                                                                 max_queue_size,
                                                                 max_extra_bytes);
>>>>>>> 001fe3c8

    return cudaSuccess;
    }

#endif //NVCC

}; // end namespace detail

} // end namespace hpmc

#endif // _INTEGRATOR_HPMC_CUH_
<|MERGE_RESOLUTION|>--- conflicted
+++ resolved
@@ -410,16 +410,10 @@
 
     // initialize extra shared mem
     char *s_extra = (char *)(s_type_group + n_groups);
-<<<<<<< HEAD
-
-    for (unsigned int cur_type = 0; cur_type < num_types; ++cur_type)
-        s_params[cur_type].load_shared(s_extra, true);
-=======
     char *s_extra_begin = s_extra;
 
     for (unsigned int cur_type = 0; cur_type < num_types; ++cur_type)
         s_params[cur_type].load_shared(s_extra, true, s_extra_begin + max_extra_bytes);
->>>>>>> 001fe3c8
 
     // initialize the shared memory array for communicating overlaps
     if (master && group == 0)
@@ -819,51 +813,21 @@
     group_size = args.group_size;
 
     unsigned int stride = min(block_size, args.stride);
-<<<<<<< HEAD
-
-=======
->>>>>>> 001fe3c8
     while (stride*group_size > block_size)
         {
         group_size--;
         }
 
-<<<<<<< HEAD
-    static unsigned int extra_bytes = UINT_MAX;
-    if (extra_bytes == UINT_MAX || args.update_shape_param)
-        {
-        // required for memory coherency
-        cudaDeviceSynchronize();
-
-        // determine dynamically requested shared memory
-        char *ptr_begin = nullptr;
-        char *ptr =  ptr_begin;
-        for (unsigned int i = 0; i < args.num_types; ++i)
-            {
-            params[i].load_shared(ptr,false);
-            }
-        extra_bytes = ptr - ptr_begin;
-        }
-
-=======
->>>>>>> 001fe3c8
     unsigned int n_groups = block_size / (group_size * stride);
     unsigned int max_queue_size = n_groups*group_size;
     unsigned int shared_bytes = n_groups * (sizeof(unsigned int)*2 + sizeof(Scalar4) + sizeof(Scalar3)) +
                                 max_queue_size*(sizeof(unsigned int) + sizeof(unsigned int)) +
                                 args.num_types * (sizeof(typename Shape::param_type) + 2*sizeof(Scalar)) +
-                                args.overlap_idx.getNumElements() * sizeof(unsigned int) +
-                                extra_bytes;
-
-    unsigned int min_shared_bytes = args.num_types * (sizeof(typename Shape::param_type) + 2*sizeof(Scalar)) +
-               args.overlap_idx.getNumElements() * sizeof(unsigned int) + extra_bytes;
-
-<<<<<<< HEAD
-=======
+                                args.overlap_idx.getNumElements() * sizeof(unsigned int);
+
     unsigned int min_shared_bytes = args.num_types * (sizeof(typename Shape::param_type) + 2*sizeof(Scalar)) +
                args.overlap_idx.getNumElements() * sizeof(unsigned int);
 
->>>>>>> 001fe3c8
     if (min_shared_bytes >= args.devprop.sharedMemPerBlock)
         throw std::runtime_error("Insufficient shared memory for HPMC kernel: reduce number of particle types or size of shape parameters");
 
@@ -877,11 +841,7 @@
         stride = args.stride;
         group_size = args.group_size;
 
-<<<<<<< HEAD
-        stride = min(block_size, args.stride);
-=======
         unsigned int stride = min(block_size, args.stride);
->>>>>>> 001fe3c8
         while (stride*group_size > block_size)
             {
             group_size--;
@@ -892,8 +852,6 @@
         shared_bytes = n_groups * (sizeof(unsigned int)*2 + sizeof(Scalar4) + sizeof(Scalar3)) +
                        max_queue_size*(sizeof(unsigned int) + sizeof(unsigned int)) +
                        min_shared_bytes;
-<<<<<<< HEAD
-=======
         }
 
     static unsigned int base_shared_bytes = UINT_MAX;
@@ -916,7 +874,6 @@
             params[i].load_shared(ptr,false, ptr_begin + max_extra_bytes);
             }
         extra_bytes = ptr - ptr_begin;
->>>>>>> 001fe3c8
         }
 
     shared_bytes += extra_bytes;
@@ -996,12 +953,8 @@
                                                                  args.d_active_cell_accept,
                                                                  args.d_active_cell_move_type_translate,
                                                                  params,
-<<<<<<< HEAD
-                                                                 max_queue_size);
-=======
                                                                  max_queue_size,
                                                                  max_extra_bytes);
->>>>>>> 001fe3c8
 
     return cudaSuccess;
     }
