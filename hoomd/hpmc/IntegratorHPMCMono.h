--- conflicted
+++ resolved
@@ -352,13 +352,8 @@
         detail::UpdateOrder m_update_order;         //!< Update order
         bool m_image_list_is_initialized;                    //!< true if image list has been used
         bool m_image_list_valid;                             //!< image list is invalid if the box dimensions or particle parameters have changed.
-<<<<<<< HEAD
-        std::vector<vec3<Scalar> > m_image_list;             //!< List of potentially interacting simulation box images
-        std::vector<int3> m_image_hkl;               //!< List of potentially interacting simulation box images (integer shifts)
-=======
         ManagedArray<vec3<Scalar> > m_image_list;             //!< List of potentially interacting simulation box images
         ManagedArray<int3> m_image_hkl;                      //!< List of potentially interacting simulation box images (integer shifts)
->>>>>>> 0c1d09ea
         unsigned int m_image_list_rebuilds;                  //!< Number of times the image list has been rebuilt
         bool m_image_list_warning_issued;                    //!< True if the image list warning has been issued
         bool m_hkl_max_warning_issued;                       //!< True if the image list size warning has been issued
@@ -408,12 +403,9 @@
               m_image_list_is_initialized(false),
               m_image_list_valid(false),
               m_hasOrientation(true),
-<<<<<<< HEAD
               m_extra_image_width(0.0)
-=======
               m_past_first_run(false)
               m_aabb_tree(m_exec_conf->isCUDAEnabled())
->>>>>>> 0c1d09ea
     {
     // allocate the parameter storage
     m_params = std::vector<param_type, managed_allocator<param_type> >(m_pdata->getNTypes(), param_type(), managed_allocator<param_type>(m_exec_conf->isCUDAEnabled()));
@@ -1273,11 +1265,6 @@
 
     m_image_list_valid = true;
     m_image_list_is_initialized = true;
-<<<<<<< HEAD
-    m_image_list.clear();
-    m_image_hkl.clear();
-=======
->>>>>>> 0c1d09ea
     m_image_list_rebuilds++;
 
     // Get box vectors
@@ -1378,13 +1365,8 @@
                         if (dot(r,r) <= range_sq)
                             {
                             vec3<Scalar> img = (Scalar)hkl.x*e1+(Scalar)hkl.y*e2+(Scalar)hkl.z*e3;
-<<<<<<< HEAD
-                            m_image_list.push_back(img);
-                            m_image_hkl.push_back(make_int3(hkl.x, hkl.y, hkl.z));
-=======
                             images.push_back(img);
                             image_hkl.push_back(make_int3(hkl.x, hkl.y, hkl.z));
->>>>>>> 0c1d09ea
                             added_images = true;
                             }
                         }
