// Copyright (c) 2009-2017 The Regents of the University of Michigan
// This file is part of the HOOMD-blue project, released under the BSD 3-Clause License.

// inclusion guard
#ifndef _INTEGRATOR_HPMC_MONO_H_
#define _INTEGRATOR_HPMC_MONO_H_

/*! \file IntegratorHPMCMono.h
    \brief Declaration of IntegratorHPMC
*/

#include <iostream>
#include <iomanip>
#include <sstream>

#include "hoomd/Integrator.h"
#include "HPMCPrecisionSetup.h"
#include "IntegratorHPMC.h"
#include "Moves.h"
#include "hoomd/AABBTree.h"
#include "GSDHPMCSchema.h"
#include "hoomd/Index1D.h"

#include "hoomd/managed_allocator.h"

#ifdef ENABLE_MPI
#include "hoomd/Communicator.h"
#include "hoomd/HOOMDMPI.h"
#endif

#include "ShapeSphere.h"

#ifndef NVCC
#include <hoomd/extern/pybind/include/pybind11/pybind11.h>
#endif

namespace hpmc
{

namespace detail
{

//! Helper class to manage shuffled update orders
/*! Stores an update order from 0 to N-1, inclusive, and can be resized. shuffle() shuffles the order of elements
    to a new random permutation. operator [i] gets the index of the item at order i in the current shuffled sequence.

    \ingroup hpmc_data_structs
*/
class UpdateOrder
    {
    public:
        //! Constructor
        /*! \param seed Random number seed
            \param N number of integers to shuffle
        */
        UpdateOrder(unsigned int seed, unsigned int N=0)
            : m_seed(seed)
            {
            resize(N);
            }

        //! Resize the order
        /*! \param N new size
            \post The order is 0, 1, 2, ... N-1
        */
    void resize(unsigned int N)
            {
            // initialize the update order
            m_update_order.resize(N);
            for (unsigned int i = 0; i < N; i++)
                m_update_order[i] = i;
            }

        //! Shuffle the order
        /*! \param timestep Current timestep of the simulation
            \note \a timestep is used to seed the RNG, thus assuming that the order is shuffled only once per
            timestep.
        */
        void shuffle(unsigned int timestep, unsigned int select = 0)
            {
            hoomd::detail::Saru rng(timestep, m_seed+select, 0xfa870af6);
            float r = rng.f();

            // reverse the order with 1/2 probability
            if (r > 0.5f)
                {
                unsigned int N = m_update_order.size();
                for (unsigned int i = 0; i < N; i++)
                    m_update_order[i] = N - i - 1;
                }
            else
                {
                unsigned int N = m_update_order.size();
                for (unsigned int i = 0; i < N; i++)
                    m_update_order[i] = i;
                }
            }

        //! Access element of the shuffled order
        unsigned int operator[](unsigned int i)
            {
            return m_update_order[i];
            }
    private:
        unsigned int m_seed;                       //!< Random number seed
        std::vector<unsigned int> m_update_order; //!< Update order
    };

}; // end namespace detail

//! HPMC on systems of mono-disperse shapes
/*! Implement hard particle monte carlo for a single type of shape on the CPU.

    TODO: I need better documentation

    \ingroup hpmc_integrators
*/
template < class Shape >
class IntegratorHPMCMono : public IntegratorHPMC
    {
    public:
        //! Param type from the shape
        typedef typename Shape::param_type param_type;

        //! Constructor
        IntegratorHPMCMono(std::shared_ptr<SystemDefinition> sysdef,
                      unsigned int seed);

        virtual ~IntegratorHPMCMono()
            {
            if (m_aabbs != NULL)
                free(m_aabbs);
            m_pdata->getBoxChangeSignal().template disconnect<IntegratorHPMCMono<Shape>, &IntegratorHPMCMono<Shape>::slotBoxChanged>(this);
            m_pdata->getParticleSortSignal().template disconnect<IntegratorHPMCMono<Shape>, &IntegratorHPMCMono<Shape>::slotSorted>(this);
            }

        virtual void printStats();

        virtual void resetStats();

        //! Take one timestep forward
        virtual void update(unsigned int timestep);

        //! Get the maximum particle diameter
        virtual Scalar getMaxDiameter();

        //! Set the pair parameters for a single type
        virtual void setParam(unsigned int typ, const param_type& param);

        //! Set elements of the interaction matrix
        virtual void setOverlapChecks(unsigned int typi, unsigned int typj, bool check_overlaps);

        //! Set the external field for the integrator
        void setExternalField(std::shared_ptr< ExternalFieldMono<Shape> > external)
            {
            m_external = external;
            this->m_external_base = (ExternalField*)external.get();
            }

        //! Get the particle parameters
        virtual std::vector<param_type, managed_allocator<param_type> >& getParams()
            {
            return m_params;
            }

        //! Get the interaction matrix
        virtual const GPUArray<unsigned int>& getInteractionMatrix()
            {
            return m_overlaps;
            }

        //! Get the indexer for the interaction matrix
        virtual const Index2D& getOverlapIndexer()
            {
            return m_overlap_idx;
            }

        //! Count overlaps with the option to exit early at the first detected overlap
        virtual unsigned int countOverlaps(unsigned int timestep, bool early_exit);

        //! Return a vector that is an unwrapped overlap map
        virtual std::vector<bool> mapOverlaps();

        //! Return a python list that is an unwrapped overlap map
        virtual pybind11::list PyMapOverlaps();

        //! Return the requested ghost layer width
        virtual Scalar getGhostLayerWidth(unsigned int)
            {
            Scalar ghost_width = m_nominal_width + m_extra_ghost_width;
            m_exec_conf->msg->notice(9) << "IntegratorHPMCMono: ghost layer width of " << ghost_width << std::endl;
            return ghost_width;
            }

        #ifdef ENABLE_MPI
        //! Return the requested communication flags for ghost particles
        virtual CommFlags getCommFlags(unsigned int)
            {
            CommFlags flags(0);
            flags[comm_flag::position] = 1;
            flags[comm_flag::tag] = 1;

            std::ostringstream o;
            o << "IntegratorHPMCMono: Requesting communication flags for pos tag ";
            if (m_hasOrientation)
                {
                flags[comm_flag::orientation] = 1;
                o << "orientation ";
                }

            m_exec_conf->msg->notice(9) << o.str() << std::endl;
            return flags;
            }
        #endif

        //! Prepare for the run
        virtual void prepRun(unsigned int timestep)
            {
                {
                // for p in params, if Shape dummy(q_dummy, params).hasOrientation() then m_hasOrientation=true
                m_hasOrientation = false;
                quat<Scalar> q(make_scalar4(1,0,0,0));
                for (unsigned int i=0; i < m_pdata->getNTypes(); i++)
                    {
                    Shape dummy(q, m_params[i]);
                    if (dummy.hasOrientation())
                        m_hasOrientation = true;
                    }
                }
            updateCellWidth(); // make sure the cell width is up-to-date and forces a rebuild of the AABB tree and image list

            communicate(true);

            m_past_first_run = true;
            }

        //! Communicate particles
        virtual void communicate(bool migrate)
            {
            // migrate and exchange particles
            #ifdef ENABLE_MPI
            if (m_comm)
                {
                // this is kludgy but necessary since we are calling the communications methods directly
                m_comm->setFlags(getCommFlags(0));

                if (migrate)
                    m_comm->migrateParticles();
                else
                    m_pdata->removeAllGhostParticles();

                m_comm->exchangeGhosts();

                m_aabb_tree_invalid = true;
                }
            #endif
            }

        //! Build the AABB tree (if needed)
        const detail::AABBTree& buildAABBTree();

        //! Make list of image indices for boxes to check in small-box mode
        const std::vector<vec3<Scalar> >& updateImageList();

        //! Method to be called when number of types changes
        virtual void slotNumTypesChange();

        void invalidateAABBTree(){ m_aabb_tree_invalid = true; }

        //! Method that is called whenever the GSD file is written if connected to a GSD file.
        int slotWriteGSD(gsd_handle&, std::string name) const;

        //! Method that is called to connect to the gsd write state signal
        void connectGSDSignal(std::shared_ptr<GSDDumpWriter> writer, std::string name);

        //! Method that is called to connect to the gsd write state signal
        bool restoreStateGSD(std::shared_ptr<GSDReader> reader, std::string name);

    protected:
        std::vector<param_type, managed_allocator<param_type> > m_params;   //!< Parameters for each particle type on GPU
        GPUArray<unsigned int> m_overlaps;          //!< Interaction matrix (0/1) for overlap checks
        detail::UpdateOrder m_update_order;         //!< Update order
        bool m_image_list_is_initialized;                    //!< true if image list has been used
        bool m_image_list_valid;                             //!< image list is invalid if the box dimensions or particle parameters have changed.
        std::vector<vec3<Scalar> > m_image_list;             //!< List of potentially interacting simulation box images
        unsigned int m_image_list_rebuilds;                  //!< Number of times the image list has been rebuilt
        bool m_image_list_warning_issued;                    //!< True if the image list warning has been issued
        bool m_hkl_max_warning_issued;                       //!< True if the image list size warning has been issued
        bool m_hasOrientation;                               //!< true if there are any orientable particles in the system

        std::shared_ptr< ExternalFieldMono<Shape> > m_external;//!< External Field
        detail::AABBTree m_aabb_tree;               //!< Bounding volume hierarchy for overlap checks
        detail::AABB* m_aabbs;                      //!< list of AABBs, one per particle
        unsigned int m_aabbs_capacity;              //!< Capacity of m_aabbs list
        bool m_aabb_tree_invalid;                   //!< Flag if the aabb tree has been invalidated

        bool m_past_first_run;                      //!< Flag to test if the first run() has started

        Index2D m_overlap_idx;                      //!!< Indexer for interaction matrix

        //! Set the nominal width appropriate for looped moves
        virtual void updateCellWidth();

        //! Grow the m_aabbs list
        virtual void growAABBList(unsigned int N);

        //! Limit the maximum move distances
        virtual void limitMoveDistances();

        //! callback so that the box change signal can invalidate the image list
        virtual void slotBoxChanged()
            {
            m_image_list_valid = false;
            // changing the box does not necessarily invalidate the AABB tree - however, practically
            // anything that changes the box (i.e. NPT, box_resize) is also moving the particles,
            // so use it as a sign to rebuild the AABB tree
            m_aabb_tree_invalid = true;
            }

        //! callback so that the particle sort signal can invalidate the AABB tree
        virtual void slotSorted()
            {
            m_aabb_tree_invalid = true;
            }
    };

template <class Shape>
IntegratorHPMCMono<Shape>::IntegratorHPMCMono(std::shared_ptr<SystemDefinition> sysdef,
                                                   unsigned int seed)
            : IntegratorHPMC(sysdef, seed),
              m_update_order(seed+m_exec_conf->getRank(), m_pdata->getN()),
              m_image_list_is_initialized(false),
              m_image_list_valid(false),
              m_hasOrientation(true),
              m_past_first_run(false)
    {
    // allocate the parameter storage
    m_params = std::vector<param_type, managed_allocator<param_type> >(m_pdata->getNTypes(), param_type(), managed_allocator<param_type>(m_exec_conf->isCUDAEnabled()));

    m_overlap_idx = Index2D(m_pdata->getNTypes());
    GPUArray<unsigned int> overlaps(m_overlap_idx.getNumElements(), m_exec_conf);
    m_overlaps.swap(overlaps);

    // Connect to the BoxChange signal
    m_pdata->getBoxChangeSignal().template connect<IntegratorHPMCMono<Shape>, &IntegratorHPMCMono<Shape>::slotBoxChanged>(this);
    m_pdata->getParticleSortSignal().template connect<IntegratorHPMCMono<Shape>, &IntegratorHPMCMono<Shape>::slotSorted>(this);

    m_image_list_rebuilds = 0;
    m_image_list_warning_issued = false;
    m_hkl_max_warning_issued = false;

    m_aabbs = NULL;
    m_aabbs_capacity = 0;
    m_aabb_tree_invalid = true;
    }

template <class Shape>
void IntegratorHPMCMono<Shape>::printStats()
    {
    IntegratorHPMC::printStats();

    /*unsigned int max_height = 0;
    unsigned int total_height = 0;

    for (unsigned int i = 0; i < m_pdata->getN(); i++)
        {
        unsigned int height = m_aabb_tree.height(i);
        if (height > max_height)
            max_height = height;
        total_height += height;
        }

    m_exec_conf->msg->notice(2) << "Avg AABB tree height: " << total_height / Scalar(m_pdata->getN()) << std::endl;
    m_exec_conf->msg->notice(2) << "Max AABB tree height: " << max_height << std::endl;*/
    }

template <class Shape>
void IntegratorHPMCMono<Shape>::resetStats()
    {
    IntegratorHPMC::resetStats();
    }

template <class Shape>
void IntegratorHPMCMono<Shape>::slotNumTypesChange()
    {
    // call parent class method
    IntegratorHPMC::slotNumTypesChange();

    // re-allocate the parameter storage
    m_params.resize(m_pdata->getNTypes());

    // skip the reallocation if the number of types does not change
    // this keeps old potential coefficients when restoring a snapshot
    // it will result in invalid coeficients if the snapshot has a different type id -> name mapping
    if (m_pdata->getNTypes() == m_overlap_idx.getW())
        return;

    // re-allocate overlap interaction matrix
    m_overlap_idx = Index2D(m_pdata->getNTypes());

    GPUArray<unsigned int> overlaps(m_overlap_idx.getNumElements(), m_exec_conf);
    m_overlaps.swap(overlaps);

    updateCellWidth();
    }

template <class Shape>
void IntegratorHPMCMono<Shape>::update(unsigned int timestep)
    {
    m_exec_conf->msg->notice(10) << "HPMCMono update: " << timestep << std::endl;
    IntegratorHPMC::update(timestep);

    // get needed vars
    ArrayHandle<hpmc_counters_t> h_counters(m_count_total, access_location::host, access_mode::readwrite);
    hpmc_counters_t& counters = h_counters.data[0];
    const BoxDim& box = m_pdata->getBox();
    unsigned int ndim = this->m_sysdef->getNDimensions();

    #ifdef ENABLE_MPI
    // compute the width of the active region
    Scalar3 npd = box.getNearestPlaneDistance();
    Scalar3 ghost_fraction = m_nominal_width / npd;
    #endif

    // Shuffle the order of particles for this step
    m_update_order.resize(m_pdata->getN());
    m_update_order.shuffle(timestep);

    // update the AABB Tree
    buildAABBTree();
    // limit m_d entries so that particles cannot possibly wander more than one box image in one time step
    limitMoveDistances();
    // update the image list
    updateImageList();

    if (this->m_prof) this->m_prof->push(this->m_exec_conf, "HPMC update");

    if( m_external ) // I think we need this here otherwise I don't think it will get called.
        {
        m_external->compute(timestep);
        }

    // access interaction matrix
    ArrayHandle<unsigned int> h_overlaps(m_overlaps, access_location::host, access_mode::read);

    // loop over local particles nselect times
    for (unsigned int i_nselect = 0; i_nselect < m_nselect; i_nselect++)
        {
        // access particle data and system box
        ArrayHandle<Scalar4> h_postype(m_pdata->getPositions(), access_location::host, access_mode::readwrite);
        ArrayHandle<Scalar4> h_orientation(m_pdata->getOrientationArray(), access_location::host, access_mode::readwrite);

        //access move sizes
        ArrayHandle<Scalar> h_d(m_d, access_location::host, access_mode::read);
        ArrayHandle<Scalar> h_a(m_a, access_location::host, access_mode::read);

        // loop through N particles in a shuffled order
        for (unsigned int cur_particle = 0; cur_particle < m_pdata->getN(); cur_particle++)
            {
            unsigned int i = m_update_order[cur_particle];

            // read in the current position and orientation
            Scalar4 postype_i = h_postype.data[i];
            Scalar4 orientation_i = h_orientation.data[i];
            vec3<Scalar> pos_i = vec3<Scalar>(postype_i);

            #ifdef ENABLE_MPI
            if (m_comm)
                {
                // only move particle if active
                if (!isActive(make_scalar3(postype_i.x, postype_i.y, postype_i.z), box, ghost_fraction))
                    continue;
                }
            #endif

            // make a trial move for i
            hoomd::detail::Saru rng_i(i, m_seed + m_exec_conf->getRank()*m_nselect + i_nselect, timestep);
            int typ_i = __scalar_as_int(postype_i.w);
            Shape shape_i(quat<Scalar>(orientation_i), m_params[typ_i]);
            unsigned int move_type_select = rng_i.u32() & 0xffff;
            bool move_type_translate = !shape_i.hasOrientation() || (move_type_select < m_move_ratio);

            Shape shape_old(quat<Scalar>(orientation_i), m_params[typ_i]);
            vec3<Scalar> pos_old = pos_i;

            if (move_type_translate)
                {
                move_translate(pos_i, rng_i, h_d.data[typ_i], ndim);

                #ifdef ENABLE_MPI
                if (m_comm)
                    {
                    // check if particle has moved into the ghost layer, and skip if it is
                    if (!isActive(vec_to_scalar3(pos_i), box, ghost_fraction))
                        continue;
                    }
                #endif
                }
            else
                {
                move_rotate(shape_i.orientation, rng_i, h_a.data[typ_i], ndim);
                }

<<<<<<< HEAD
            // move could be rejected by the external potential or the overlap.
            // check the external porential first because it will most likely be
            // faster
            bool reject_external = false;
            if(m_external && !m_external->accept(i, typ_i, pos_old, shape_old, pos_i, shape_i, rng_i))
                {
                reject_external = true;
                }

=======
>>>>>>> 2f34b224
            // check for overlaps with neighboring particle's positions
            bool overlap=false;
            detail::AABB aabb_i_local = shape_i.getAABB(vec3<Scalar>(0,0,0));

            // All image boxes (including the primary)
            const unsigned int n_images = m_image_list.size();
            for (unsigned int cur_image = 0; cur_image < n_images; cur_image++)
                {
                vec3<Scalar> pos_i_image = pos_i + m_image_list[cur_image];
                detail::AABB aabb = aabb_i_local;
                aabb.translate(pos_i_image);

                // stackless search
                for (unsigned int cur_node_idx = 0; cur_node_idx < m_aabb_tree.getNumNodes(); cur_node_idx++)
                    {
                    if (detail::overlap(m_aabb_tree.getNodeAABB(cur_node_idx), aabb))
                        {
                        if (m_aabb_tree.isNodeLeaf(cur_node_idx))
                            {
                            for (unsigned int cur_p = 0; cur_p < m_aabb_tree.getNodeNumParticles(cur_node_idx); cur_p++)
                                {
                                // read in its position and orientation
                                unsigned int j = m_aabb_tree.getNodeParticle(cur_node_idx, cur_p);

                                Scalar4 postype_j;
                                Scalar4 orientation_j;

                                // handle j==i situations
                                if ( j != i )
                                    {
                                    // load the position and orientation of the j particle
                                    postype_j = h_postype.data[j];
                                    orientation_j = h_orientation.data[j];
                                    }
                                else
                                    {
                                    if (cur_image == 0)
                                        {
                                        // in the first image, skip i == j
                                        continue;
                                        }
                                    else
                                        {
                                        // If this is particle i and we are in an outside image, use the translated position and orientation
                                        postype_j = make_scalar4(pos_i.x, pos_i.y, pos_i.z, postype_i.w);
                                        orientation_j = quat_to_scalar4(shape_i.orientation);
                                        }
                                    }

                                // put particles in coordinate system of particle i
                                vec3<Scalar> r_ij = vec3<Scalar>(postype_j) - pos_i_image;

                                unsigned int typ_j = __scalar_as_int(postype_j.w);
                                Shape shape_j(quat<Scalar>(orientation_j), m_params[typ_j]);

                                counters.overlap_checks++;
                                if (h_overlaps.data[m_overlap_idx(typ_i, typ_j)]
                                    && check_circumsphere_overlap(r_ij, shape_i, shape_j)
                                    && test_overlap(r_ij, shape_i, shape_j, counters.overlap_err_count))
                                    {
                                    overlap = true;
                                    break;
                                    }
                                }
                            }
                        }
                    else
                        {
                        // skip ahead
                        cur_node_idx += m_aabb_tree.getNodeSkip(cur_node_idx);
                        }

                    if (overlap)
                        break;
                    }  // end loop over AABB nodes

                if (overlap)
                    break;
                } // end loop over images

            // move could be rejected by the external potential or the overlap.
            bool reject_external = false;
            if(m_external && !overlap && !m_external->accept(i, pos_old, shape_old, pos_i, shape_i, rng_i))
                {
                reject_external = true;
                }

            // if the move is accepted
            if (!overlap && !reject_external)
                {
                // increment accept counter and assign new position
                if (!shape_i.ignoreStatistics())
                  {
                  if (move_type_translate)
                      counters.translate_accept_count++;
                  else
                      counters.rotate_accept_count++;
                  }
                // update the position of the particle in the tree for future updates
                detail::AABB aabb = aabb_i_local;
                aabb.translate(pos_i);
                m_aabb_tree.update(i, aabb);

                // update position of particle
                h_postype.data[i] = make_scalar4(pos_i.x,pos_i.y,pos_i.z,postype_i.w);

                if (shape_i.hasOrientation())
                    {
                    h_orientation.data[i] = quat_to_scalar4(shape_i.orientation);
                    }
                }

            else
                {
                if (!shape_i.ignoreStatistics())
                    {
                    // increment reject counter
                    if (move_type_translate)
                        counters.translate_reject_count++;
                    else
                        counters.rotate_reject_count++;
                    }
                }
            } // end loop over all particles
        } // end loop over nselect

        {
        ArrayHandle<Scalar4> h_postype(m_pdata->getPositions(), access_location::host, access_mode::readwrite);
        ArrayHandle<int3> h_image(m_pdata->getImages(), access_location::host, access_mode::readwrite);

        // wrap particles back into box
        for (unsigned int i = 0; i < m_pdata->getN(); i++)
            {
            box.wrap(h_postype.data[i], h_image.data[i]);
            }
        }

    // perform the grid shift
    #ifdef ENABLE_MPI
    if (m_comm)
        {
        ArrayHandle<Scalar4> h_postype(m_pdata->getPositions(), access_location::host, access_mode::readwrite);
        ArrayHandle<int3> h_image(m_pdata->getImages(), access_location::host, access_mode::readwrite);

        // precalculate the grid shift
        hoomd::detail::Saru rng(timestep, this->m_seed, 0xf4a3210e);
        Scalar3 shift = make_scalar3(0,0,0);
        shift.x = rng.s(-m_nominal_width/Scalar(2.0),m_nominal_width/Scalar(2.0));
        shift.y = rng.s(-m_nominal_width/Scalar(2.0),m_nominal_width/Scalar(2.0));
        if (this->m_sysdef->getNDimensions() == 3)
            {
            shift.z = rng.s(-m_nominal_width/Scalar(2.0),m_nominal_width/Scalar(2.0));
            }
        for (unsigned int i = 0; i < m_pdata->getN(); i++)
            {
            // read in the current position and orientation
            Scalar4 postype_i = h_postype.data[i];
            vec3<Scalar> r_i = vec3<Scalar>(postype_i); // translation from local to global coordinates
            r_i += vec3<Scalar>(shift);
            h_postype.data[i] = vec_to_scalar4(r_i, postype_i.w);
            box.wrap(h_postype.data[i], h_image.data[i]);
            }
        this->m_pdata->translateOrigin(shift);
        }
    #endif

    if (this->m_prof) this->m_prof->pop(this->m_exec_conf);

    // migrate and exchange particles
    communicate(true);

    // all particle have been moved, the aabb tree is now invalid
    m_aabb_tree_invalid = true;
    }

/*! \param timestep current step
    \param early_exit exit at first overlap found if true
    \returns number of overlaps if early_exit=false, 1 if early_exit=true
*/
template <class Shape>
unsigned int IntegratorHPMCMono<Shape>::countOverlaps(unsigned int timestep, bool early_exit)
    {
    unsigned int overlap_count = 0;
    unsigned int err_count = 0;

    m_exec_conf->msg->notice(10) << "HPMCMono count overlaps: " << timestep << std::endl;

    if (!m_past_first_run)
        {
        m_exec_conf->msg->error() << "count_overlaps only works after a run() command" << std::endl;
        throw std::runtime_error("Error communicating in count_overlaps");
        }

    // build an up to date AABB tree
    buildAABBTree();
    // update the image list
    updateImageList();


    if (this->m_prof) this->m_prof->push(this->m_exec_conf, "HPMC count overlaps");

    // access particle data and system box
    ArrayHandle<Scalar4> h_postype(m_pdata->getPositions(), access_location::host, access_mode::read);
    ArrayHandle<Scalar4> h_orientation(m_pdata->getOrientationArray(), access_location::host, access_mode::read);
    ArrayHandle<unsigned int> h_tag(m_pdata->getTags(), access_location::host, access_mode::read);

    // access parameters and interaction matrix
    ArrayHandle<unsigned int> h_overlaps(m_overlaps, access_location::host, access_mode::read);

    // Loop over all particles
    for (unsigned int i = 0; i < m_pdata->getN(); i++)
        {
        // read in the current position and orientation
        Scalar4 postype_i = h_postype.data[i];
        Scalar4 orientation_i = h_orientation.data[i];
        unsigned int typ_i = __scalar_as_int(postype_i.w);
        Shape shape_i(quat<Scalar>(orientation_i), m_params[typ_i]);
        vec3<Scalar> pos_i = vec3<Scalar>(postype_i);

        // Check particle against AABB tree for neighbors
        detail::AABB aabb_i_local = shape_i.getAABB(vec3<Scalar>(0,0,0));

        const unsigned int n_images = m_image_list.size();
        for (unsigned int cur_image = 0; cur_image < n_images; cur_image++)
            {
            vec3<Scalar> pos_i_image = pos_i + m_image_list[cur_image];
            detail::AABB aabb = aabb_i_local;
            aabb.translate(pos_i_image);

            // stackless search
            for (unsigned int cur_node_idx = 0; cur_node_idx < m_aabb_tree.getNumNodes(); cur_node_idx++)
                {
                if (detail::overlap(m_aabb_tree.getNodeAABB(cur_node_idx), aabb))
                    {
                    if (m_aabb_tree.isNodeLeaf(cur_node_idx))
                        {
                        for (unsigned int cur_p = 0; cur_p < m_aabb_tree.getNodeNumParticles(cur_node_idx); cur_p++)
                            {
                            // read in its position and orientation
                            unsigned int j = m_aabb_tree.getNodeParticle(cur_node_idx, cur_p);

                            // skip i==j in the 0 image
                            if (cur_image == 0 && i == j)
                                continue;

                            Scalar4 postype_j = h_postype.data[j];
                            Scalar4 orientation_j = h_orientation.data[j];

                            // put particles in coordinate system of particle i
                            vec3<Scalar> r_ij = vec3<Scalar>(postype_j) - pos_i_image;

                            unsigned int typ_j = __scalar_as_int(postype_j.w);
                            Shape shape_j(quat<Scalar>(orientation_j), m_params[typ_j]);

                            if (h_tag.data[i] <= h_tag.data[j]
                                && h_overlaps.data[m_overlap_idx(typ_i,typ_j)]
                                && check_circumsphere_overlap(r_ij, shape_i, shape_j)
                                && test_overlap(r_ij, shape_i, shape_j, err_count)
                                && test_overlap(-r_ij, shape_j, shape_i, err_count))
                                {
                                overlap_count++;
                                if (early_exit)
                                    {
                                    // exit early from loop over neighbor particles
                                    break;
                                    }
                                }
                            }
                        }
                    }
                else
                    {
                    // skip ahead
                    cur_node_idx += m_aabb_tree.getNodeSkip(cur_node_idx);
                    }

                if (overlap_count && early_exit)
                    {
                    break;
                    }
                } // end loop over AABB nodes

            if (overlap_count && early_exit)
                {
                break;
                }
            } // end loop over images

        if (overlap_count && early_exit)
            {
            break;
            }
        } // end loop over particles

    if (this->m_prof) this->m_prof->pop(this->m_exec_conf);

    #ifdef ENABLE_MPI
    if (this->m_pdata->getDomainDecomposition())
        {
        MPI_Allreduce(MPI_IN_PLACE, &overlap_count, 1, MPI_UNSIGNED, MPI_SUM, m_exec_conf->getMPICommunicator());
        if (early_exit && overlap_count > 1)
            overlap_count = 1;
        }
    #endif

    return overlap_count;
    }

template <class Shape>
Scalar IntegratorHPMCMono<Shape>::getMaxDiameter()
    {
    // for each type, create a temporary shape and return the maximum diameter
    OverlapReal maxD = OverlapReal(0.0);
    for (unsigned int typ = 0; typ < this->m_pdata->getNTypes(); typ++)
        {
        Shape temp(quat<Scalar>(), m_params[typ]);
        maxD = std::max(maxD, temp.getCircumsphereDiameter());
        }

    return maxD;
    }

template <class Shape>
void IntegratorHPMCMono<Shape>::setParam(unsigned int typ,  const param_type& param)
    {
    // validate input
    if (typ >= this->m_pdata->getNTypes())
        {
        this->m_exec_conf->msg->error() << "integrate.mode_hpmc_?." << /*evaluator::getName() <<*/ ": Trying to set pair params for a non existant type! "
                  << typ << std::endl;
        throw std::runtime_error("Error setting parameters in IntegratorHPMCMono");
        }

    // need to scope this because updateCellWidth will access it
        {
        // update the parameter for this type
        m_exec_conf->msg->notice(7) << "setParam : " << typ << std::endl;
        m_params[typ] = param;
        }

    updateCellWidth();
    }

template <class Shape>
void IntegratorHPMCMono<Shape>::setOverlapChecks(unsigned int typi, unsigned int typj, bool check_overlaps)
    {
    // validate input
    if (typi >= this->m_pdata->getNTypes())
        {
        this->m_exec_conf->msg->error() << "integrate.mode_hpmc_?." << /*evaluator::getName() <<*/ ": Trying to set interaction matrix for a non existant type! "
                  << typi << std::endl;
        throw std::runtime_error("Error setting interaction matrix in IntegratorHPMCMono");
        }

    if (typj >= this->m_pdata->getNTypes())
        {
        this->m_exec_conf->msg->error() << "integrate.mode_hpmc_?." << /*evaluator::getName() <<*/ ": Trying to set interaction matrix for a non existant type! "
                  << typj << std::endl;
        throw std::runtime_error("Error setting interaction matrix in IntegratorHPMCMono");
        }

    // update the parameter for this type
    m_exec_conf->msg->notice(7) << "setOverlapChecks : " << typi << " " << typj << " " << check_overlaps << std::endl;
    ArrayHandle<unsigned int> h_overlaps(m_overlaps, access_location::host, access_mode::readwrite);
    h_overlaps.data[m_overlap_idx(typi,typj)] = check_overlaps;
    h_overlaps.data[m_overlap_idx(typj,typi)] = check_overlaps;
    }

//! Calculate a list of box images within interaction range of the simulation box, innermost first
template <class Shape>
inline const std::vector<vec3<Scalar> >& IntegratorHPMCMono<Shape>::updateImageList()
    {
    // cancel if the image list is up to date
    if (m_image_list_valid)
        return m_image_list;

    // triclinic boxes have 4 linearly independent body diagonals
    // box_circumsphere = max(body_diagonals)
    // range = getMaxDiameter() + box_circumsphere
    // while still adding images, examine successively larger blocks of images, checking the outermost against range

    if (m_prof) m_prof->push(m_exec_conf, "HPMC image list");

    unsigned int ndim = m_sysdef->getNDimensions();

    m_image_list_valid = true;
    m_image_list_is_initialized = true;
    m_image_list.clear();
    m_image_list_rebuilds++;

    // Get box vectors
    const BoxDim& box = m_pdata->getGlobalBox();
    vec3<Scalar> e1 = vec3<Scalar>(box.getLatticeVector(0));
    vec3<Scalar> e2 = vec3<Scalar>(box.getLatticeVector(1));
    // 2D simulations don't necessarily have a zero-size z-dimension, but it is convenient for us if we assume one.
    vec3<Scalar> e3(0,0,0);
    if (ndim == 3)
        e3 = vec3<Scalar>(box.getLatticeVector(2));

    // Maximum interaction range is the sum of the system box circumsphere diameter and the max particle circumsphere diameter and move distance
    Scalar range = 0.0f;
    // Try four linearly independent body diagonals and find the longest
    vec3<Scalar> body_diagonal;
    body_diagonal = e1 - e2 - e3;
    range = detail::max(range, dot(body_diagonal, body_diagonal));
    body_diagonal = e1 - e2 + e3;
    range = detail::max(range, dot(body_diagonal, body_diagonal));
    body_diagonal = e1 + e2 - e3;
    range = detail::max(range, dot(body_diagonal, body_diagonal));
    body_diagonal = e1 + e2 + e3;
    range = detail::max(range, dot(body_diagonal, body_diagonal));
    range = fast::sqrt(range);

    Scalar max_trans_d_and_diam(0.0);
        {
        // access the type parameters
        ArrayHandle<Scalar> h_d(m_d, access_location::host, access_mode::read);

        // for each type, create a temporary shape and return the maximum sum of diameter and move size
        for (unsigned int typ = 0; typ < this->m_pdata->getNTypes(); typ++)
            {
            Shape temp(quat<Scalar>(), m_params[typ]);
            max_trans_d_and_diam = detail::max(max_trans_d_and_diam, temp.getCircumsphereDiameter()+Scalar(m_nselect)*h_d.data[typ]);
            }
        }
    range += max_trans_d_and_diam;

    Scalar range_sq = range*range;

    // initialize loop
    int3 hkl;
    bool added_images = true;
    int hkl_max = 0;
    const int crazybig = 30;
    while (added_images == true)
        {
        added_images = false;

        int x_max = hkl_max;
        int y_max = hkl_max;
        int z_max = 0;
        if (ndim == 3)
            z_max = hkl_max;

        #ifdef ENABLE_MPI
        if (m_pdata->getDomainDecomposition())
            {
            Index3D di = m_pdata->getDomainDecomposition()->getDomainIndexer();
            if (di.getW() > 1) x_max = 0;
            if (di.getH() > 1) y_max = 0;
            if (di.getD() > 1) z_max = 0;
            }
        #endif

        // for h in -hkl_max..hkl_max
        //  for k in -hkl_max..hkl_max
        //   for l in -hkl_max..hkl_max
        //    check if exterior to box of images: if abs(h) == hkl_max || abs(k) == hkl_max || abs(l) == hkl_max
        //     if abs(h*e1 + k*e2 + l*e3) <= range; then image_list.push_back(hkl) && added_cells = true;
        for (hkl.x = -x_max; hkl.x <= x_max; hkl.x++)
            {
            for (hkl.y = -y_max; hkl.y <= y_max; hkl.y++)
                {
                for (hkl.z = -z_max; hkl.z <= z_max; hkl.z++)
                    {
                    // Note that the logic of the following line needs to work in 2 and 3 dimensions
                    if (abs(hkl.x) == hkl_max || abs(hkl.y) == hkl_max || abs(hkl.z) == hkl_max)
                        {
                        vec3<Scalar> r = Scalar(hkl.x) * e1 + Scalar(hkl.y) * e2 + Scalar(hkl.z) * e3;
                        // include primary image so we can do checks in in one loop
                        if (dot(r,r) <= range_sq)
                            {
                            vec3<Scalar> img = (Scalar)hkl.x*e1+(Scalar)hkl.y*e2+(Scalar)hkl.z*e3;
                            m_image_list.push_back(img);
                            added_images = true;
                            }
                        }
                    }
                }
            }
        if (!m_hkl_max_warning_issued && hkl_max > crazybig)
            {
            m_hkl_max_warning_issued = true;
            m_exec_conf->msg->warning() << "Exceeded sanity limit for image list, generated out to " << hkl_max
                                     << " lattice vectors. Logic error?" << std::endl
                                     << "This message will not be repeated." << std::endl;

            break;
            }

        hkl_max++;
        }

    // cout << "built image list" << std::endl;
    // for (unsigned int i = 0; i < m_image_list.size(); i++)
    //     cout << m_image_list[i].x << " " << m_image_list[i].y << " " << m_image_list[i].z << std::endl;
    // cout << std::endl;

    // warn the user if more than one image in each direction is activated
    unsigned int img_warning = 9;
    if (ndim == 3)
        {
        img_warning = 27;
        }
    if (!m_image_list_warning_issued && m_image_list.size() > img_warning)
        {
        m_image_list_warning_issued = true;
        m_exec_conf->msg->warning() << "Box size is too small or move size is too large for the minimum image convention." << std::endl
                                    << "Testing " << m_image_list.size() << " images per trial move, performance may slow." << std::endl
                                    << "This message will not be repeated." << std::endl;
        }

    m_exec_conf->msg->notice(8) << "Updated image list: " << m_image_list.size() << " images" << std::endl;
    if (m_prof) m_prof->pop();

    return m_image_list;
    }

template <class Shape>
void IntegratorHPMCMono<Shape>::updateCellWidth()
    {
    m_nominal_width = getMaxDiameter();

    // changing the cell width means that the particle shapes have changed, assume this invalidates the
    // image list and aabb tree
    m_image_list_valid = false;
    m_aabb_tree_invalid = true;
    }

template <class Shape>
void IntegratorHPMCMono<Shape>::growAABBList(unsigned int N)
    {
    if (N > m_aabbs_capacity)
        {
        m_aabbs_capacity = N;
        if (m_aabbs != NULL)
            free(m_aabbs);

        int retval = posix_memalign((void**)&m_aabbs, 32, N*sizeof(detail::AABB));
        if (retval != 0)
            {
            m_exec_conf->msg->error() << "Error allocating aligned memory" << std::endl;
            throw std::runtime_error("Error allocating AABB memory");
            }
        }
    }


/*! Call any time an up to date AABB tree is needed. IntegratorHPMCMono internally tracks whether
    the tree needs to be rebuilt or if the current tree can be used.

    buildAABBTree() relies on the member variable m_aabb_tree_invalid to work correctly. Any time particles
    are moved (and not updated with m_aabb_tree->update()) or the particle list changes order, m_aabb_tree_invalid
    needs to be set to true. Then buildAABBTree() will know to rebuild the tree from scratch on the next call. Typically
    this is on the next timestep. But in same cases (i.e. NPT), the tree may need to be rebuilt several times in a
    single step because of box volume moves.

    Subclasses that override update() or other methods must be user to set m_aabb_tree_invalid appropriately, or
    erroneous simulations will result.

    \returns A reference to the tree.
*/
template <class Shape>
const detail::AABBTree& IntegratorHPMCMono<Shape>::buildAABBTree()
    {
    if (m_aabb_tree_invalid)
        {
        m_exec_conf->msg->notice(8) << "Building AABB tree: " << m_pdata->getN() << " ptls " << m_pdata->getNGhosts() << " ghosts" << std::endl;
        if (this->m_prof) this->m_prof->push(this->m_exec_conf, "AABB tree build");
        // build the AABB tree
            {
            ArrayHandle<Scalar4> h_postype(m_pdata->getPositions(), access_location::host, access_mode::read);
            ArrayHandle<Scalar4> h_orientation(m_pdata->getOrientationArray(), access_location::host, access_mode::read);

            // grow the AABB list to the needed size
            unsigned int n_aabb = m_pdata->getN()+m_pdata->getNGhosts();
            if (n_aabb > 0)
                {
                growAABBList(n_aabb);
                for (unsigned int cur_particle = 0; cur_particle < n_aabb; cur_particle++)
                    {
                    unsigned int i = cur_particle;
                    Shape shape(quat<Scalar>(h_orientation.data[i]), m_params[__scalar_as_int(h_postype.data[i].w)]);
                    m_aabbs[i] = shape.getAABB(vec3<Scalar>(h_postype.data[i]));
                    }
                m_aabb_tree.buildTree(m_aabbs, n_aabb);
                }
            }

        if (this->m_prof) this->m_prof->pop(this->m_exec_conf);
        }

    m_aabb_tree_invalid = false;
    return m_aabb_tree;
    }

/*! Call to reduce the m_d values down to safe levels for the bvh tree + small box limitations. That code path
    will not work if particles can wander more than one image in a time step.

    In MPI simulations, they may not move more than half a local box length.
*/
template <class Shape>
void IntegratorHPMCMono<Shape>::limitMoveDistances()
    {
    Scalar3 npd_global = m_pdata->getGlobalBox().getNearestPlaneDistance();
    Scalar min_npd = detail::min(npd_global.x, npd_global.y);
    if (this->m_sysdef->getNDimensions() == 3)
        {
        min_npd = detail::min(min_npd, npd_global.z);
        }

    ArrayHandle<Scalar> h_d(m_d, access_location::host, access_mode::readwrite);
    for (unsigned int typ = 0; typ < this->m_pdata->getNTypes(); typ++)
        {
        if (m_nselect * h_d.data[typ] > min_npd)
            {
            h_d.data[typ] = min_npd / Scalar(m_nselect);
            m_exec_conf->msg->warning() << "Move distance or nselect too big, reducing move distance to "
                                        << h_d.data[typ] << " for type " << m_pdata->getNameByType(typ) << std::endl;
            m_image_list_valid = false;
            }
        // Sanity check should be performed in code where parameters can be adjusted.
        if (h_d.data[typ] < Scalar(0.0))
            {
            m_exec_conf->msg->warning() << "Move distance has become negative for type " << m_pdata->getNameByType(typ)
                                        << ". This should never happen. Please file a bug report." << std::endl;
            h_d.data[typ] = Scalar(0.0);
            }
        }
    }

/*! Function for finding all overlaps in a system by particle tag. returns an unraveled form of an NxN matrix
 * with true/false indicating the overlap status of the ith and jth particle
 */
template <class Shape>
std::vector<bool> IntegratorHPMCMono<Shape>::mapOverlaps()
    {
    #ifdef ENABLE_MPI
    if (m_pdata->getDomainDecomposition())
        {
        m_exec_conf->msg->error() << "map_overlaps does not support MPI parallel jobs" << std::endl;
        throw std::runtime_error("map_overlaps does not support MPI parallel jobs");
        }
    #endif

    unsigned int N = m_pdata->getN();

    std::vector<bool> overlap_map(N*N, false);

    m_exec_conf->msg->notice(10) << "HPMC overlap mapping" << std::endl;

    unsigned int err_count = 0;

    // build an up to date AABB tree
    buildAABBTree();
    // update the image list
    updateImageList();

    // access particle data and system box
    ArrayHandle<Scalar4> h_postype(m_pdata->getPositions(), access_location::host, access_mode::read);
    ArrayHandle<Scalar4> h_orientation(m_pdata->getOrientationArray(), access_location::host, access_mode::read);
    ArrayHandle<unsigned int> h_tag(m_pdata->getTags(), access_location::host, access_mode::read);

    // Loop over all particles
    for (unsigned int i = 0; i < N; i++)
        {
        // read in the current position and orientation
        Scalar4 postype_i = h_postype.data[i];
        Scalar4 orientation_i = h_orientation.data[i];
        Shape shape_i(quat<Scalar>(orientation_i), m_params[__scalar_as_int(postype_i.w)]);
        vec3<Scalar> pos_i = vec3<Scalar>(postype_i);

        // Check particle against AABB tree for neighbors
        detail::AABB aabb_i_local = shape_i.getAABB(vec3<Scalar>(0,0,0));

        const unsigned int n_images = m_image_list.size();
        for (unsigned int cur_image = 0; cur_image < n_images; cur_image++)
            {
            vec3<Scalar> pos_i_image = pos_i + m_image_list[cur_image];
            detail::AABB aabb = aabb_i_local;
            aabb.translate(pos_i_image);

            // stackless search
            for (unsigned int cur_node_idx = 0; cur_node_idx < m_aabb_tree.getNumNodes(); cur_node_idx++)
                {
                if (detail::overlap(m_aabb_tree.getNodeAABB(cur_node_idx), aabb))
                    {
                    if (m_aabb_tree.isNodeLeaf(cur_node_idx))
                        {
                        for (unsigned int cur_p = 0; cur_p < m_aabb_tree.getNodeNumParticles(cur_node_idx); cur_p++)
                            {
                            // read in its position and orientation
                            unsigned int j = m_aabb_tree.getNodeParticle(cur_node_idx, cur_p);

                            // skip i==j in the 0 image
                            if (cur_image == 0 && i == j)
                                {
                                continue;
                                }

                            Scalar4 postype_j = h_postype.data[j];
                            Scalar4 orientation_j = h_orientation.data[j];

                            // put particles in coordinate system of particle i
                            vec3<Scalar> r_ij = vec3<Scalar>(postype_j) - pos_i_image;

                            Shape shape_j(quat<Scalar>(orientation_j), m_params[__scalar_as_int(postype_j.w)]);

                            if (h_tag.data[i] <= h_tag.data[j]
                                && check_circumsphere_overlap(r_ij, shape_i, shape_j)
                                && test_overlap(r_ij, shape_i, shape_j, err_count)
                                && test_overlap(-r_ij, shape_j, shape_i, err_count))
                                {
                                overlap_map[h_tag.data[j]+N*h_tag.data[i]] = true;
                                }
                            }
                        }
                    }
                else
                    {
                    // skip ahead
                    cur_node_idx += m_aabb_tree.getNodeSkip(cur_node_idx);
                    }
                } // end loop over AABB nodes
            } // end loop over images
        } // end loop over particles
    return overlap_map;
    }

/*! Function for returning a python list of all overlaps in a system by particle
  tag. returns an unraveled form of an NxN matrix with true/false indicating
  the overlap status of the ith and jth particle
 */
template <class Shape>
pybind11::list IntegratorHPMCMono<Shape>::PyMapOverlaps()
    {
    std::vector<bool> v = IntegratorHPMCMono<Shape>::mapOverlaps();
    pybind11::list overlap_map;
    // for( unsigned int i = 0; i < sizeof(v)/sizeof(v[0]); i++ )
    for (auto i: v)
        {
        overlap_map.append(pybind11::cast<bool>(i));
        }
    return overlap_map;
    }

template <class Shape>
void IntegratorHPMCMono<Shape>::connectGSDSignal(
                                                    std::shared_ptr<GSDDumpWriter> writer,
                                                    std::string name)
    {
    typedef hoomd::detail::SharedSignalSlot<int(gsd_handle&)> SlotType;
    auto func = std::bind(&IntegratorHPMCMono<Shape>::slotWriteGSD, this, std::placeholders::_1, name);
    std::shared_ptr<hoomd::detail::SignalSlot> pslot( new SlotType(writer->getWriteSignal(), func));
    addSlot(pslot);
    }

template <class Shape>
int IntegratorHPMCMono<Shape>::slotWriteGSD( gsd_handle& handle, std::string name ) const
    {
    m_exec_conf->msg->notice(10) << "IntegratorHPMCMono writing to GSD File to name: "<< name << std::endl;
    int retval = 0;
    // create schema helpers
    #ifdef ENABLE_MPI
    bool mpi=(bool)m_pdata->getDomainDecomposition();
    #else
    bool mpi=false;
    #endif
    gsd_schema_hpmc schema(m_exec_conf, mpi);
    gsd_shape_schema<typename Shape::param_type> schema_shape(m_exec_conf, mpi);

    // access parameters
    ArrayHandle<Scalar> h_d(m_d, access_location::host, access_mode::read);
    ArrayHandle<Scalar> h_a(m_a, access_location::host, access_mode::read);
    schema.write(handle, "state/hpmc/integrate/d", m_pdata->getNTypes(), h_d.data, GSD_TYPE_DOUBLE);
    if(m_hasOrientation)
        {
        schema.write(handle, "state/hpmc/integrate/a", m_pdata->getNTypes(), h_a.data, GSD_TYPE_DOUBLE);
        }
    retval |= schema_shape.write(handle, name, m_pdata->getNTypes(), m_params);

    return retval;
    }

template <class Shape>
bool IntegratorHPMCMono<Shape>::restoreStateGSD( std::shared_ptr<GSDReader> reader, std::string name)
    {
    bool success = true;
    m_exec_conf->msg->notice(10) << "IntegratorHPMCMono from GSD File to name: "<< name << std::endl;
    uint64_t frame = reader->getFrame();
    // create schemas
    #ifdef ENABLE_MPI
    bool mpi=(bool)m_pdata->getDomainDecomposition();
    #else
    bool mpi=false;
    #endif
    gsd_schema_hpmc schema(m_exec_conf, mpi);
    gsd_shape_schema<typename Shape::param_type> schema_shape(m_exec_conf, mpi);

    ArrayHandle<Scalar> h_d(m_d, access_location::host, access_mode::readwrite);
    ArrayHandle<Scalar> h_a(m_a, access_location::host, access_mode::readwrite);
    schema.read(reader, frame, "state/hpmc/integrate/d", m_pdata->getNTypes(), h_d.data, GSD_TYPE_DOUBLE);
    if(m_hasOrientation)
        {
        schema.read(reader, frame, "state/hpmc/integrate/a", m_pdata->getNTypes(), h_a.data, GSD_TYPE_DOUBLE);
        }
    schema_shape.read(reader, frame, name, m_pdata->getNTypes(), m_params);
    return success;
    }

//! Export the IntegratorHPMCMono class to python
/*! \param name Name of the class in the exported python module
    \tparam Shape An instantiation of IntegratorHPMCMono<Shape> will be exported
*/
template < class Shape > void export_IntegratorHPMCMono(pybind11::module& m, const std::string& name)
    {
    pybind11::class_< IntegratorHPMCMono<Shape>, std::shared_ptr< IntegratorHPMCMono<Shape> > >(m, name.c_str(), pybind11::base<IntegratorHPMC>())
          .def(pybind11::init< std::shared_ptr<SystemDefinition>, unsigned int >())
          .def("setParam", &IntegratorHPMCMono<Shape>::setParam)
          .def("setOverlapChecks", &IntegratorHPMCMono<Shape>::setOverlapChecks)
          .def("setExternalField", &IntegratorHPMCMono<Shape>::setExternalField)
          .def("mapOverlaps", &IntegratorHPMCMono<Shape>::PyMapOverlaps)
          .def("connectGSDSignal", &IntegratorHPMCMono<Shape>::connectGSDSignal)
          .def("restoreStateGSD", &IntegratorHPMCMono<Shape>::restoreStateGSD)
          ;
    }

} // end namespace hpmc

#endif // _INTEGRATOR_HPMC_MONO_H_<|MERGE_RESOLUTION|>--- conflicted
+++ resolved
@@ -501,7 +501,6 @@
                 move_rotate(shape_i.orientation, rng_i, h_a.data[typ_i], ndim);
                 }
 
-<<<<<<< HEAD
             // move could be rejected by the external potential or the overlap.
             // check the external porential first because it will most likely be
             // faster
@@ -511,8 +510,6 @@
                 reject_external = true;
                 }
 
-=======
->>>>>>> 2f34b224
             // check for overlaps with neighboring particle's positions
             bool overlap=false;
             detail::AABB aabb_i_local = shape_i.getAABB(vec3<Scalar>(0,0,0));
