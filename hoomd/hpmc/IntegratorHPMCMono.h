--- conflicted
+++ resolved
@@ -396,13 +396,9 @@
               m_update_order(m_exec_conf, seed+m_exec_conf->getRank(), m_pdata->getN()),
               m_image_list_is_initialized(false),
               m_image_list_valid(false),
-<<<<<<< HEAD
               m_hasOrientation(true)
-=======
-              m_hasOrientation(true),
               m_past_first_run(false)
               m_aabb_tree(m_exec_conf->isCUDAEnabled())
->>>>>>> 0c1d09ea
     {
     // allocate the parameter storage
     m_params = std::vector<param_type, managed_allocator<param_type> >(m_pdata->getNTypes(), param_type(), managed_allocator<param_type>(m_exec_conf->isCUDAEnabled()));
