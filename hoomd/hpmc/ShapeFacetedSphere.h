// Copyright (c) 2009-2016 The Regents of the University of Michigan
// This file is part of the HOOMD-blue project, released under the BSD 3-Clause License.

#include "hoomd/HOOMDMath.h"
#include "hoomd/BoxDim.h"
#include "HPMCPrecisionSetup.h"
#include "hoomd/VectorMath.h"
#include "ShapeSphere.h"
#include "XenoCollide3D.h"
#include "ShapeConvexPolyhedron.h"
#include "hoomd/AABB.h"

#ifndef __SHAPE_FACETED_SPHERE_H__
#define __SHAPE_FACETED_SPHERE_H__

/*! \file ShapeFacetedSphere.h
    \brief Defines the sphere shape
*/

/*! The faceted sphere is defined by the intersection of a sphere of radius R with planes given by the face
 * normals n and offsets b, obeying the equation:
 *
 * 1) r.n + b <= 0
 * 2) |r| <= R
 *
 * Intersections of planes within the sphere radius are accounted for.
 *
 */
// need to declare these class methods with __device__ qualifiers when building in nvcc
// DEVICE is __device__ when included in nvcc and blank when included into the host compiler
#ifdef NVCC
#define DEVICE __device__
#else
#define DEVICE
#endif

namespace hpmc
{

namespace detail
{

//! maximum number of plane normal vectors that can be stored
/*! \ingroup hpmc_data_structs */
const unsigned int MAX_SPHERE_FACETS = 8;

//! maximum number of intersection vertices between two planes and the sphere
/*! \ingroup hpmc_data_structs */
const unsigned int MAX_SPHERE_VERTICES = MAX_SPHERE_FACETS*(MAX_SPHERE_FACETS-1);


//! Data structure for intersection planes
/*! \ingroup hpmc_data_structs */
struct faceted_sphere_params : param_base
    {
    poly3d_verts verts;           //!< Vertices of the polyhedron
    poly3d_verts additional_verts;//!< Vertices of the polyhedron edge-sphere intersection
    vec3<OverlapReal> n[MAX_SPHERE_FACETS];          //!< Normal vectors of planes
    OverlapReal offset[MAX_SPHERE_FACETS];           //!< Offset of every plane
    OverlapReal diameter;                            //!< Sphere diameter
    OverlapReal insphere_radius;                     //!< Precomputed radius of in-sphere
    vec3<OverlapReal> origin;                        //!< Origin shift
    unsigned int N;                                  //!< Number of cut planes
    unsigned int ignore;                             //!< Bitwise ignore flag for stats, overlaps. 1 will ignore, 0 will not ignore
                                                     //   First bit is ignore overlaps, Second bit is ignore statistics

<<<<<<< HEAD
=======
    //! Load dynamic data members into shared memory and increase pointer
    /*! \param ptr Pointer to load data to (will be incremented)
        \param load If true, copy data to pointer, otherwise increment only
        \param ptr_max Maximum address in shared memory
     */
    HOSTDEVICE void load_shared(char *& ptr, bool load, char *ptr_max) const
        {
        verts.load_shared(ptr, load, ptr_max);
        additional_verts.load_shared(ptr, load, ptr_max);
        }

    #ifdef ENABLE_CUDA
    //! Attach managed memory to CUDA stream
    void attach_to_stream(cudaStream_t stream) const
        {
        verts.attach_to_stream(stream);
        additional_verts.attach_to_stream(stream);
        }
    #endif
    } __attribute__((aligned(32)));

>>>>>>> 001fe3c8
//! Support function for ShapeFacetedSphere
/* \ingroup minkowski
*/
class SupportFuncFacetedSphere
    {
    public:
        //! Construct a support function for a faceted sphere
        /*! \param _params Parameters of the faceted sphere
        */
        DEVICE SupportFuncFacetedSphere(const faceted_sphere_params& _params)
            : params(_params)
            {
            }

        //! Compute the support function
        /*! \param n Normal vector input (in the local frame)
            \returns Local coords of the point furthest in the direction of n
        */
        DEVICE vec3<OverlapReal> operator() (const vec3<OverlapReal>& n) const
            {
            OverlapReal R(params.diameter/OverlapReal(2.0));
            OverlapReal nsq = dot(n,n);
            vec3<OverlapReal> max_vec = n*fast::rsqrt(nsq)*R;
            bool intersecting = false;
            bool valid = true;

            // iterate over intersecting planes
            for (unsigned int i = 0; i < params.N; i++)
                {
                const vec3<OverlapReal> &n_p = params.n[i];
                OverlapReal np_sq = dot(n_p,n_p);
                OverlapReal b = params.offset[i];

                // is current supporting vertex outside the half-space defined by this plane?
                if (dot(n_p,max_vec) + b >= OverlapReal(0.0))
                    {
                    // yes, compute supporting vertex on intersection boundary (circle)
                    // between plane and sphere
                    OverlapReal alpha = dot(n,n_p);
                    OverlapReal arg = (nsq-alpha*alpha/np_sq);
                    vec3<OverlapReal> v;
                    if (arg >= OverlapReal(SMALL)*nsq)
                        {
                        OverlapReal arg2 = R*R-b*b/np_sq;
                        OverlapReal invgamma = fast::sqrt(arg2/arg);

                        // Intersection vertex that maximizes support function
                        v = invgamma*(n-alpha/np_sq*n_p)-n_p*b/np_sq;
                        }
                    else
                        {
                        // degenerate case
                        v = -b*n_p/np_sq;
                        }

                    intersecting = true;

                    // is this vertex masked by another plane?
                    valid = true;
                    for (unsigned int j = 0; j < params.N; j++)
                        {
                        const vec3<OverlapReal> &np_2 = params.n[j];
                        OverlapReal b_2 = params.offset[j];

                        // is current supporting vertex outside the half-space defined by this plane?
                        if (dot(np_2,v) + b_2 >= OverlapReal(0.0) && j != i)
                            {
                            valid = false;
                            }
                        }

                    if (valid)
                        {
                        max_vec = v;
                        }
                    }
                }

            // do we have to take into account plane-plane intersection vertices?
            if (intersecting && params.additional_verts.N)
                {
                detail::SupportFuncConvexPolyhedron s(params.additional_verts);
                vec3<OverlapReal> v = s(n);

                if (!valid)
                    {
                    max_vec = v;
                    }
                if (params.verts.N)
                    {
                    // determine polyhedron support
                    detail::SupportFuncConvexPolyhedron t(params.verts);
                    vec3<OverlapReal> p  = t(n);

                    // does the shape intersect within the sphere?
                    if (dot(p,p) <= R*R && dot(p,n) > dot(max_vec,n))
                        {
                        max_vec = p;
                        }
                    }
                }

            return max_vec - params.origin;
            }

    private:
        const faceted_sphere_params& params;      //!< Definition of faceted sphere
    };



} // end namespace detail


//! Faceted sphere shape template
/*! ShapeFacetedSphere implements IntegragorHPMC's shape protocol for a sphere that is truncated
    by a set of planes, defined through their plane equations n_i*x = n_i^2.

    The parameter defining the sphere is just a single Scalar, the sphere radius.

    \ingroup shape
*/
struct ShapeFacetedSphere
    {
    //! Define the parameter type
    typedef detail::faceted_sphere_params param_type;

    //! Initialize a shape at a given position
    DEVICE ShapeFacetedSphere(const quat<Scalar>& _orientation, const param_type& _params)
        : orientation(_orientation), params(_params)
        { }

    //! Does this shape have an orientation
    DEVICE bool hasOrientation() { return params.N > 0; }

    //!Ignore flag for acceptance statistics
    DEVICE bool ignoreStatistics() const { return params.ignore; }

    //! Get the circumsphere diameter
    DEVICE OverlapReal getCircumsphereDiameter() const
        {
        return params.diameter;
        }

    //! Get the in-sphere radius
    DEVICE OverlapReal getInsphereRadius() const
        {
        return params.insphere_radius;
        }

    //! Return the bounding box of the shape in world coordinates
    DEVICE detail::AABB getAABB(const vec3<Scalar>& pos) const
        {
        return detail::AABB(pos, params.diameter/Scalar(2.0));
        }

    //! Returns true if this shape splits the overlap check over several threads of a warp using threadIdx.x
    HOSTDEVICE static bool isParallel() { return false; }

    /*!
     * Generate the intersections points of polyhedron edges with the sphere
     */
    DEVICE static void initializeVertices(param_type& _params, bool managed)
        {
        #ifndef NVCC
        _params.additional_verts = detail::poly3d_verts(2*_params.N*_params.N, managed);
        _params.additional_verts.diameter = _params.diameter;
        _params.additional_verts.N = 0;

        OverlapReal R = (_params.diameter)/OverlapReal(2.0);

        // iterate over unique pairs of planes
        for (unsigned int i = 0; i < _params.N; ++i)
            {
            vec3<OverlapReal> n_p(_params.n[i]);
            OverlapReal b(_params.offset[i]);

            for (unsigned int j = i+1; j < _params.N; ++j)
                {
                vec3<OverlapReal> np2(_params.n[j]);
                OverlapReal b2 = _params.offset[j];
                OverlapReal np2_sq = dot(np2,np2);

                // determine intersection line between plane i and plane j

                // point on intersection line closest to center of sphere
                OverlapReal dotp = dot(np2,n_p);
                OverlapReal denom = dotp*dotp-dot(n_p,n_p)*np2_sq;
                OverlapReal lambda0 = OverlapReal(2.0)*(b2*dotp - b*np2_sq)/denom;
                OverlapReal lambda1 = OverlapReal(2.0)*(-b2*dot(n_p,n_p)+b*dotp)/denom;

                vec3<OverlapReal> r = -(lambda0*n_p+lambda1*np2)/OverlapReal(2.0);

                // if the line does not intersect the sphere, ignore
                if (dot(r,r) > R*R)
                    continue;

                // the line intersects with the sphere at two points, one of
                // maximizes the support function
                vec3<OverlapReal> c01 = cross(n_p,np2);
                OverlapReal s = fast::sqrt((R*R-dot(r,r))*dot(c01,c01));

                OverlapReal t0 = (-dot(r,c01)-s)/dot(c01,c01);
                OverlapReal t1 = (-dot(r,c01)+s)/dot(c01,c01);

                vec3<OverlapReal> v1 = r+t0*c01;
                vec3<OverlapReal> v2 = r+t1*c01;

                // check first point
                bool allowed = true;
                for (unsigned int k = 0; k < _params.N; ++k)
                    {
                    if (k == i || k == j) continue;

                    vec3<OverlapReal> np3(_params.n[k]);
                    OverlapReal b3(_params.offset[k]);

                    // is this vertex inside the volume bounded by all halfspaces?
                    if (dot(np3,v1) + b3 > OverlapReal(0.0))
                        {
                        allowed = false;
                        break;
                        }
                    }

                if (allowed)
                    {
                    _params.additional_verts.x[_params.additional_verts.N] = v1.x;
                    _params.additional_verts.y[_params.additional_verts.N] = v1.y;
                    _params.additional_verts.z[_params.additional_verts.N] = v1.z;
                    _params.additional_verts.N++;
                    }

                // check second point
                allowed = true;
                for (unsigned int k = 0; k < _params.N; ++k)
                    {
                    if (k == i || k == j) continue;

                    vec3<OverlapReal> np3(_params.n[k]);
                    OverlapReal b3(_params.offset[k]);

                    // is this vertex inside the volume bounded by all halfspaces?
                    if (dot(np3,v2) + b3 > OverlapReal(0.0))
                        {
                        allowed = false;
                        break;
                        }
                    }

                if (allowed)
                    {
                    _params.additional_verts.x[_params.additional_verts.N] = v2.x;
                    _params.additional_verts.y[_params.additional_verts.N] = v2.y;
                    _params.additional_verts.z[_params.additional_verts.N] = v2.z;
                    _params.additional_verts.N++;
                    }
                }
            }
        #endif
        }

    quat<Scalar> orientation;    //!< Orientation of the sphere (unused)

    const param_type& params;           //!< Faceted sphere parameters
    };

//! Check if circumspheres overlap
/*! \param r_ab Vector defining the position of shape b relative to shape a (r_b - r_a)
    \param a first shape
    \param b second shape
    \returns true if the circumspheres of both shapes overlap

    \ingroup shape
*/
DEVICE inline bool check_circumsphere_overlap(const vec3<Scalar>& r_ab, const ShapeFacetedSphere& a,
    const ShapeFacetedSphere &b)
    {
    OverlapReal DaDb = a.getCircumsphereDiameter() + b.getCircumsphereDiameter();
    vec3<OverlapReal> dr(r_ab);

    return (dot(dr,dr) <= DaDb*DaDb/OverlapReal(4.0));
    }

//! Overlap of faceted spheres
/*! \param r_ab Vector defining the position of shape b relative to shape a (r_b - r_a)
    \param a first shape
    \param b second shape
    \param err in/out variable incremented when error conditions occur in the overlap test
    \returns true when *a* and *b* overlap, and false when they are disjoint

    \ingroup shape
*/
template <>
DEVICE inline bool test_overlap<ShapeFacetedSphere, ShapeFacetedSphere>(const vec3<Scalar>& r_ab, const ShapeFacetedSphere& a, const ShapeFacetedSphere& b, unsigned int& err)
    {
    vec3<OverlapReal> dr(r_ab);

    OverlapReal RaRb = a.params.insphere_radius + b.params.insphere_radius;

    if (dot(dr,dr) < RaRb*RaRb)
        {
        // trivial rejection
        return true;
        }

    OverlapReal DaDb = a.getCircumsphereDiameter() + b.getCircumsphereDiameter();
    return detail::xenocollide_3d(detail::SupportFuncFacetedSphere(a.params),
                           detail::SupportFuncFacetedSphere(b.params),
                           rotate(conj(quat<OverlapReal>(a.orientation)), dr + rotate(quat<OverlapReal>(b.orientation),b.params.origin))-a.params.origin,
                           conj(quat<OverlapReal>(a.orientation))* quat<OverlapReal>(b.orientation),
                           DaDb/2.0,
                           err);

    /*
    return detail::gjke_3d(detail::SupportFuncFacetedSphere(a.params),
                           detail::SupportFuncFacetedSphere(b.params),
                           rotate(conj(quat<OverlapReal>(a.orientation)), dr),
                           conj(quat<OverlapReal>(a.orientation))* quat<OverlapReal>(b.orientation),
                           DaDb/2.0,
                           err);
    */
    }

}; // end namespace hpmc

#endif //__SHAPE_FACETED_SPHERE_H__<|MERGE_RESOLUTION|>--- conflicted
+++ resolved
@@ -64,8 +64,6 @@
     unsigned int ignore;                             //!< Bitwise ignore flag for stats, overlaps. 1 will ignore, 0 will not ignore
                                                      //   First bit is ignore overlaps, Second bit is ignore statistics
 
-<<<<<<< HEAD
-=======
     //! Load dynamic data members into shared memory and increase pointer
     /*! \param ptr Pointer to load data to (will be incremented)
         \param load If true, copy data to pointer, otherwise increment only
@@ -87,7 +85,6 @@
     #endif
     } __attribute__((aligned(32)));
 
->>>>>>> 001fe3c8
 //! Support function for ShapeFacetedSphere
 /* \ingroup minkowski
 */
