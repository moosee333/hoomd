// Copyright (c) 2009-2017 The Regents of the University of Michigan
// This file is part of the HOOMD-blue project, released under the BSD 3-Clause License.

// Include the defined classes that are to be exported to python
#include "IntegratorHPMC.h"
#include "IntegratorHPMCMono.h"
#include "IntegratorHPMCMonoImplicit.h"
#include "IntegratorHPMCMonoImplicitNew.h"
#include "ComputeFreeVolume.h"

#include "ShapeSphere.h"
#include "AnalyzerSDF.h"
#include "ShapeUnion.h"

#include "ExternalField.h"
#include "ExternalFieldWall.h"
#include "ExternalFieldLattice.h"
#include "ExternalFieldComposite.h"
#include "ExternalCallback.h"

#include "UpdaterExternalFieldWall.h"
#include "UpdaterRemoveDrift.h"
#include "UpdaterMuVT.h"
#include "UpdaterMuVTImplicit.h"
#include "UpdaterClusters.h"
#include "UpdaterClustersImplicit.h"

#ifdef ENABLE_CUDA
#include "IntegratorHPMCMonoGPU.h"
#include "IntegratorHPMCMonoImplicitGPU.h"
#include "IntegratorHPMCMonoImplicitNewGPU.h"
#include "ComputeFreeVolumeGPU.h"
<<<<<<< HEAD
#include "UpdaterClustersGPU.h"
=======
#include "UpdaterMuVTGPU.h"
>>>>>>> a47fa71a
#endif

namespace py = pybind11;
using namespace hpmc;

using namespace hpmc::detail;

namespace hpmc
{

//! Export the base HPMCMono integrators
void export_sphere(py::module& m)
    {
    export_IntegratorHPMCMono< ShapeSphere >(m, "IntegratorHPMCMonoSphere");
    export_IntegratorHPMCMonoImplicit< ShapeSphere >(m, "IntegratorHPMCMonoImplicitSphere");
    export_IntegratorHPMCMonoImplicitNew< ShapeSphere >(m, "IntegratorHPMCMonoImplicitNewSphere");
    export_ComputeFreeVolume< ShapeSphere >(m, "ComputeFreeVolumeSphere");
    export_AnalyzerSDF< ShapeSphere >(m, "AnalyzerSDFSphere");
    export_UpdaterMuVT< ShapeSphere >(m, "UpdaterMuVTSphere");
    export_UpdaterClusters< ShapeSphere >(m, "UpdaterClustersSphere");
    export_UpdaterClustersImplicit< ShapeSphere,IntegratorHPMCMonoImplicit<ShapeSphere> >(m, "UpdaterClustersImplicitSphere");
    export_UpdaterClustersImplicit< ShapeSphere,IntegratorHPMCMonoImplicitNew<ShapeSphere> >(m, "UpdaterClustersImplicitNewSphere");
    export_UpdaterMuVTImplicit< ShapeSphere, IntegratorHPMCMonoImplicit<ShapeSphere> >(m, "UpdaterMuVTImplicitSphere");
    export_UpdaterMuVTImplicit< ShapeSphere, IntegratorHPMCMonoImplicitNew<ShapeSphere> >(m, "UpdaterMuVTImplicitNewSphere");

    export_ExternalFieldInterface<ShapeSphere>(m, "ExternalFieldSphere");
    export_LatticeField<ShapeSphere>(m, "ExternalFieldLatticeSphere");
    export_ExternalFieldComposite<ShapeSphere>(m, "ExternalFieldCompositeSphere");
    export_RemoveDriftUpdater<ShapeSphere>(m, "RemoveDriftUpdaterSphere");
    export_ExternalFieldWall<ShapeSphere>(m, "WallSphere");
    export_UpdaterExternalFieldWall<ShapeSphere>(m, "UpdaterExternalFieldWallSphere");
    export_ExternalCallback<ShapeSphere>(m, "ExternalCallbackSphere");

    #ifdef ENABLE_CUDA
    export_IntegratorHPMCMonoGPU< ShapeSphere >(m, "IntegratorHPMCMonoGPUSphere");
    export_IntegratorHPMCMonoImplicitGPU< ShapeSphere >(m, "IntegratorHPMCMonoImplicitGPUSphere");
    export_IntegratorHPMCMonoImplicitNewGPU< ShapeSphere >(m, "IntegratorHPMCMonoImplicitNewGPUSphere");
    export_ComputeFreeVolumeGPU< ShapeSphere >(m, "ComputeFreeVolumeGPUSphere");
<<<<<<< HEAD
    export_UpdaterClustersGPU< ShapeSphere >(m, "UpdaterClustersGPUSphere");
=======
    export_UpdaterMuVTGPU< ShapeSphere >(m, "UpdaterMuVTGPUSphere");
>>>>>>> a47fa71a
    #endif
    }

}<|MERGE_RESOLUTION|>--- conflicted
+++ resolved
@@ -30,11 +30,8 @@
 #include "IntegratorHPMCMonoImplicitGPU.h"
 #include "IntegratorHPMCMonoImplicitNewGPU.h"
 #include "ComputeFreeVolumeGPU.h"
-<<<<<<< HEAD
 #include "UpdaterClustersGPU.h"
-=======
 #include "UpdaterMuVTGPU.h"
->>>>>>> a47fa71a
 #endif
 
 namespace py = pybind11;
@@ -73,11 +70,8 @@
     export_IntegratorHPMCMonoImplicitGPU< ShapeSphere >(m, "IntegratorHPMCMonoImplicitGPUSphere");
     export_IntegratorHPMCMonoImplicitNewGPU< ShapeSphere >(m, "IntegratorHPMCMonoImplicitNewGPUSphere");
     export_ComputeFreeVolumeGPU< ShapeSphere >(m, "ComputeFreeVolumeGPUSphere");
-<<<<<<< HEAD
     export_UpdaterClustersGPU< ShapeSphere >(m, "UpdaterClustersGPUSphere");
-=======
     export_UpdaterMuVTGPU< ShapeSphere >(m, "UpdaterMuVTGPUSphere");
->>>>>>> a47fa71a
     #endif
     }
 
