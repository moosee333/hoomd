--- conflicted
+++ resolved
@@ -16,11 +16,8 @@
 #include "ExternalFieldWall.h"
 #include "ExternalFieldLattice.h"
 #include "ExternalFieldComposite.h"
-<<<<<<< HEAD
 #include "GibbsSampler.h"
-=======
 #include "ExternalCallback.h"
->>>>>>> 2f34b224
 
 #include "UpdaterExternalFieldWall.h"
 #include "UpdaterRemoveDrift.h"
@@ -59,11 +56,8 @@
     export_RemoveDriftUpdater<ShapeSphere>(m, "RemoveDriftUpdaterSphere");
     export_ExternalFieldWall<ShapeSphere>(m, "WallSphere");
     export_UpdaterExternalFieldWall<ShapeSphere>(m, "UpdaterExternalFieldWallSphere");
-<<<<<<< HEAD
     export_GibbsSampler<ShapeSphere>(m, "GibbsSamplerSphere");
-=======
     export_ExternalCallback<ShapeSphere>(m, "ExternalCallbackSphere");
->>>>>>> 2f34b224
 
     #ifdef ENABLE_CUDA
     export_IntegratorHPMCMonoGPU< ShapeSphere >(m, "IntegratorHPMCMonoGPUSphere");
@@ -72,5 +66,4 @@
     export_ComputeFreeVolumeGPU< ShapeSphere >(m, "ComputeFreeVolumeGPUSphere");
     #endif
     }
-
 }