--- conflicted
+++ resolved
@@ -567,10 +567,6 @@
             // whether the move is accepted
             bool accept = !overlap;
 
-<<<<<<< HEAD
-            // The trial move is valid, so check if it is invalidated by depletants
-            if (!overlap && h_overlaps.data[this->m_overlap_idx(m_type, typ_i)])
-=======
             // In most cases checking patch energy should be cheaper than computing
             // depletants, so do that first. Calculate old patch energy only if
             // m_patch not NULL and no overlaps. Note that we are computing U_old-U_new
@@ -655,9 +651,8 @@
                 accept = rng_i.d() < slow::exp(patch_field_energy_diff);
                 } // end if (m_patch)
 
-            // Depletant check
-            if (accept)
->>>>>>> 0adc8db6
+            // The trial move is valid, so check if it is invalidated by depletants
+            if (accept && h_overlaps.data[this->m_overlap_idx(m_type, typ_i)])
                 {
                 accept = checkDepletant(timestep, i, pos_i, shape_i, typ_i, h_d_max.data[typ_i], h_d_min.data[typ_i], h_postype, h_orientation, counters, implicit_counters);
                 } // end depletant placement
