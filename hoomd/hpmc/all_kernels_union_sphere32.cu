<<<<<<< HEAD
// Copyright (c) 2009-2032 The Regents of the University of Michigan
=======
// Copyright (c) 2009-2017 The Regents of the University of Michigan
>>>>>>> 9192c5c0
// This file is part of the HOOMD-blue project, released under the BSD 3-Clause License.

#include "ComputeFreeVolumeGPU.cuh"
#include "IntegratorHPMCMonoGPU.cuh"
#include "IntegratorHPMCMonoImplicitGPU.cuh"

#include "ShapeUnion.h"

namespace hpmc
{

namespace detail
{

//! HPMC kernels for ShapeUnion<ShapeSphere, 32>
template cudaError_t gpu_hpmc_free_volume<ShapeUnion<ShapeSphere, 32> >(const hpmc_free_volume_args_t &args,
                                                       const typename ShapeUnion<ShapeSphere, 32> ::param_type *d_params);
template cudaError_t gpu_hpmc_update<ShapeUnion<ShapeSphere, 32> >(const hpmc_args_t& args,
                                                  const typename ShapeUnion<ShapeSphere, 32> ::param_type *d_params);
template void gpu_hpmc_implicit_count_overlaps<ShapeUnion<ShapeSphere, 32> >(const hpmc_implicit_args_t& args,
                                                  const typename ShapeUnion<ShapeSphere, 32> ::param_type *d_params);
template cudaError_t gpu_hpmc_implicit_accept_reject<ShapeUnion<ShapeSphere, 32> >(const hpmc_implicit_args_t& args,
                                                  const typename ShapeUnion<ShapeSphere, 32> ::param_type *d_params);

}; // end namespace detail

} // end namespace hpmc<|MERGE_RESOLUTION|>--- conflicted
+++ resolved
@@ -1,8 +1,4 @@
-<<<<<<< HEAD
-// Copyright (c) 2009-2032 The Regents of the University of Michigan
-=======
 // Copyright (c) 2009-2017 The Regents of the University of Michigan
->>>>>>> 9192c5c0
 // This file is part of the HOOMD-blue project, released under the BSD 3-Clause License.
 
 #include "ComputeFreeVolumeGPU.cuh"
