--- conflicted
+++ resolved
@@ -318,7 +318,6 @@
 
     idata.type_mapping = m_improper_type_mapping;
 
-<<<<<<< HEAD
     /*
      * Initialize improper data
      */
@@ -342,8 +341,6 @@
      */
     snapshot->wall_data = m_walls;
 
-=======
->>>>>>> d6e85d25
     return snapshot;
     }
 
