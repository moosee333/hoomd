/*
Highly Optimized Object-oriented Many-particle Dynamics -- Blue Edition
(HOOMD-blue) Open Source Software License Copyright 2008-2011 Ames Laboratory
Iowa State University and The Regents of the University of Michigan All rights
reserved.

HOOMD-blue may contain modifications ("Contributions") provided, and to which
copyright is held, by various Contributors who have granted The Regents of the
University of Michigan the right to modify and/or distribute such Contributions.

You may redistribute, use, and create derivate works of HOOMD-blue, in source
and binary forms, provided you abide by the following conditions:

* Redistributions of source code must retain the above copyright notice, this
list of conditions, and the following disclaimer both in the code and
prominently in any materials provided with the distribution.

* Redistributions in binary form must reproduce the above copyright notice, this
list of conditions, and the following disclaimer in the documentation and/or
other materials provided with the distribution.

* All publications and presentations based on HOOMD-blue, including any reports
or published results obtained, in whole or in part, with HOOMD-blue, will
acknowledge its use according to the terms posted at the time of submission on:
http://codeblue.umich.edu/hoomd-blue/citations.html

* Any electronic documents citing HOOMD-Blue will link to the HOOMD-Blue website:
http://codeblue.umich.edu/hoomd-blue/

* Apart from the above required attributions, neither the name of the copyright
holder nor the names of HOOMD-blue's contributors may be used to endorse or
promote products derived from this software without specific prior written
permission.

Disclaimer

THIS SOFTWARE IS PROVIDED BY THE COPYRIGHT HOLDER AND CONTRIBUTORS ``AS IS'' AND
ANY EXPRESS OR IMPLIED WARRANTIES, INCLUDING, BUT NOT LIMITED TO, THE IMPLIED
WARRANTIES OF MERCHANTABILITY, FITNESS FOR A PARTICULAR PURPOSE, AND/OR ANY
WARRANTIES THAT THIS SOFTWARE IS FREE OF INFRINGEMENT ARE DISCLAIMED.

IN NO EVENT SHALL THE COPYRIGHT HOLDER OR CONTRIBUTORS BE LIABLE FOR ANY DIRECT,
INDIRECT, INCIDENTAL, SPECIAL, EXEMPLARY, OR CONSEQUENTIAL DAMAGES (INCLUDING,
BUT NOT LIMITED TO, PROCUREMENT OF SUBSTITUTE GOODS OR SERVICES; LOSS OF USE,
DATA, OR PROFITS; OR BUSINESS INTERRUPTION) HOWEVER CAUSED AND ON ANY THEORY OF
LIABILITY, WHETHER IN CONTRACT, STRICT LIABILITY, OR TORT (INCLUDING NEGLIGENCE
OR OTHERWISE) ARISING IN ANY WAY OUT OF THE USE OF THIS SOFTWARE, EVEN IF
ADVISED OF THE POSSIBILITY OF SUCH DAMAGE.
*/

// Maintainer: joaander

#include <boost/python.hpp>
#include <boost/python/suite/indexing/vector_indexing_suite.hpp>

using namespace boost::python;

#ifdef ENABLE_MPI
#include "Communicator.h"
#endif

#include <boost/bind.hpp>

#include "NeighborList.h"
#include "BondData.h"
#include "AngleData.h"
#include "DihedralData.h"

#include <sstream>
#include <fstream>

#include <iostream>
#include <stdexcept>

using namespace boost;
using namespace std;

/*! \file NeighborList.cc
    \brief Defines the NeighborList class
*/

/*! \param sysdef System the neighborlist is to compute neighbors for
    \param r_cut Cuttoff radius under which particles are considered neighbors
    \param r_buff Buffere radius around \a r_cut in which neighbors will be included

    \post NeighborList is initialized and the list memory has been allocated,
        but the list will not be computed until compute is called.
    \post The storage mode defaults to half
*/
NeighborList::NeighborList(boost::shared_ptr<SystemDefinition> sysdef, Scalar r_cut, Scalar r_buff)
    : Compute(sysdef), m_r_cut(r_cut), m_r_buff(r_buff), m_d_max(1.0), m_filter_body(false), m_filter_diameter(false),
      m_storage_mode(half), m_updates(0), m_forced_updates(0), m_dangerous_updates(0),
      m_force_update(true), m_dist_check(true)
    {
    m_exec_conf->msg->notice(5) << "Constructing Neighborlist" << endl;

    // check for two sensless errors the user could make
    if (m_r_cut < 0.0)
        {
        m_exec_conf->msg->error() << "nlist: Requested cuttoff radius is less than zero" << endl;
        throw runtime_error("Error initializing NeighborList");
        }
        
    if (m_r_buff < 0.0)
        {
        m_exec_conf->msg->error() << "nlist: Requested buffer radius is less than zero" << endl;
        throw runtime_error("Error initializing NeighborList");
        }
        
    // initialize values
    m_last_updated_tstep = 0;
    m_last_checked_tstep = 0;
    m_last_check_result = true;
    m_every = 0;
    m_Nmax = 0;
    m_exclusions_set = false;

 
    // initialize box length at last update
    m_last_L = m_pdata->getGlobalBox().getL();

    // allocate conditions flags
    GPUFlags<unsigned int> conditions(exec_conf);
    m_conditions.swap(conditions);

    // allocate neighbor list
    allocateNlist();

    // allocate m_last_pos
    GPUArray<Scalar4> last_pos(m_pdata->getMaxN(), exec_conf);
    m_last_pos.swap(last_pos);
   
    // allocate initial memory allowing 4 exclusions per particle (will grow to match specified exclusions)
    GPUArray<unsigned int> n_ex_tag(m_pdata->getNGlobal(), exec_conf);
    m_n_ex_tag.swap(n_ex_tag);
    GPUArray<unsigned int> n_ex_idx(m_pdata->getMaxN(), exec_conf);
    m_n_ex_idx.swap(n_ex_idx);
    GPUArray<unsigned int> ex_list_tag(m_pdata->getNGlobal(), 1, exec_conf);
    m_ex_list_tag.swap(ex_list_tag);
    GPUArray<unsigned int> ex_list_idx(m_pdata->getMaxN(), 1, exec_conf);
    m_ex_list_idx.swap(ex_list_idx);
    m_ex_list_indexer = Index2D(m_ex_list_idx.getPitch(), 1);
    m_ex_list_indexer_tag = Index2D(m_ex_list_tag.getPitch(), 1);
    
    m_sort_connection = m_pdata->connectParticleSort(bind(&NeighborList::forceUpdate, this));

    m_max_particle_num_change_connection = m_pdata->connectMaxParticleNumberChange(bind(&NeighborList::reallocate, this));

    // allocate m_update_periods tracking info
    m_update_periods.resize(100);
    for (unsigned int i = 0; i < m_update_periods.size(); i++)
        m_update_periods[i] = 0;
    }

/*! Reallocate internal data structures upon change of local maximum particle number
 */
void NeighborList::reallocate()
    {

    m_last_pos.resize(m_pdata->getMaxN());
    m_n_ex_idx.resize(m_pdata->getMaxN());
    unsigned int ex_list_height = m_ex_list_indexer.getH();
    m_ex_list_idx.resize(m_pdata->getMaxN(), ex_list_height );
    m_ex_list_indexer = Index2D(m_ex_list_idx.getPitch(), ex_list_height);

    m_nlist_indexer = Index2D(m_nlist.getPitch(), m_Nmax);

    m_nlist.resize(m_pdata->getMaxN(), m_Nmax+1);
    m_n_neigh.resize(m_pdata->getMaxN());
    }

NeighborList::~NeighborList()
    {
    m_exec_conf->msg->notice(5) << "Destroying Neighborlist" << endl;

    m_sort_connection.disconnect();
    m_max_particle_num_change_connection.disconnect();
#ifdef ENABLE_MPI
    if (m_migrate_request_connection.connected())
        m_migrate_request_connection.disconnect();
#endif
    }

/*! Updates the neighborlist if it has not yet been updated this times step
    \param timestep Current time step of the simulation
*/
void NeighborList::compute(unsigned int timestep)
    {
    // skip if we shouldn't compute this step
    if (!shouldCompute(timestep) && !m_force_update)
        return;
        
    if (m_prof) m_prof->push("Neighbor");

    // update the exclusion data if this is a forced update
    if (m_force_update)
        {
        if (m_exclusions_set)
            updateExListIdx();
        }

    // check if the list needs to be updated and update it
    if (needsUpdating(timestep))
        {
        // rebuild the list until there is no overflow
        bool overflowed = false;
        do
            {
            buildNlist(timestep);

            overflowed = checkConditions();
            // if we overflowed, need to reallocate memory and reset the conditions
            if (overflowed)
                {
                allocateNlist();
                resetConditions();
                }
            } while (overflowed);
        
        if (m_exclusions_set)
            filterNlist();
        
        setLastUpdatedPos();
        }

    if (m_prof) m_prof->pop();
    }

/*! \param num_iters Number of iterations to average for the benchmark
    \returns Milliseconds of execution time per calculation

    Calls buildNlist repeatedly to benchmark the neighbor list.
*/
double NeighborList::benchmark(unsigned int num_iters)
    {
    ClockSource t;
    // warm up run
    forceUpdate();
    compute(0);
    buildNlist(0);
    
#ifdef ENABLE_CUDA
    if (exec_conf->isCUDAEnabled())
        {
        cudaThreadSynchronize();
        CHECK_CUDA_ERROR();
        }
#endif
    
    // benchmark
    uint64_t start_time = t.getTime();
    for (unsigned int i = 0; i < num_iters; i++)
        buildNlist(0);
        
#ifdef ENABLE_CUDA
    if (exec_conf->isCUDAEnabled())
        cudaThreadSynchronize();
#endif
    uint64_t total_time_ns = t.getTime() - start_time;
    
    // convert the run time to milliseconds
    return double(total_time_ns) / 1e6 / double(num_iters);
    }

/*! \param r_cut New cuttoff radius to set
    \param r_buff New buffer radius to set
    \note Changing the cuttoff radius does NOT immeadiately update the neighborlist.
            The new cuttoff will take effect when compute is called for the next timestep.
*/
void NeighborList::setRCut(Scalar r_cut, Scalar r_buff)
    {
    m_r_cut = r_cut;
    m_r_buff = r_buff;
    
    // check for two sensless errors the user could make
    if (m_r_cut < 0.0)
        {
        m_exec_conf->msg->error() << "nlist: Requested cuttoff radius is less than zero" << endl;
        throw runtime_error("Error changing NeighborList parameters");
        }
        
    if (m_r_buff < 0.0)
        {
        m_exec_conf->msg->error() << "nlist: Requested buffer radius is less than zero" << endl;
        throw runtime_error("Error changing NeighborList parameters");
        }

#ifdef ENABLE_MPI
    if (m_comm)
        {
        Scalar rmax = m_r_cut + m_r_buff;
        // add d_max - 1.0 all the time - this is needed so that all interacting slj particles are communicated
        rmax += m_d_max - Scalar(1.0);
        m_comm->setGhostLayerWidth(rmax);
        m_comm->setRBuff(m_r_buff);
        }
#endif
    forceUpdate();
    }

/*! \returns an estimate of the number of neighbors per particle
    This mean-field estimate may be very bad dending on how clustered particles are.
    Derived classes can override this method to provide better estimates.

    \note Under NO circumstances should calling this method produce any
    appreciable amount of overhead. This is mainly a warning to
    derived classes.
*/
Scalar NeighborList::estimateNNeigh()
    {
    // calculate a number density of particles
    BoxDim box = m_pdata->getBox();
    Scalar3 L = box.getL();
    Scalar vol = L.x * L.y * L.z;
    Scalar n_dens = Scalar(m_pdata->getN()) / vol;
    
    // calculate the average number of neighbors by multiplying by the volume
    // within the cutoff
    Scalar r_max = m_r_cut + m_r_buff;
    Scalar vol_cut = Scalar(4.0/3.0 * M_PI) * r_max * r_max * r_max;
    return n_dens * vol_cut;
    }

/*! \param tag1 TAG (not index) of the first particle in the pair
    \param tag2 TAG (not index) of the second particle in the pair
    \post The pair \a tag1, \a tag2 will not appear in the neighborlist
    \note This only takes effect on the next call to compute() that updates the list
    \note Duplicates are checked for and not added.
*/
void NeighborList::addExclusion(unsigned int tag1, unsigned int tag2)
    {
    assert(tag1 < m_pdata->getNGlobal());
    assert(tag2 < m_pdata->getNGlobal());
    
    m_exclusions_set = true;

    // don't add an exclusion twice
    if (isExcluded(tag1, tag2))
        return;
    
    // this is clunky, but needed due to the fact that we cannot have an array handle in scope when
    // calling grow exclusion list
    bool grow = false;
        {
        // access arrays
        ArrayHandle<unsigned int> h_n_ex_tag(m_n_ex_tag, access_location::host, access_mode::readwrite);
    
        // grow the list if necessary
        if (h_n_ex_tag.data[tag1] == m_ex_list_indexer.getH())
            grow = true;
        
        if (h_n_ex_tag.data[tag2] == m_ex_list_indexer.getH())
            grow = true;
        }
        
    if (grow)
        growExclusionList();

        {
        // access arrays
        ArrayHandle<unsigned int> h_ex_list_tag(m_ex_list_tag, access_location::host, access_mode::readwrite);
        ArrayHandle<unsigned int> h_n_ex_tag(m_n_ex_tag, access_location::host, access_mode::readwrite);
    
        // add tag2 to tag1's exculsion list
        unsigned int pos1 = h_n_ex_tag.data[tag1];
        assert(pos1 < m_ex_list_indexer.getH());
        h_ex_list_tag.data[m_ex_list_indexer_tag(tag1,pos1)] = tag2;
        h_n_ex_tag.data[tag1]++;
        
        // add tag1 to tag2's exclusion list
        unsigned int pos2 = h_n_ex_tag.data[tag2];
        assert(pos2 < m_ex_list_indexer.getH());
        h_ex_list_tag.data[m_ex_list_indexer_tag(tag2,pos2)] = tag1;
        h_n_ex_tag.data[tag2]++;
        }
    
    forceUpdate();
    }

/*! \post No particles are excluded from the neighbor list
*/
void NeighborList::clearExclusions()
    {
    ArrayHandle<unsigned int> h_n_ex_tag(m_n_ex_tag, access_location::host, access_mode::overwrite);
    ArrayHandle<unsigned int> h_n_ex_idx(m_n_ex_idx, access_location::host, access_mode::overwrite);

    memset(h_n_ex_tag.data, 0, sizeof(unsigned int)*m_pdata->getN());
    memset(h_n_ex_idx.data, 0, sizeof(unsigned int)*m_pdata->getN());
    m_exclusions_set = false;

    forceUpdate();
    }

/*! \post Gather some statistics about exclusions usage.
*/
void NeighborList::countExclusions()
    {
    unsigned int MAX_COUNT_EXCLUDED = 16;
    unsigned int excluded_count[MAX_COUNT_EXCLUDED+2];
    unsigned int num_excluded, max_num_excluded;
    
    ArrayHandle<unsigned int> h_n_ex_tag(m_n_ex_tag, access_location::host, access_mode::read);
    
    max_num_excluded = 0;
    for (unsigned int c=0; c <= MAX_COUNT_EXCLUDED+1; ++c)
        excluded_count[c] = 0;
        
    for (unsigned int i = 0; i < m_pdata->getN(); i++)
        {
        num_excluded = h_n_ex_tag.data[i];
        
        if (num_excluded > max_num_excluded)
            max_num_excluded = num_excluded;
        
        if (num_excluded > MAX_COUNT_EXCLUDED)
            num_excluded = MAX_COUNT_EXCLUDED + 1;
        
        excluded_count[num_excluded] += 1;
        }

    m_exec_conf->msg->notice(2) << "-- Neighborlist exclusion statistics -- :" << endl;
    for (unsigned int i=0; i <= MAX_COUNT_EXCLUDED; ++i)
        {
        if (excluded_count[i] > 0)
            m_exec_conf->msg->notice(2) << "Particles with " << i << " exclusions             : " << excluded_count[i] << endl;
        }

    if (excluded_count[MAX_COUNT_EXCLUDED+1])
        {
        m_exec_conf->msg->notice(2) << "Particles with more than " << MAX_COUNT_EXCLUDED << " exclusions: "
             << excluded_count[MAX_COUNT_EXCLUDED+1] << endl;
        }

    if (m_filter_diameter)
        m_exec_conf->msg->notice(2) << "Neighbors excluded by diameter (slj)    : yes" << endl;
    else
        m_exec_conf->msg->notice(2) << "Neighbors excluded by diameter (slj)    : no" << endl;

    if (m_filter_body)
        m_exec_conf->msg->notice(2) << "Neighbors excluded when in the same body: yes" << endl;
    else
        m_exec_conf->msg->notice(2) << "Neighbors excluded when in the same body: no" << endl;
        
    if (!m_filter_body && m_sysdef->getRigidData()->getNumBodies() > 0)
        {
        m_exec_conf->msg->warning() << "Disabling the body exclusion will cause rigid bodies to behave erratically" << endl
             << "            unless inter-body pair forces are very small." << endl;
        }
    }

/*! After calling addExclusionFromBonds() all bonds specified in the attached ParticleData will be
    added as exlusions. Any additional bonds added after this will not be automatically added as exclusions.
*/
void NeighborList::addExclusionsFromBonds()
    {
    boost::shared_ptr<BondData> bond_data = m_sysdef->getBondData();

    // access bond data by snapshot
    SnapshotBondData snapshot(bond_data->getNumBondsGlobal());
    bond_data->takeSnapshot(snapshot);

    // broadcast global bond list
    std::vector<uint2> bonds;

#ifdef ENABLE_MPI
    if (m_pdata->getDomainDecomposition())
        {
        if (m_exec_conf->getRank() == 0)
            bonds = snapshot.bonds;

        bcast(bonds, 0, m_exec_conf->getMPICommunicator());
        }
    else
        bonds = snapshot.bonds;
#else
    bonds = snapshot.bonds;
#endif

    // for each bond
    for (unsigned int i = 0; i < bonds.size(); i++)
        // add an exclusion
        addExclusion(bonds[i].x, bonds[i].y);
    }

/*! After calling addExclusionsFromAngles(), all angles specified in the attached ParticleData will be added to the
    exclusion list. Only the two end particles in the angle are excluded from interacting.
*/
void NeighborList::addExclusionsFromAngles()
    {
    boost::shared_ptr<AngleData> angle_data = m_sysdef->getAngleData();
    
    // for each bond
    for (unsigned int i = 0; i < angle_data->getNumAngles(); i++)
        {
        Angle angle = angle_data->getAngle(i);
        addExclusion(angle.a, angle.c);
        }
    }

/*! After calling addExclusionsFromAngles(), all dihedrals specified in the attached ParticleData will be added to the
    exclusion list. Only the two end particles in the dihedral are excluded from interacting.
*/
void NeighborList::addExclusionsFromDihedrals()
    {
    boost::shared_ptr<DihedralData> dihedral_data = m_sysdef->getDihedralData();
    
    // for each bond
    for (unsigned int i = 0; i < dihedral_data->getNumDihedrals(); i++)
        {
        Dihedral dihedral = dihedral_data->getDihedral(i);
        addExclusion(dihedral.a, dihedral.d);
        }
    }

/*! \param tag1 First particle tag in the pair
    \param tag2 Second particle tag in the pair
    \return true if the particles \a tag1 and \a tag2 have been excluded from the neighbor list
*/
bool NeighborList::isExcluded(unsigned int tag1, unsigned int tag2)
    {
    assert(tag1 < m_pdata->getNGlobal());
    assert(tag2 < m_pdata->getNGlobal());
        
    ArrayHandle<unsigned int> h_n_ex_tag(m_n_ex_tag, access_location::host, access_mode::read);
    ArrayHandle<unsigned int> h_ex_list_tag(m_ex_list_tag, access_location::host, access_mode::read);
    
    unsigned int n_ex = h_n_ex_tag.data[tag1];
    for (unsigned int i = 0; i < n_ex; i++)
        {
        if (h_ex_list_tag.data[m_ex_list_indexer_tag(tag1,i)] == tag2)
            return true;
        }
    
    return false;
    }

/*! Add topologically derived exclusions for angles
 *
 * This excludes all non-bonded interactions between all pairs particles
 * that are bonded to the same atom.
 * To make the process quasi-linear scaling with system size we first
 * create a 1-d array the collects the number and index of bond partners.
 */
void NeighborList::addOneThreeExclusionsFromTopology()
    {
    boost::shared_ptr<BondData> bond_data = m_sysdef->getBondData();
    const unsigned int myNAtoms = m_pdata->getN();
    const unsigned int MAXNBONDS = 7+1; //! assumed maximum number of bonds per atom plus one entry for the number of bonds.
    const unsigned int nBonds = bond_data->getNumBonds();
    
    if (nBonds == 0)
        {
        m_exec_conf->msg->warning() << "nlist: No bonds defined while trying to add topology derived 1-3 exclusions" << endl;
        return;
        }
        
    // build a per atom list with all bonding partners from the list of bonds.
    unsigned int *localBondList = new unsigned int[MAXNBONDS*myNAtoms];
    memset((void *)localBondList,0,sizeof(unsigned int)*MAXNBONDS*myNAtoms);
    
    for (unsigned int i = 0; i < nBonds; i++)
        {
        // loop over all bonds and make a 1D exlcusion map
        Bond bondi = bond_data->getBond(i);
        const unsigned int tagA = bondi.a;
        const unsigned int tagB = bondi.b;
        
        // next, incrememt the number of bonds, and update the tags
        const unsigned int nBondsA = ++localBondList[tagA*MAXNBONDS];
        const unsigned int nBondsB = ++localBondList[tagB*MAXNBONDS];
        
        if (nBondsA >= MAXNBONDS)
            {
            m_exec_conf->msg->error() << "nlist: Too many bonds to process exclusions for particle with tag: " << tagA << endl;
            m_exec_conf->msg->error() << "Maximum allowed is currently: " << MAXNBONDS-1 << endl;
            throw runtime_error("Error setting up toplogical exclusions in NeighborList");
            }
            
        if (nBondsB >= MAXNBONDS)
            {
            m_exec_conf->msg->error() << "nlist: Too many bonds to process exclusions for particle with tag: " << tagB << endl;
            m_exec_conf->msg->error() << "Maximum allowed is currently: " << MAXNBONDS-1 << endl;
            throw runtime_error("Error setting up toplogical exclusions in NeighborList");
            }
            
        localBondList[tagA*MAXNBONDS + nBondsA] = tagB;
        localBondList[tagB*MAXNBONDS + nBondsB] = tagA;
        }
        
    // now loop over the atoms and build exclusions if we have more than
    // one bonding partner, i.e. we are in the center of an angle.
    for (unsigned int i = 0; i < myNAtoms; i++)
        {
        // now, loop over all atoms, and find those in the middle of an angle
        const unsigned int iAtom = i*MAXNBONDS;
        const unsigned int nBonds = localBondList[iAtom];
        
        if (nBonds > 1) // need at least two bonds
            {
            for (unsigned int j = 1; j < nBonds; ++j)
                {
                for (unsigned int k = j+1; k <= nBonds; ++k)
                    addExclusion(localBondList[iAtom+j],localBondList[iAtom+k]);
                }
            }
        }
    // free temp memory
    delete[] localBondList;
    }

/*! Add topologically derived exclusions for dihedrals
 *
 * This excludes all non-bonded interactions between all pairs particles
 * that are connected to a common bond.
 *
 * To make the process quasi-linear scaling with system size we first
 * create a 1-d array the collects the number and index of bond partners.
 * and then loop over bonded partners.
 */
void NeighborList::addOneFourExclusionsFromTopology()
    {
    boost::shared_ptr<BondData> bond_data = m_sysdef->getBondData();
    const unsigned int myNAtoms = m_pdata->getN();
    const unsigned int MAXNBONDS = 7+1; //! assumed maximum number of bonds per atom plus one entry for the number of bonds.
    const unsigned int nBonds = bond_data->getNumBonds();
    
    if (nBonds == 0)
        {
        m_exec_conf->msg->warning() << "nlist: No bonds defined while trying to add topology derived 1-4 exclusions" << endl;
        return;
        }
        
    // allocate and clear data.
    unsigned int *localBondList = new unsigned int[MAXNBONDS*myNAtoms];
    memset((void *)localBondList,0,sizeof(unsigned int)*MAXNBONDS*myNAtoms);
    
    for (unsigned int i = 0; i < nBonds; i++)
        {
        // loop over all bonds and make a 1D exlcusion map
        Bond bondi = bond_data->getBond(i);
        const unsigned int tagA = bondi.a;
        const unsigned int tagB = bondi.b;
        
        // next, incrememt the number of bonds, and update the tags
        const unsigned int nBondsA = ++localBondList[tagA*MAXNBONDS];
        const unsigned int nBondsB = ++localBondList[tagB*MAXNBONDS];
        
        if (nBondsA >= MAXNBONDS)
            {
            m_exec_conf->msg->error() << "nlist: Too many bonds to process exclusions for particle with tag: " << tagA << endl;
            m_exec_conf->msg->error() << "Maximum allowed is currently: " << MAXNBONDS-1 << endl;
            throw runtime_error("Error setting up toplogical exclusions in NeighborList");
            }
            
        if (nBondsB >= MAXNBONDS)
            {
            m_exec_conf->msg->error() << "nlist: Too many bonds to process exclusions for particle with tag: " << tagB << endl;
            m_exec_conf->msg->error() << "Maximum allowed is currently: " << MAXNBONDS-1 << endl;
            throw runtime_error("Error setting up toplogical exclusions in NeighborList");
            }
            
        localBondList[tagA*MAXNBONDS + nBondsA] = tagB;
        localBondList[tagB*MAXNBONDS + nBondsB] = tagA;
        }
        
    //  loop over all bonds
    for (unsigned int i = 0; i < nBonds; i++)
        {
        Bond bondi = bond_data->getBond(i);
        const unsigned int tagA = bondi.a;
        const unsigned int tagB = bondi.b;
        
        const unsigned int nBondsA = localBondList[tagA*MAXNBONDS];
        const unsigned int nBondsB = localBondList[tagB*MAXNBONDS];
        
        for (unsigned int j = 1; j <= nBondsA; j++)
            {
            const unsigned int tagJ = localBondList[tagA*MAXNBONDS+j];
            if (tagJ == tagB) // skip the bond in the middle of the dihedral
                continue;
                
            for (unsigned int k = 1; k <= nBondsB; k++)
                {
                const unsigned int tagK = localBondList[tagB*MAXNBONDS+k];
                if (tagK == tagA) // skip the bond in the middle of the dihedral
                    continue;
                    
                addExclusion(tagJ,tagK);
                }
            }
        }
    // free temp memory
    delete[] localBondList;
    }


/*! \returns true If any of the particles have been moved more than 1/2 of the buffer distance since the last call
        to this method that returned true.
    \returns false If none of the particles has been moved more than 1/2 of the buffer distance since the last call to this
        method that returned true.

    Note: this method relies on data set by setLastUpdatedPos(), which must be called to set the previous data used
    in the next call to distanceCheck();
*/
bool NeighborList::distanceCheck()
    {
    ArrayHandle<Scalar4> h_pos(m_pdata->getPositions(), access_location::host, access_mode::read);

    // sanity check
    assert(h_pos.data);
    
    // profile
    if (m_prof) m_prof->push("Dist check");
    
    // temporary storage for the result
    bool result = false;
    
    // get a local copy of the simulation box too
    const BoxDim& box = m_pdata->getBox();
    Scalar3 L = box.getL();

    ArrayHandle<Scalar4> h_last_pos(m_last_pos, access_location::host, access_mode::read);
    
    // get current global box lengths
    Scalar3 L_g = m_pdata->getGlobalBox().getL();

    // Cutoff distance for inclusion in neighbor list
    Scalar rmax = m_r_cut + m_r_buff;
    if (!m_filter_diameter)
        rmax += m_d_max - Scalar(1.0);

    // Find direction of maximum box length contraction (smallest eigenvalue of deformation tensor)
    Scalar3 lambda = L_g / m_last_L;
    Scalar lambda_min = (lambda.x < lambda.y) ? lambda.x : lambda.y;
    lambda_min = (lambda_min < lambda.z) ? lambda_min : lambda.z;

    // maximum displacement for each particle (after subtraction of homogeneous dilations)
    Scalar delta_max = (rmax*lambda_min - m_r_cut)/Scalar(2.0);
    Scalar maxsq = delta_max > 0  ? delta_max*delta_max : 0;

    bool boundary_check = false;
    bool out_of_bounds = false;
    unsigned int out_of_bounds_idx = 0;
#ifdef ENABLE_MPI
    boundary_check = m_pdata->getDomainDecomposition();
#endif

    for (unsigned int i = 0; i < m_pdata->getN(); i++)
        {
        Scalar3 dx = make_scalar3(h_pos.data[i].x - lambda.x*h_last_pos.data[i].x,
                                  h_pos.data[i].y - lambda.y*h_last_pos.data[i].y,
                                  h_pos.data[i].z - lambda.z*h_last_pos.data[i].z);
        
        dx = box.minImage(dx);
        
        if (dot(dx, dx) >= maxsq)
            {
            result = true;
            break;
            }
        if (boundary_check)
            if (box.checkOutOfBounds(dx))
                {
                out_of_bounds = true;
                out_of_bounds_idx = i;
                break;
                }
        }

    if (boundary_check && out_of_bounds)
        {
        ArrayHandle<unsigned int> h_tag(m_pdata->getTags(), access_location::host, access_mode::read);
        unsigned int tag = h_tag.data[out_of_bounds_idx];
        m_exec_conf->msg->error() << "nlist: Particle " << tag << " has moved more than one box length"
                                  << std::endl << "between neighbor list builds."
                                  << std::endl << std::endl;
        throw std::runtime_error("Error checking particle displacements");
        }

    // don't worry about computing flops here, this is fast
    if (m_prof) m_prof->pop();

#ifdef ENABLE_MPI
    if (m_comm)
        {
        // use MPI all_reduce to check if the neighbor list build criterium is fulfilled on any processor
        int local_result = result ? 1 : 0;
        int global_result = 0;
        MPI_Allreduce(&local_result, &global_result, 1, MPI_INT, MPI_MAX, m_exec_conf->getMPICommunicator());
        result = (global_result > 0);
        }
#endif

    return result;
    }

/*! Copies the current positions of all particles over to m_last_x etc...
*/
void NeighborList::setLastUpdatedPos()
    {
    ArrayHandle<Scalar4> h_pos(m_pdata->getPositions(), access_location::host, access_mode::read);

    // sanity check
    assert(h_pos.data);
    
    // profile
    if (m_prof) m_prof->push("Dist check");
    
    // update the last position arrays
    ArrayHandle<Scalar4> h_last_pos(m_last_pos, access_location::host, access_mode::overwrite);
    for (unsigned int i = 0; i < m_pdata->getN(); i++)
        {
        h_last_pos.data[i] = make_scalar4(h_pos.data[i].x, h_pos.data[i].y, h_pos.data[i].z, 0.0f);
        }
   
    // update last box length
    m_last_L = m_pdata->getGlobalBox().getL();

    if (m_prof) m_prof->pop();
    }

/*! \returns true If the neighbor list needs to be updated
    \returns false If the neighbor list does not need to be updated
    \note This is designed to be called if (needsUpdating()) then update every step.
        It internally handles many state variables that rely on this assumption.

    \param timestep Current time step in the simulation
*/
bool NeighborList::needsUpdating(unsigned int timestep)
    {
    if (m_last_checked_tstep == timestep)
        if (!m_force_update || m_last_check_result)
            {
            // reset just in case the update has been forced after the last check has returned true
            m_force_update = false;
            return m_last_check_result;
            }

    m_last_checked_tstep = timestep;

    if (timestep < (m_last_updated_tstep + m_every) && !m_force_update)
        {
        m_last_check_result = false;
        return false;
        }

    // temporary storage for return result
    bool result = false;

    // check if this is a dangerous time
    // we are dangerous if m_every is greater than 1 and this is the first check after the
    // last build
    bool dangerous = false;
    if (m_dist_check && (m_every > 1 && timestep == (m_last_updated_tstep + m_every)))
        dangerous = true;
        
    // if the update has been forced, the result defaults to true
    if (m_force_update)
        {
        result = true;
        m_force_update = false;
        m_forced_updates += 1;
        m_last_updated_tstep = timestep;
        
        // when an update is forced, there is no way to tell if the build
        // is dangerous or not: filter out the false positive errors
        dangerous = false;
        }
    else
        {
        // not a forced update, perform the distance check to determine
        // if the list needs to be updated - no dist check needed if r_buff is tiny
        // it also needs to be updated if m_every is 0, or the check period is hit when distance checks are disabled
        if (m_r_buff < 1e-6 ||
            (!m_dist_check && (m_every == 0 || (m_every > 1 && timestep == (m_last_updated_tstep + m_every)))))
            {
            result = true;
            }
        else
            {
            result = distanceCheck();
            }
        
        if (result)
            {
            // record update histogram - but only if the period is positive
            if (timestep > m_last_updated_tstep)
                {
                unsigned int period = timestep - m_last_updated_tstep;
                if (period >= m_update_periods.size())
                    period = m_update_periods.size()-1;
                m_update_periods[period]++;
                }

            m_last_updated_tstep = timestep;
            m_updates += 1;
            }
        }
        
    // warn the user if this is a dangerous build
    if (result && dangerous)
        {
        m_exec_conf->msg->notice(2) << "nlist: Dangerous neighborlist build occured. Continuing this simulation may produce incorrect results and/or program crashes. Decrease the neighborlist check_period and rerun." << endl;
        m_dangerous_updates += 1;
        }
       
    m_last_check_result = result;
    return result;
    }

/*! Generic statistics that apply to any neighbor list, like the number of updates,
    average number of neighbors, etc... are printed to stdout. Derived classes should
    print any pertinient information they see fit to.
 */
void NeighborList::printStats()
    {
    // return earsly if the notice level is less than 1
    if (m_exec_conf->msg->getNoticeLevel() < 1)
        return;

    m_exec_conf->msg->notice(1) << "-- Neighborlist stats:" << endl;
    m_exec_conf->msg->notice(1) << m_updates << " normal updates / " << m_forced_updates << " forced updates / " << m_dangerous_updates << " dangerous updates" << endl;

    // access the number of neighbors to generate stats
    ArrayHandle<unsigned int> h_n_neigh(m_n_neigh, access_location::host, access_mode::read);

    // build some simple statistics of the number of neighbors
    unsigned int n_neigh_min = m_pdata->getN();
    unsigned int n_neigh_max = 0;
    Scalar n_neigh_avg = 0.0;

    for (unsigned int i = 0; i < m_pdata->getN(); i++)
        {
        unsigned int n_neigh = (unsigned int)h_n_neigh.data[i];
        if (n_neigh < n_neigh_min)
            n_neigh_min = n_neigh;
        if (n_neigh > n_neigh_max)
            n_neigh_max = n_neigh;

        n_neigh_avg += Scalar(n_neigh);
        }

    // divide to get the average
    n_neigh_avg /= Scalar(m_pdata->getN());
    m_exec_conf->msg->notice(1) << "n_neigh_min: " << n_neigh_min << " / n_neigh_max: " << n_neigh_max << " / n_neigh_avg: " << n_neigh_avg << endl;

    m_exec_conf->msg->notice(1) << "shortest rebuild period: " << getSmallestRebuild() << endl;
    }

void NeighborList::resetStats()
    {
    m_updates = m_forced_updates = m_dangerous_updates = 0;

    for (unsigned int i = 0; i < m_update_periods.size(); i++)
        m_update_periods[i] = 0;
    }
    
unsigned int NeighborList::getSmallestRebuild()
    {
    for (unsigned int i = 0; i < m_update_periods.size(); i++)
        {
        if (m_update_periods[i] != 0)
            return i;
        }
    return m_update_periods.size();
    }

/*! Loops through the particles and finds all of the particles \c j who's distance is less than
    \param timestep Current time step of the simulation
    \c r_cut \c + \c r_buff from particle \c i, includes either i < j or all neighbors depending
    on the mode set by setStorageMode()
*/
void NeighborList::buildNlist(unsigned int timestep)
    {
    // sanity check
    assert(m_pdata);
    
    // start up the profile
    if (m_prof) m_prof->push("Build list");
    
    // access the particle data
    ArrayHandle<Scalar4> h_pos(m_pdata->getPositions(), access_location::host, access_mode::read);
    ArrayHandle<Scalar> h_diameter(m_pdata->getDiameters(), access_location::host, access_mode::read);
    ArrayHandle<unsigned int> h_body(m_pdata->getBodies(), access_location::host, access_mode::read);

    // sanity check
    assert(h_pos.data);
    assert(h_diameter.data);
    assert(h_body.data);

    // get a local copy of the simulation box too
    const BoxDim& box = m_pdata->getBox();
    Scalar3 L = box.getL();
    
    // start by creating a temporary copy of r_cut sqaured
    Scalar rmax = m_r_cut + m_r_buff;
    // add d_max - 1.0, if diameter filtering is not already taking care of it
    if (!m_filter_diameter)
        rmax += m_d_max - Scalar(1.0);
    Scalar rmaxsq = rmax*rmax;
    
    if (L.x <= rmax * 2.0 || L.y <= rmax * 2.0 || L.z <= rmax * 2.0)
        {
        m_exec_conf->msg->error() << "nlist: Simulation box is too small! Particles would be interacting with themselves." << endl;
        throw runtime_error("Error updating neighborlist bins");
        }
        
    // access the nlist data
    ArrayHandle<unsigned int> h_n_neigh(m_n_neigh, access_location::host, access_mode::overwrite);
    ArrayHandle<unsigned int> h_nlist(m_nlist, access_location::host, access_mode::overwrite);

    unsigned int conditions = 0;

    // start by clearing the entire list
    memset(h_n_neigh.data, 0, sizeof(unsigned int)*m_pdata->getN());
    
    // now we can loop over all particles in n^2 fashion and build the list
#pragma omp parallel for schedule(dynamic, 100)
    for (int i = 0; i < (int)m_pdata->getN(); i++)
        {
        Scalar3 pi = make_scalar3(h_pos.data[i].x, h_pos.data[i].y, h_pos.data[i].z);
        Scalar di = h_diameter.data[i];
        unsigned int bodyi = h_body.data[i];
        
        // for each other particle with i < j, including ghost particles
        for (unsigned int j = i + 1; j < m_pdata->getN() + m_pdata->getNGhosts(); j++)
            {
            // calculate dr
            Scalar3 pj = make_scalar3(h_pos.data[j].x, h_pos.data[j].y, h_pos.data[j].z);
            Scalar3 dx = pj - pi;

            dx = box.minImage(dx);
            
            bool excluded = false;
            if (m_filter_body && bodyi != NO_BODY)
                excluded = (bodyi == h_body.data[j]);

            Scalar sqshift = Scalar(0.0);
            if (m_filter_diameter)
                {
                // compute the shift in radius to accept neighbors based on their diameters
                float delta = (di + h_diameter.data[j]) * Scalar(0.5) - Scalar(1.0);
                // r^2 < (r_max + delta)^2
                // r^2 < r_maxsq + delta^2 + 2*r_max*delta
                sqshift = (delta + Scalar(2.0) * rmax) * delta;
                }

            // now compare rsq to rmaxsq and add to the list if it meets the criteria
            Scalar rsq = dot(dx, dx);
            if (rsq <= (rmaxsq + sqshift) && !excluded)
                {
                if (m_storage_mode == full)
                    {
                    #pragma omp critical
                        {
                        unsigned int posi = h_n_neigh.data[i];
                        if (posi < m_Nmax)
                            h_nlist.data[m_nlist_indexer(i, posi)] = j;
                        else
                            conditions = max(conditions, h_n_neigh.data[i]+1);
                        
                        h_n_neigh.data[i]++;
                       
                        unsigned int posj = h_n_neigh.data[j];
                        if (posj < m_Nmax)
                            h_nlist.data[m_nlist_indexer(j, posj)] = i;
                        else
                            conditions = max(conditions, h_n_neigh.data[j]+1);

                        h_n_neigh.data[j]++;
                        }
                    }
                else
                    {
                    unsigned int pos = h_n_neigh.data[i];
                    
                    if (pos < m_Nmax)
                        h_nlist.data[m_nlist_indexer(i, pos)] = j;
                    else
                        conditions = max(conditions, h_n_neigh.data[i]+1);
                    
                    h_n_neigh.data[i]++;
                    }
                }
            }
        }
   
    // write out conditions
    m_conditions.resetFlags(conditions);

    if (m_prof) m_prof->pop();
    }

/*! Translates the exclusions set in \c m_n_ex_tag and \c m_ex_list_tag to indices in \c m_n_ex_idx and \c m_ex_list_idx
*/
void NeighborList::updateExListIdx()
    {
    if (m_prof)
        m_prof->push("update-ex");
    // access data
    ArrayHandle<unsigned int> h_tag(m_pdata->getTags(), access_location::host, access_mode::read);
    ArrayHandle<unsigned int> h_rtag(m_pdata->getRTags(), access_location::host, access_mode::read);

    ArrayHandle<unsigned int> h_n_ex_tag(m_n_ex_tag, access_location::host, access_mode::read);
    ArrayHandle<unsigned int> h_ex_list_tag(m_ex_list_tag, access_location::host, access_mode::read);
    ArrayHandle<unsigned int> h_n_ex_idx(m_n_ex_idx, access_location::host, access_mode::overwrite);
    ArrayHandle<unsigned int> h_ex_list_idx(m_ex_list_idx, access_location::host, access_mode::overwrite);

    // translate the number and exclusions from one array to the other
    for (unsigned int idx = 0; idx < m_pdata->getN(); idx++)
        {
        // get the tag for this index
        unsigned int tag = h_tag.data[idx];

        // copy the number of exclusions over
        unsigned int n = h_n_ex_tag.data[tag];
        h_n_ex_idx.data[idx] = n;
        
        // construct the exclusion list
        for (unsigned int offset = 0; offset < n; offset++)
            {
            unsigned int ex_tag = h_ex_list_tag.data[m_ex_list_indexer_tag(tag,offset)];
            unsigned int ex_idx = h_rtag.data[ex_tag];

            // store excluded particle idx
            h_ex_list_idx.data[m_ex_list_indexer(idx, offset)] = ex_idx;
            }
        }
    
    if (m_prof)
        m_prof->pop();
    }

/*! Loops through the neighbor list and filters out any excluded pairs
*/
void NeighborList::filterNlist()
    {
    if (m_prof)
        m_prof->push("filter");
    
    // access data
    
    ArrayHandle<unsigned int> h_n_ex_idx(m_n_ex_idx, access_location::host, access_mode::read);
    ArrayHandle<unsigned int> h_ex_list_idx(m_ex_list_idx, access_location::host, access_mode::read);
    ArrayHandle<unsigned int> h_n_neigh(m_n_neigh, access_location::host, access_mode::readwrite);
    ArrayHandle<unsigned int> h_nlist(m_nlist, access_location::host, access_mode::readwrite);
    
    // for each particle's neighbor list
    for (unsigned int idx = 0; idx < m_pdata->getN(); idx++)
        {
        unsigned int n_neigh = h_n_neigh.data[idx];
        unsigned int n_ex = h_n_ex_idx.data[idx];
        unsigned int new_n_neigh = 0;
        
        // loop over the list, regenerating it as we go
        for (unsigned int cur_neigh_idx = 0; cur_neigh_idx < n_neigh; cur_neigh_idx++)
            {
            unsigned int cur_neigh = h_nlist.data[m_nlist_indexer(idx, cur_neigh_idx)];
            
            // test if excluded
            bool excluded = false;
            for (unsigned int cur_ex_idx = 0; cur_ex_idx < n_ex; cur_ex_idx++)
                {
                unsigned int cur_ex = h_ex_list_idx.data[m_ex_list_indexer(idx, cur_ex_idx)];
                if (cur_ex == cur_neigh)
                    {
                    excluded = true;
                    break;
                    }
                }
            
            // add it back to the list if it is not excluded
            if (!excluded)
                {
                h_nlist.data[m_nlist_indexer(idx, new_n_neigh)] = cur_neigh;
                new_n_neigh++;
                }
            }
        
        // update the number of neighbors
        h_n_neigh.data[idx] = new_n_neigh;
        }

    if (m_prof)
        m_prof->pop();
    }

void NeighborList::allocateNlist()
    {
    // round up to the nearest multiple of 8
    m_Nmax = m_Nmax + 8 - (m_Nmax & 7);

    m_exec_conf->msg->notice(6) << "nlist: (Re-)Allocating " << m_pdata->getN() << " x " << m_Nmax+1 << endl;

    if (m_nlist.isNull())
        {
        // allocate m_n_neigh
        GPUArray<unsigned int> n_neigh(m_pdata->getMaxN(), exec_conf);
        m_n_neigh.swap(n_neigh);

        GPUArray<unsigned int> nlist(m_pdata->getMaxN(), m_Nmax+1, exec_conf);
        m_nlist.swap(nlist);
        }
    else
        {
        // reallocate
        m_nlist.resize(m_pdata->getMaxN(), m_Nmax+1);
        }

    // update the indexer
    m_nlist_indexer = Index2D(m_nlist.getPitch(), m_Nmax);
    }

unsigned int NeighborList::readConditions()
    {
    return m_conditions.readFlags();
    }

bool NeighborList::checkConditions()
    {
    bool result = false;

    unsigned int conditions;
    conditions = readConditions();

    // up m_Nmax to the overflow value, reallocate memory and set the overflow condition
    if (conditions > m_Nmax)
        {
        m_Nmax = conditions;
        result = true;
        }

    return result;
    }

void NeighborList::resetConditions()
    {
    m_conditions.resetFlags(0);
    }

void NeighborList::growExclusionList()
    {
    unsigned int new_height = m_ex_list_indexer.getH() + 1;

    m_ex_list_tag.resize(m_pdata->getNGlobal(), new_height);
    m_ex_list_idx.resize(m_pdata->getMaxN(), new_height);

    // update the indexers
    m_ex_list_indexer = Index2D(m_ex_list_idx.getPitch(), new_height);
    m_ex_list_indexer_tag = Index2D(m_ex_list_tag.getPitch(), new_height);
    
    // we didn't copy data for the new idx list, force an update so it will be correct
    forceUpdate();
    }

#ifdef ENABLE_MPI
//! Set the communicator to use
void NeighborList::setCommunicator(boost::shared_ptr<Communicator> comm)
    {
    if (!m_comm)
        {
        // only add the migrate request on the first call
        comm->addMigrateRequest(bind(&NeighborList::peekUpdate, this, _1));
        }

    if (comm)
        {
        m_comm = comm;

        Scalar rmax = m_r_cut + m_r_buff;
        // add d_max - 1.0 all the time - this is needed so that all interacting slj particles are communicated
        rmax += m_d_max - Scalar(1.0);
        m_comm->setGhostLayerWidth(rmax);
        m_comm->setRBuff(m_r_buff);
        }
    }

//! Returns true if the particle migration criterium is fulfilled
/*! \note The criterium for when to request particle migration is the same as the one for neighbor list
    rebuilds, which is implemented in needsUpdating().
 */
bool NeighborList::peekUpdate(unsigned int timestep)
    {
    if (m_prof) m_prof->push("Neighbor");

    bool result = needsUpdating(timestep);

    if (m_prof) m_prof->pop();

    return result; 
    }
#endif

void export_NeighborList()
    {
    class_< std::vector<unsigned int> >("std_vector_uint")
    .def(vector_indexing_suite<std::vector<unsigned int> >())
    .def("push_back", &std::vector<unsigned int>::push_back)
    ;
    
    scope in_nlist = class_<NeighborList, boost::shared_ptr<NeighborList>, bases<Compute>, boost::noncopyable >
                     ("NeighborList", init< boost::shared_ptr<SystemDefinition>, Scalar, Scalar >())
                     .def("setRCut", &NeighborList::setRCut)
                     .def("setEvery", &NeighborList::setEvery)
                     .def("setStorageMode", &NeighborList::setStorageMode)
                     .def("addExclusion", &NeighborList::addExclusion)
                     .def("clearExclusions", &NeighborList::clearExclusions)
                     .def("countExclusions", &NeighborList::countExclusions)
                     .def("addExclusionsFromBonds", &NeighborList::addExclusionsFromBonds)
                     .def("addExclusionsFromAngles", &NeighborList::addExclusionsFromAngles)
                     .def("addExclusionsFromDihedrals", &NeighborList::addExclusionsFromDihedrals)
                     .def("addOneThreeExclusionsFromTopology", &NeighborList::addOneThreeExclusionsFromTopology)
                     .def("addOneFourExclusionsFromTopology", &NeighborList::addOneFourExclusionsFromTopology)
                     .def("setFilterBody", &NeighborList::setFilterBody)
                     .def("setFilterDiameter", &NeighborList::setFilterDiameter)
                     .def("setMaximumDiameter", &NeighborList::setMaximumDiameter)
                     .def("forceUpdate", &NeighborList::forceUpdate)
                     .def("estimateNNeigh", &NeighborList::estimateNNeigh)
                     .def("getSmallestRebuild", &NeighborList::getSmallestRebuild)
<<<<<<< HEAD
                     .def("getNumUpdates", &NeighborList::getNumUpdates)
=======
#ifdef ENABLE_MPI
                     .def("setCommunicator", &NeighborList::setCommunicator)
#endif
>>>>>>> fa3e8d67
                     ;
                     
    enum_<NeighborList::storageMode>("storageMode")
    .value("half", NeighborList::half)
    .value("full", NeighborList::full)
    ;
    }
<|MERGE_RESOLUTION|>--- conflicted
+++ resolved
@@ -1317,13 +1317,10 @@
                      .def("forceUpdate", &NeighborList::forceUpdate)
                      .def("estimateNNeigh", &NeighborList::estimateNNeigh)
                      .def("getSmallestRebuild", &NeighborList::getSmallestRebuild)
-<<<<<<< HEAD
                      .def("getNumUpdates", &NeighborList::getNumUpdates)
-=======
 #ifdef ENABLE_MPI
                      .def("setCommunicator", &NeighborList::setCommunicator)
 #endif
->>>>>>> fa3e8d67
                      ;
                      
     enum_<NeighborList::storageMode>("storageMode")
